--- conflicted
+++ resolved
@@ -294,8 +294,6 @@
         }
     }
 
-<<<<<<< HEAD
-=======
 
     export class MarbleProceduralTexture extends ProceduralTexture {
 
@@ -338,5 +336,4 @@
 
     }
 
->>>>>>> d2f858c7
 }