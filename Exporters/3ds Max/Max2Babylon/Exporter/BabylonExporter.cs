--- conflicted
+++ resolved
@@ -22,6 +22,8 @@
         public event Action<string, Color, int, bool> OnMessage;
         public event Action<string, int> OnError;
 
+        string maxSceneFileName;
+
         readonly List<string> alreadyExportedTextures = new List<string>();
 
         public bool AutoSave3dsMaxFile { get; set; }
@@ -86,6 +88,8 @@
             var gameScene = Loader.Global.IGameInterface;
             gameScene.InitialiseIGame(onlySelected);
             gameScene.SetStaticFrame(0);
+
+            maxSceneFileName = gameScene.SceneFileName;
 
             IsCancelled = false;
             RaiseMessage("Exportation started", Color.Blue);
@@ -140,7 +144,7 @@
 
                 if (mainCamera == null && babylonScene.CamerasList.Count > 0)
                 {
-                    mainCameraNode = (cameraNode.ObjectRef as ICameraObject);
+                    mainCameraNode = (cameraNode.MaxNode.ObjectRef as ICameraObject);
                     mainCamera = babylonScene.CamerasList[0];
                     babylonScene.activeCameraID = mainCamera.id;
                     RaiseMessage("Active camera set to " + mainCamera.name, Color.Green, 1, true);
@@ -166,21 +170,11 @@
                 {
                     var fog = atmospheric as IStdFog;
 
-                    RaiseMessage("Exporting fog");
+                        RaiseMessage("Exporting fog");
 
                     if (fog != null)
                     {
                         babylonScene.fogColor = fog.GetColor(0).ToArray();
-<<<<<<< HEAD
-                        babylonScene.fogDensity = fog.GetDensity(0);
-                        babylonScene.fogMode = fog.GetType_ == 0 ? 3 : 1;
-
-                        if (mainCamera != null)
-                        {
-                            babylonScene.fogStart = mainCamera.minZ * fog.GetNear(0);
-                            babylonScene.fogEnd = mainCamera.maxZ * fog.GetFar(0);
-                        }
-=======
                         babylonScene.fogMode = 3;
                     }
 #if !MAX2015
@@ -192,11 +186,10 @@
                         babylonScene.fogMode = 3;
                     }
 #endif
-                    if (mainCamera != null)
-                    {
+                        if (mainCamera != null)
+                        {
                         babylonScene.fogStart = mainCameraNode.GetEnvRange(0, 0, Tools.Forever);
                         babylonScene.fogEnd = mainCameraNode.GetEnvRange(0, 1, Tools.Forever);
->>>>>>> e5c4f4a0
                     }
                 }
             }
@@ -208,7 +201,7 @@
             var progressionStep = 80.0f / meshes.Count;
             var progression = 10.0f;
             for (int ix = 0; ix < meshes.Count; ++ix)
-            {
+                {
                 var indexer = new IntPtr(ix);
                 var meshNode = meshes[indexer];
                 Marshal.FreeHGlobal(indexer);
@@ -235,11 +228,11 @@
             RaiseMessage("Exporting lights");
             var lightNodes = gameScene.GetIGameNodeByType(Autodesk.Max.IGameObject.ObjectTypes.Light);
             for(var i=0;i< lightNodes.Count; ++i)
-            {
+                {
                 ExportLight(lightNodes[new IntPtr(i)], babylonScene);
                 CheckCancelled();
             }
-          
+
 
             if (babylonScene.LightsList.Count == 0)
             {
