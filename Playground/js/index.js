﻿examples = new Examples();
utils = new Utils();
monacoCreator = new MonacoCreator();
settingsPG = new SettingsPG(monacoCreator);
menuPG = new MenuPG();
<<<<<<< HEAD
zipTool = new zipTool();

/**
 * View split
 */
var splitInstance = Split(['#jsEditor', '#canvasZone']);


var run = function () {

    var snippetV3Url = "https://snippet.babylonjs.com"
    var currentSnippetToken;
    var currentSnippetTitle = null;
    var currentSnippetDescription = null;
    var currentSnippetTags = null;
    var engine;
    var fpsLabel = document.getElementById("fpsLabel");
    var scripts;
    BABYLON.Engine.ShadersRepository = "/src/Shaders/";

    window.addEventListener("resize",
        function () {
            if (engine) {
                engine.resize();
            }
        }
    );

    // TO DO : Rewrite this with unpkg.com
    if (location.href.indexOf("indexStable") !== -1) {
        utils.setToMultipleID("currentVersion", "innerHTML", "v.3.0");
    } else {
        utils.setToMultipleID("currentVersion", "innerHTML", "v.4.0");
    }

    var checkTypescriptSupport = function (xhr) {
        // If we're loading TS content and it's JS page
        if (xhr.responseText.indexOf("class Playground") !== -1) {
            if (settingsPG.ScriptLanguage == "JS") {
                settingsPG.ScriptLanguage = "TS";
                location.reload();
                return false;
            }
        } else { // If we're loading JS content and it's TS page
            if (settingsPG.ScriptLanguage == "TS") {
                settingsPG.ScriptLanguage = "JS";
                location.reload();
                return false;
            }
        }
        return true;
    };

    var loadScript = function (scriptURL, title) {
        var xhr = new XMLHttpRequest();

        xhr.open('GET', scriptURL, true);

        xhr.onreadystatechange = function () {
            if (xhr.readyState === 4) {
                if (xhr.status === 200) {

                    if (!checkTypescriptSupport(xhr)) return;

                    xhr.onreadystatechange = null;
                    monacoCreator.BlockEditorChange = true;
                    monacoCreator.JsEditor.setValue(xhr.responseText);
                    monacoCreator.JsEditor.setPosition({ lineNumber: 0, column: 0 });
                    monacoCreator.BlockEditorChange = false;
                    compileAndRun();

                    currentSnippetToken = null;
                }
            }
        };

        xhr.send(null);
    };

    var loadScriptsList = function () {

        var exampleList = document.getElementById("exampleList");

        var xhr = new XMLHttpRequest();
        //Open Typescript or Javascript examples
        // TO DO - Check why it's always javascript ? Is it hard coded in html page ?
        // Should we merge both lists ?
        if (exampleList.className != 'typescript') {
            xhr.open('GET', 'https://raw.githubusercontent.com/BabylonJS/Documentation/master/examples/list.json', true);
        }
        else {
            xhr.open('GET', 'https://raw.githubusercontent.com/BabylonJS/Documentation/master/examples/list_ts.json', true);
=======

/**
 * Apply things to the differents menu sizes
 */
var multipleSize = [1280, 920, 710, 550];
var setToMultipleID = function (id, thingToDo, param) {
    multipleSize.forEach(function (size) {
        if (thingToDo == "innerHTML") {
            document.getElementById(id + size).innerHTML = param
        }
        else if (thingToDo == "click") {
            if (param.length > 1) {
                for (var i = 0; i < param.length; i++) {
                    document.getElementById(id + size).addEventListener("click", param[i]);
                }
            }
            else
                document.getElementById(id + size).addEventListener("click", param);
        }
        else if (thingToDo == "addClass") {
            document.getElementById(id + size).classList.add(param);
        }
        else if (thingToDo == "removeClass") {
            document.getElementById(id + size).classList.remove(param);
        }
        else if (thingToDo == "display") {
            document.getElementById(id + size).style.display = param;
        }
    });
};

/**
 * View split
 */
var splitInstance = Split(['#jsEditor', '#canvasZone']);

/**
 * Language of the script
 */
if (settingsPG.scriptLanguage == "TS") {
    var compilerTriggerTimeoutID;
    function triggerCompile(d, func) {
        if (compilerTriggerTimeoutID !== null) {
            window.clearTimeout(compilerTriggerTimeoutID);
        }
        compilerTriggerTimeoutID = window.setTimeout(function () {
            try {

                var output = transpileModule(d, {
                    module: ts.ModuleKind.AMD,
                    target: ts.ScriptTarget.ES5,
                    noLib: true,
                    noResolve: true,
                    suppressOutputPathCheck: true
                });
                if (typeof output === "string") {
                    func(output);
                }
            }
            catch (e) {
                utils.showError(e.message, e);
            }
        }, 100);
    }
    function transpileModule(input, options) {
        var inputFileName = options.jsx ? "module.tsx" : "module.ts";
        var sourceFile = ts.createSourceFile(inputFileName, input, options.target || ts.ScriptTarget.ES5);
        // Output
        var outputText;
        var program = ts.createProgram([inputFileName], options, {
            getSourceFile: function (fileName) { return fileName.indexOf("module") === 0 ? sourceFile : undefined; },
            writeFile: function (_name, text) { outputText = text; },
            getDefaultLibFileName: function () { return "lib.d.ts"; },
            useCaseSensitiveFileNames: function () { return false; },
            getCanonicalFileName: function (fileName) { return fileName; },
            getCurrentDirectory: function () { return ""; },
            getNewLine: function () { return "\r\n"; },
            fileExists: function (fileName) { return fileName === inputFileName; },
            readFile: function () { return ""; },
            directoryExists: function () { return true; },
            getDirectories: function () { return []; }
        });
        // Emit
        program.emit();
        if (outputText === undefined) {
            throw new Error("Output generation failed");
>>>>>>> 05157d3f
        }
        return outputText;
    }
    function getRunCode(callBack) {
        triggerCompile(monacoCreator.JsEditor.getValue(), function (result) {
            callBack(result + "var createScene = function() { return Playground.CreateScene(engine, engine.getRenderingCanvas()); }")
        });
    }

<<<<<<< HEAD
=======
}


function getRunCode(callBack) {
    var code = monacoCreator.JsEditor.getValue();
    callBack(code);
}


var run = function () {

    var snippetV3Url = "https://snippet.babylonjs.com"
    var currentSnippetToken;
    var currentSnippetTitle = null;
    var currentSnippetDescription = null;
    var currentSnippetTags = null;
    var engine;
    var fpsLabel = document.getElementById("fpsLabel");
    var scripts;
    var zipCode;
    BABYLON.Engine.ShadersRepository = "/src/Shaders/";

    // TO DO : Rewrite this with unpkg.com
    if (location.href.indexOf("indexStable") !== -1) {
        setToMultipleID("currentVersion", "innerHTML", "v.3.0");
    } else {
        setToMultipleID("currentVersion", "innerHTML", "v.4.0");
    }

    var checkTypescriptSupport = function (xhr) {
        // If we're loading TS content and it's JS page
        if (xhr.responseText.indexOf("class Playground") !== -1) {
            if (settingsPG.ScriptLanguage == "JS") {
                settingsPG.ScriptLanguage = "TS";
                location.reload();
                return false;
            }
        } else { // If we're loading JS content and it's TS page
            if (settingsPG.ScriptLanguage == "TS") {
                settingsPG.ScriptLanguage = "JS";
                location.reload();
                return false;
            }
        }
        return true;
    }

    var loadScript = function (scriptURL, title) {
        var xhr = new XMLHttpRequest();

        xhr.open('GET', scriptURL, true);

        xhr.onreadystatechange = function () {
            if (xhr.readyState === 4) {
                if (xhr.status === 200) {

                    if (!checkTypescriptSupport(xhr)) return;

                    xhr.onreadystatechange = null;
                    monacoCreator.BlockEditorChange = true;
                    monacoCreator.JsEditor.setValue(xhr.responseText);
                    monacoCreator.JsEditor.setPosition({ lineNumber: 0, column: 0 });
                    monacoCreator.BlockEditorChange = false;
                    compileAndRun();

                    currentSnippetToken = null;
                }
            }
        };

        xhr.send(null);
    };

    var loadScriptsList = function () {

        var exampleList = document.getElementById("exampleList");

        var xhr = new XMLHttpRequest();
        //Open Typescript or Javascript examples
        // TO DO - Check why it's always javascript ? Is it hard coded in html page ?
        // Should we merge both lists ?
        if (exampleList.className != 'typescript') {
            xhr.open('GET', 'https://raw.githubusercontent.com/BabylonJS/Documentation/master/examples/list.json', true);
        }
        else {
            xhr.open('GET', 'https://raw.githubusercontent.com/BabylonJS/Documentation/master/examples/list_ts.json', true);
        }

>>>>>>> 05157d3f
        xhr.onreadystatechange = function () {
            if (xhr.readyState === 4) {
                if (xhr.status === 200) {
                    scripts = JSON.parse(xhr.response)["examples"];

                    function sortScriptsList(a, b) {
                        if (a.title < b.title) return -1;
                        else return 1;
                    }
                    scripts.sort(sortScriptsList);

                    if (exampleList) {
                        for (var i = 0; i < scripts.length; i++) {
                            scripts[i].samples.sort(sortScriptsList);

                            var exampleCategory = document.createElement("div");
                            exampleCategory.classList.add("categoryContainer");

                            var exampleCategoryTitle = document.createElement("p");
                            exampleCategoryTitle.innerText = scripts[i].title;
                            exampleCategory.appendChild(exampleCategoryTitle);

                            for (var ii = 0; ii < scripts[i].samples.length; ii++) {
                                var example = document.createElement("div");
                                example.classList.add("itemLine");
                                example.id = ii;

                                var exampleImg = document.createElement("img");
                                exampleImg.src = scripts[i].samples[ii].icon.replace("icons", "https://doc.babylonjs.com/examples/icons");
                                exampleImg.setAttribute("onClick", "document.getElementById('PGLink_" + scripts[i].samples[ii].PGID + "').click();");

                                var exampleContent = document.createElement("div");
                                exampleContent.classList.add("itemContent");
                                exampleContent.setAttribute("onClick", "document.getElementById('PGLink_" + scripts[i].samples[ii].PGID + "').click();");

                                var exampleContentLink = document.createElement("div");
                                exampleContentLink.classList.add("itemContentLink");

                                var exampleTitle = document.createElement("h3");
                                exampleTitle.classList.add("exampleCategoryTitle");
                                exampleTitle.innerText = scripts[i].samples[ii].title;
                                var exampleDescr = document.createElement("div");
                                exampleDescr.classList.add("itemLineChild");
                                exampleDescr.innerText = scripts[i].samples[ii].description;

                                var exampleDocLink = document.createElement("a");
                                exampleDocLink.classList.add("itemLineDocLink");
                                exampleDocLink.innerText = "Documentation";
                                exampleDocLink.href = scripts[i].samples[ii].doc;
                                exampleDocLink.target = "_blank";

                                var examplePGLink = document.createElement("a");
                                examplePGLink.id = "PGLink_" + scripts[i].samples[ii].PGID;
                                examplePGLink.classList.add("itemLinePGLink");
                                examplePGLink.innerText = "Display";
                                examplePGLink.href = scripts[i].samples[ii].PGID;

                                exampleContentLink.appendChild(exampleTitle);
                                exampleContentLink.appendChild(exampleDescr);
                                exampleContent.appendChild(exampleContentLink);
                                exampleContent.appendChild(exampleDocLink);
                                exampleContent.appendChild(examplePGLink);

                                example.appendChild(exampleImg);
                                example.appendChild(exampleContent);

                                exampleCategory.appendChild(example);
                            }

                            exampleList.appendChild(exampleCategory);
                        }

                        var noResultContainer = document.createElement("div");
                        noResultContainer.id = "noResultsContainer";
                        noResultContainer.classList.add("categoryContainer");
                        noResultContainer.style.display = "none";
                        noResultContainer.innerHTML = "<p id='noResults'>No results found.</p>";
                        exampleList.appendChild(noResultContainer);
                    }

                    if (!location.hash) {
                        // Query string
                        var queryString = window.location.search;

                        if (queryString) {
                            var query = queryString.replace("?", "");
                            index = parseInt(query);
                            if (!isNaN(index)) {
                                // TO DO - Should we remove this deprecated code ?
                                var newPG = "";
                                switch (index) {
                                    case 1: newPG = "#TAZ2CB#0"; break; // Basic scene
                                    case 2: newPG = "#A1210C#0"; break; // Basic elements
                                    case 3: newPG = "#CURCZC#0"; break; // Rotation and scaling
                                    case 4: newPG = "#DXARSP#0"; break; // Materials
                                    case 5: newPG = "#1A3M5C#0"; break; // Cameras
                                    case 6: newPG = "#AQRDKW#0"; break; // Lights
                                    case 7: newPG = "#QYFDDP#1"; break; // Animations
                                    case 8: newPG = "#9RI8CG#0"; break; // Sprites
                                    case 9: newPG = "#U8MEB0#0"; break; // Collisions
                                    case 10: newPG = "#KQV9SA#0"; break; // Intersections
                                    case 11: newPG = "#NU4F6Y#0"; break; // Picking
                                    case 12: newPG = "#EF9X5R#0"; break; // Particles
                                    case 13: newPG = "#7G0IQW#0"; break; // Environment
                                    case 14: newPG = "#95PXRY#0"; break; // Height map
                                    case 15: newPG = "#IFYDRS#0"; break; // Shadows
                                    case 16: newPG = "#AQZJ4C#0"; break; // Import meshes
                                    case 17: newPG = "#J19GYK#0"; break; // Actions
                                    case 18: newPG = "#UZ23UH#0"; break; // Drag and drop
                                    case 19: newPG = "#AQZJ4C#0"; break; // Fresnel
                                    case 20: newPG = "#8ZNVGR#0"; break; // Easing functions
                                    case 21: newPG = "#B2ZXG6#0"; break; // Procedural texture
                                    case 22: newPG = "#DXAEUY#0"; break; // Basic sounds
                                    case 23: newPG = "#EDVU95#0"; break; // Sound on mesh
                                    case 24: newPG = "#N96NXC#0"; break; // SSAO rendering pipeline
                                    case 25: newPG = "#7D2QDD#0"; break; // SSAO 2
                                    case 26: newPG = "#V2DAKC#0"; break; // Volumetric light scattering
                                    case 27: newPG = "#XH85A9#0"; break; // Refraction and reflection
                                    case 28: newPG = "#8MGKWK#0"; break; // PBR
                                    case 29: newPG = "#0K8EYN#0"; break; // Instanced bones
                                    case 30: newPG = "#C245A1#0"; break; // Pointer events handling
                                    case 31: newPG = "#TAFSN0#2"; break; // WebVR
                                    case 32: newPG = "#3VMTI9#0"; break; // GUI
                                    case 33: newPG = "#7149G4#0"; break; // Physics

                                    default: newPG = ""; break;
                                }
                                window.location.href = location.protocol + "//" + location.host + location.pathname + "#" + newPG;
                            } else if (query.indexOf("=") === -1) {
                                loadScript("scripts/" + query + ".js", query);
                            } else {
                                loadScript(settingsPG.DefaultScene, "Basic scene");
                            }
                        } else {
                            loadScript(settingsPG.DefaultScene, "Basic scene");
                        }
                    }

                    // Restore theme
                    settingsPG.restoreTheme(monacoCreator);
                    // Restore language
                    settingsPG.setScriptLanguage();
<<<<<<< HEAD
=======

                    // TO DO - Check why this doesn't work.
                    // // Remove editor if window size is less than 850px
                    // var removeEditorForSmallScreen = function () {
                    //     if (mq.matches) {
                    //         splitInstance.collapse(0);
                    //     } else {
                    //         splitInstance.setSizes([50, 50]);
                    //     }
                    // }
                    // var mq = window.matchMedia("(max-width: 850px)");
                    // mq.addListener(removeEditorForSmallScreen);
>>>>>>> 05157d3f
                }
            }
        };

        xhr.send(null);
<<<<<<< HEAD
    };
=======
    }
>>>>>>> 05157d3f

    var createNewScript = function () {
        // check if checked is on
        let iCanClear = checkSafeMode("Are you sure you want to create a new playground?");
        if (!iCanClear) return;
        location.hash = "";
        currentSnippetToken = null;
        currentSnippetTitle = null;
        currentSnippetDescription = null;
        currentSnippetTags = null;
        showNoMetadata();
        if (monacoCreator.monacoMode === "javascript") {
            monacoCreator.JsEditor.setValue('// You have to create a function called createScene. This function must return a BABYLON.Scene object\r\n// You can reference the following variables: scene, canvas\r\n// You must at least define a camera\r\n\r\nvar createScene = function() {\r\n\tvar scene = new BABYLON.Scene(engine);\r\n\tvar camera = new BABYLON.ArcRotateCamera("Camera", -Math.PI / 2, Math.PI / 2, 12, BABYLON.Vector3.Zero(), scene);\r\n\tcamera.attachControl(canvas, true);\r\n\r\n\r\n\r\n\treturn scene;\r\n};');
        } else {
            monacoCreator.JsEditor.setValue('// You have to create a class called Playground. This class must provide a static function named CreateScene(engine, canvas) which must return a BABYLON.Scene object\r\n// You must at least define a camera inside the CreateScene function\r\n\r\nclass Playground {\r\n\tpublic static CreateScene(engine: BABYLON.Engine, canvas: HTMLCanvasElement): BABYLON.Scene {\r\n\t\tvar scene = new BABYLON.Scene(engine);\r\n\r\n\t\tvar camera = new BABYLON.FreeCamera("camera1", new BABYLON.Vector3(0, 5, -10), scene);\r\n\t\tcamera.setTarget(BABYLON.Vector3.Zero());\r\n\t\tcamera.attachControl(canvas, true);\r\n\r\n\t\treturn scene;\r\n\t}\r\n}');
        }
        monacoCreator.JsEditor.setPosition({ lineNumber: 11, column: 0 });
        monacoCreator.JsEditor.focus();
        compileAndRun();
<<<<<<< HEAD
    };
=======
    }
>>>>>>> 05157d3f

    var clear = function () {
        // check if checked is on
        let iCanClear = checkSafeMode("Are you sure you want to clear the playground?");
        if (!iCanClear) return;
        location.hash = "";
        currentSnippetToken = null;
        monacoCreator.JsEditor.setValue('');
        monacoCreator.JsEditor.setPosition({ lineNumber: 0, column: 0 });
        monacoCreator.JsEditor.focus();
<<<<<<< HEAD
    };
=======
    }
>>>>>>> 05157d3f

    // TO DO - Is this really usefull ? Safe mode only available in full HD screen, not for small screen ? Why ?!
    var checkSafeMode = function (message) {
        var safeToggle = document.getElementById("safemodeToggle1280");
        if (safeToggle.classList.contains('checked')) {
            let confirm = window.confirm(message);
            if (!confirm) {
                return false;
            } else {
                document.getElementById("safemodeToggle1280").classList.toggle('checked');
                return true;
            }
        } else {
            return true;
        }
<<<<<<< HEAD
    };

    /**
     * Metadatas form
     */
=======
    }

>>>>>>> 05157d3f
    var showNoMetadata = function () {
        if (currentSnippetTitle) {
            document.getElementById("saveFormTitle").value = currentSnippetTitle;
            document.getElementById("saveFormTitle").readOnly = true;
        }
        else {
            document.getElementById("saveFormTitle").value = '';
            document.getElementById("saveFormTitle").readOnly = false;
        }
        if (currentSnippetDescription) {
            document.getElementById("saveFormDescription").value = currentSnippetDescription;
            document.getElementById("saveFormDescription").readOnly = true;
        }
        else {
            document.getElementById("saveFormDescription").value = '';
            document.getElementById("saveFormDescription").readOnly = false;
        }
        if (currentSnippetTags) {
            document.getElementById("saveFormTags").value = currentSnippetTags;
            document.getElementById("saveFormTags").readOnly = true;
        }
        else {
            document.getElementById("saveFormTags").value = '';
            document.getElementById("saveFormTags").readOnly = false;
        }
        document.getElementById("saveFormButtons").style.display = "block";
        document.getElementById("saveFormButtonOk").style.display = "inline-block";
    };
<<<<<<< HEAD
=======
    showNoMetadata();

>>>>>>> 05157d3f
    var hideNoMetadata = function () {
        document.getElementById("saveFormTitle").readOnly = true;
        document.getElementById("saveFormDescription").readOnly = true;
        document.getElementById("saveFormTags").readOnly = true;
        document.getElementById("saveFormButtonOk").style.display = "none";
<<<<<<< HEAD
        utils.setToMultipleID("metadataButton", "display", "inline-block");
    };
    showNoMetadata();
    
    /*
     * Metadatas save
     */
    // TO DO - Search what is the appropriate place for this code
    var save = function () {

        // Retrieve title if necessary
        if (document.getElementById("saveLayer")) {
            currentSnippetTitle = document.getElementById("saveFormTitle").value;
            currentSnippetDescription = document.getElementById("saveFormDescription").value;
            currentSnippetTags = document.getElementById("saveFormTags").value;
        }

        var xmlHttp = new XMLHttpRequest();
        xmlHttp.onreadystatechange = function () {
            if (xmlHttp.readyState === 4) {
                if (xmlHttp.status === 200) {
                    var baseUrl = location.href.replace(location.hash, "").replace(location.search, "");
                    var snippet = JSON.parse(xmlHttp.responseText);
                    var newUrl = baseUrl + "#" + snippet.id;
                    currentSnippetToken = snippet.id;
                    if (snippet.version && snippet.version !== "0") {
                        newUrl += "#" + snippet.version;
                    }
                    location.href = newUrl;
                    // Hide the complete title & co message
                    hideNoMetadata();
                    compileAndRun();
                } else {
                    utils.showError("Unable to save your code. It may be too long.", null);
=======
        setToMultipleID("metadataButton", "display", "inline-block");
    };

    compileAndRun = function () {
        try {
            var waitRing = document.getElementById("waitDiv");
            if (waitRing) {
                waitRing.style.display = "none";
            }

            if (!BABYLON.Engine.isSupported()) {
                utils.showError("Your browser does not support WebGL. Please, try to update it, or install a compatible one.", null);
                return;
            }

            var showInspector = false;
            showBJSPGMenu();
            monacoCreator.JsEditor.updateOptions({ readOnly: false });

            if (BABYLON.Engine.LastCreatedScene && BABYLON.Engine.LastCreatedScene.debugLayer.isVisible()) {
                showInspector = true;
            }

            if (engine) {
                engine.dispose();
                engine = null;
            }

            var canvas = document.getElementById("renderCanvas");
            document.getElementById("errorZone").style.display = 'none';
            document.getElementById("errorZone").innerHTML = "";
            document.getElementById("statusBar").innerHTML = "Loading assets... Please wait.";
            var checkCamera = true;
            var checkSceneCount = true;
            var createEngineFunction = "createDefaultEngine";
            var createSceneFunction;

            getRunCode(function (code) {
                var createDefaultEngine = function () {
                    return new BABYLON.Engine(canvas, true, { preserveDrawingBuffer: true, stencil: true });
>>>>>>> 05157d3f
                }
            }
        }

<<<<<<< HEAD
        xmlHttp.open("POST", snippetV3Url + (currentSnippetToken ? "/" + currentSnippetToken : ""), true);
        xmlHttp.setRequestHeader("Content-Type", "application/json");

        var dataToSend = {
            payload: JSON.stringify({
                code: monacoCreator.JsEditor.getValue()
            }),
            name: currentSnippetTitle,
            description: currentSnippetDescription,
            tags: currentSnippetTags
        };

        xmlHttp.send(JSON.stringify(dataToSend));
    };
    var askForSave = function () {
        if (currentSnippetTitle == null
            || currentSnippetDescription == null
            || currentSnippetTags == null) {

            document.getElementById("saveLayer").style.display = "block";
        }
        else {
            save();
        }
    };
    document.getElementById("saveFormButtonOk").addEventListener("click", function () {
        document.getElementById("saveLayer").style.display = "none";
        save();
    });
    document.getElementById("saveFormButtonCancel").addEventListener("click", function () {
        document.getElementById("saveLayer").style.display = "none";
    });

    /**
     * Compile the script in the editor, and run the preview in the canvas
     */
    var compileAndRun = function () {
        try {
            var waitRing = document.getElementById("waitDiv");
            if (waitRing) {
                waitRing.style.display = "none";
            }

            if (!BABYLON.Engine.isSupported()) {
                utils.showError("Your browser does not support WebGL. Please, try to update it, or install a compatible one.", null);
                return;
            }

            var showInspector = false;
            showBJSPGMenu();
            monacoCreator.JsEditor.updateOptions({ readOnly: false });

            if (BABYLON.Engine.LastCreatedScene && BABYLON.Engine.LastCreatedScene.debugLayer.isVisible()) {
                showInspector = true;
            }

            if (engine) {
                engine.dispose();
                engine = null;
            }

            var canvas = document.getElementById("renderCanvas");
            document.getElementById("errorZone").style.display = 'none';
            document.getElementById("errorZone").innerHTML = "";
            document.getElementById("statusBar").innerHTML = "Loading assets... Please wait.";
            var checkCamera = true;
            var checkSceneCount = true;
            var createEngineFunction = "createDefaultEngine";
            var createSceneFunction;

            monacoCreator.getRunCode(function (code) {
                var createDefaultEngine = function () {
                    return new BABYLON.Engine(canvas, true, { preserveDrawingBuffer: true, stencil: true });
                }

                var scene;
                var defaultEngineZip = "new BABYLON.Engine(canvas, true, { preserveDrawingBuffer: true, stencil: true })";

                if (code.indexOf("createEngine") !== -1) {
                    createEngineFunction = "createEngine";
                }

                // Check for different typos
                if (code.indexOf("delayCreateScene") !== -1) { // createScene
                    createSceneFunction = "delayCreateScene";
                    checkCamera = false;
                } else if (code.indexOf("createScene") !== -1) { // createScene
                    createSceneFunction = "createScene";
                } else if (code.indexOf("CreateScene") !== -1) { // CreateScene
                    createSceneFunction = "CreateScene";
                } else if (code.indexOf("createscene") !== -1) { // createscene
                    createSceneFunction = "createscene";
                }

                if (!createSceneFunction) {
                    // just pasted code.
                    engine = createDefaultEngine();
                    scene = new BABYLON.Scene(engine);
                    eval("runScript = function(scene, canvas) {" + code + "}");
                    runScript(scene, canvas);

                    zipTool.ZipCode = "var engine = " + defaultEngineZip + ";\r\nvar scene = new BABYLON.Scene(engine);\r\n\r\n" + code;
                } else {
                    //execute the code
                    eval(code);
                    //create engine
                    eval("engine = " + createEngineFunction + "()");
                    if (!engine) {
                        utils.showError("createEngine function must return an engine.", null);
                        return;
                    }

                    //create scene
                    eval("scene = " + createSceneFunction + "()");

                    if (!scene) {
                        utils.showError(createSceneFunction + " function must return a scene.", null);
                        return;
                    }

                    // if scene returns a promise avoid checks
                    if (scene.then) {
                        checkCamera = false;
                        checkSceneCount = false;
                    }

                    var createEngineZip = (createEngineFunction === "createEngine")
                        ? "createEngine()"
                        : defaultEngineZip;

                    zipTool.zipCode =
                        code + "\r\n\r\n" +
                        "var engine = " + createEngineZip + ";\r\n" +
                        "var scene = " + createSceneFunction + "();";

                }

                engine.runRenderLoop(function () {
                    if (engine.scenes.length === 0) {
                        return;
                    }

                    if (canvas.width !== canvas.clientWidth) {
                        engine.resize();
                    }

                    var scene = engine.scenes[0];

                    if (scene.activeCamera || scene.activeCameras.length > 0) {
                        scene.render();
                    }

                    fpsLabel.innerHTML = engine.getFps().toFixed() + " fps";
                });

                if (checkSceneCount && engine.scenes.length === 0) {

                    utils.showError("You must at least create a scene.", null);
                    return;
                }

                if (checkCamera && engine.scenes[0].activeCamera == null) {
                    utils.showError("You must at least create a camera.", null);
                    return;
                } else if (scene.then) {
                    scene.then(function () {
                        document.getElementById("statusBar").innerHTML = "";
                    });
                } else {
                    engine.scenes[0].executeWhenReady(function () {
                        document.getElementById("statusBar").innerHTML = "";
                    });
                }

                if (scene) {
                    if (showInspector) {
                        if (scene.then) {
                            // Handle if scene is a promise
                            scene.then(function (s) {
                                if (!s.debugLayer.isVisible()) {
                                    s.debugLayer.show({ embedMode: true });
                                }
                            })
                        } else {
                            if (!scene.debugLayer.isVisible()) {
                                scene.debugLayer.show({ embedMode: true });
                            }
                        }
                    }
                }
            });

        } catch (e) {
            utils.showError(e.message, e);
            // Also log error in console to help debug playgrounds
            console.error(e);
        }
    };

    /**
     * BJS version
     */
    // TO DO - Rewrite that
    var setVersion = function (version) {
        // switch (version) {
        //     case "stable":
        //         location.href = "indexStable.html" + location.hash;
        //         break;
        //     default:
        //         location.href = "index.html" + location.hash;
        //         break;
        // }
    }
    utils.setToMultipleID("mainTitle", "innerHTML", "v" + BABYLON.Engine.Version);

    // TO DO - Make it work on small screens and mobile
    var showQRCode = function () {
        $("#qrCodeImage").empty();
        var playgroundCode = window.location.href.split("#");
        playgroundCode.shift();
        $("#qrCodeImage").qrcode({ text: "https://playground.babylonjs.com/frame.html#" + (playgroundCode.join("#")) });
    };

    /**
     * Toggle the code editor
     */
    var toggleEditor = function () {
        var editorButton = document.getElementById("editorButton1280");
        var scene = engine.scenes[0];

        // If the editor is present
        if (editorButton.classList.contains('checked')) {
            utils.setToMultipleID("editorButton", "removeClass", 'checked');
            splitInstance.collapse(0);
            utils.setToMultipleID("editorButton", "innerHTML", 'Editor <i class="fa fa-square" aria-hidden="true"></i>');
        } else {
            utils.setToMultipleID("editorButton", "addClass", 'checked');
            splitInstance.setSizes([50, 50]);  // Reset
            utils.setToMultipleID("editorButton", "innerHTML", 'Editor <i class="fa fa-check-square" aria-hidden="true"></i>');
        }
        engine.resize();

        if (scene.debugLayer.isVisible()) {
            scene.debugLayer.show({ embedMode: true });
        }
    }

    /**
     * Toggle the BJS debug layer
     */
    var toggleDebug = function () {
        // Always showing the debug layer, because you can close it by itself
        var scene = engine.scenes[0];
        if (scene.debugLayer.isVisible()) {
            scene.debugLayer.hide();
        }
        else {
            scene.debugLayer.show({ embedMode: true });
        }
    }

    // Load scripts list
    loadScriptsList();

    /**
     * HASH part
     */
    // TO DO - Rewrite / move this code
    var previousHash = "";
=======
                var scene;
                var defaultEngineZip = "new BABYLON.Engine(canvas, true, { preserveDrawingBuffer: true, stencil: true })";

                if (code.indexOf("createEngine") !== -1) {
                    createEngineFunction = "createEngine";
                }

                // Check for different typos
                if (code.indexOf("delayCreateScene") !== -1) { // createScene
                    createSceneFunction = "delayCreateScene";
                    checkCamera = false;
                } else if (code.indexOf("createScene") !== -1) { // createScene
                    createSceneFunction = "createScene";
                } else if (code.indexOf("CreateScene") !== -1) { // CreateScene
                    createSceneFunction = "CreateScene";
                } else if (code.indexOf("createscene") !== -1) { // createscene
                    createSceneFunction = "createscene";
                }

                if (!createSceneFunction) {
                    // just pasted code.
                    engine = createDefaultEngine();
                    scene = new BABYLON.Scene(engine);
                    eval("runScript = function(scene, canvas) {" + code + "}");
                    runScript(scene, canvas);

                    zipCode = "var engine = " + defaultEngineZip + ";\r\nvar scene = new BABYLON.Scene(engine);\r\n\r\n" + code;
                } else {
                    //execute the code
                    eval(code);
                    //create engine
                    eval("engine = " + createEngineFunction + "()");
                    if (!engine) {
                        utils.showError("createEngine function must return an engine.", null);
                        return;
                    }

                    //create scene
                    eval("scene = " + createSceneFunction + "()");

                    if (!scene) {
                        utils.showError(createSceneFunction + " function must return a scene.", null);
                        return;
                    }

                    // if scene returns a promise avoid checks
                    if (scene.then) {
                        checkCamera = false;
                        checkSceneCount = false;
                    }

                    var createEngineZip = (createEngineFunction === "createEngine")
                        ? "createEngine()"
                        : defaultEngineZip;

                    zipCode =
                        code + "\r\n\r\n" +
                        "var engine = " + createEngineZip + ";\r\n" +
                        "var scene = " + createSceneFunction + "();";

                }

                engine.runRenderLoop(function () {
                    if (engine.scenes.length === 0) {
                        return;
                    }

                    if (canvas.width !== canvas.clientWidth) {
                        engine.resize();
                    }

                    var scene = engine.scenes[0];

                    if (scene.activeCamera || scene.activeCameras.length > 0) {
                        scene.render();
                    }

                    fpsLabel.innerHTML = engine.getFps().toFixed() + " fps";
                });

                if (checkSceneCount && engine.scenes.length === 0) {

                    utils.showError("You must at least create a scene.", null);
                    return;
                }

                if (checkCamera && engine.scenes[0].activeCamera == null) {
                    utils.showError("You must at least create a camera.", null);
                    return;
                } else if (scene.then) {
                    scene.then(function () {
                        document.getElementById("statusBar").innerHTML = "";
                    });
                } else {
                    engine.scenes[0].executeWhenReady(function () {
                        document.getElementById("statusBar").innerHTML = "";
                    });
                }

                if (scene) {
                    if (showInspector) {
                        if (scene.then) {
                            // Handle if scene is a promise
                            scene.then(function (s) {
                                if (!s.debugLayer.isVisible()) {
                                    s.debugLayer.show({ embedMode: true });
                                }
                            })
                        } else {
                            if (!scene.debugLayer.isVisible()) {
                                scene.debugLayer.show({ embedMode: true });
                            }
                        }
                    }
                }
            });

        } catch (e) {
            utils.showError(e.message, e);
            // Also log error in console to help debug playgrounds
            console.error(e);
        }
    };

    window.addEventListener("resize",
        function () {
            if (engine) {
                engine.resize();
            }
        });

    // Load scripts list
    loadScriptsList();

    // Zip
    var addContentToZip = function (zip, name, url, replace, buffer, then) {
        if (url.substring(0, 5) == "data:" || url.substring(0, 5) == "http:" || url.substring(0, 5) == "blob:" || url.substring(0, 6) == "https:") {
            then();
            return;
        }

        var xhr = new XMLHttpRequest();

        xhr.open('GET', url, true);

        if (buffer) {
            xhr.responseType = "arraybuffer";
        }

        xhr.onreadystatechange = function () {
            if (xhr.readyState === 4) {
                if (xhr.status === 200) {
                    var text;
                    if (!buffer) {
                        if (replace) {
                            var splits = replace.split("\r\n");
                            for (var index = 0; index < splits.length; index++) {
                                splits[index] = "        " + splits[index];
                            }
                            replace = splits.join("\r\n");

                            text = xhr.responseText.replace("####INJECT####", replace);
                        } else {
                            text = xhr.responseText;
                        }
                    }

                    zip.file(name, buffer ? xhr.response : text);

                    then();
                }
            }
        };

        xhr.send(null);
    }

    var addTexturesToZip = function (zip, index, textures, folder, then) {

        if (index === textures.length || !textures[index].name) {
            then();
            return;
        }

        if (textures[index].isRenderTarget || textures[index] instanceof BABYLON.DynamicTexture || textures[index].name.indexOf("data:") !== -1) {
            addTexturesToZip(zip, index + 1, textures, folder, then);
            return;
        }

        if (textures[index].isCube) {
            if (textures[index].name.indexOf("dds") === -1) {
                if (textures[index]._extensions) {
                    for (var i = 0; i < 6; i++) {
                        textures.push({ name: textures[index].name + textures[index]._extensions[i] });
                    }
                } else if (textures[index]._files) {
                    for (var i = 0; i < 6; i++) {
                        textures.push({ name: textures[index]._files[i] });
                    }
                }
            }
            else {
                textures.push({ name: textures[index].name });
            }
            addTexturesToZip(zip, index + 1, textures, folder, then);
            return;
        }


        if (folder == null) {
            folder = zip.folder("textures");
        }
        var url;

        if (textures[index].video) {
            url = textures[index].video.currentSrc;
        } else {
            // url = textures[index].name;
            url = textures[index].url ? textures[index].url : textures[index].name;
        }

        var name = textures[index].name.replace("textures/", "");
        // var name = url.substr(url.lastIndexOf("/") + 1);

        if (url != null) {
            addContentToZip(folder,
                name,
                url,
                null,
                true,
                function () {
                    addTexturesToZip(zip, index + 1, textures, folder, then);
                });
        }
        else {
            addTexturesToZip(zip, index + 1, textures, folder, then);
        }
    }

    var addImportedFilesToZip = function (zip, index, importedFiles, folder, then) {
        if (index === importedFiles.length) {
            then();
            return;
        }

        if (!folder) {
            folder = zip.folder("scenes");
        }
        var url = importedFiles[index];

        var name = url.substr(url.lastIndexOf("/") + 1);

        addContentToZip(folder,
            name,
            url,
            null,
            true,
            function () {
                addImportedFilesToZip(zip, index + 1, importedFiles, folder, then);
            });
    }

    var getZip = function () {
        if (engine.scenes.length === 0) {
            return;
        }

        var zip = new JSZip();

        var scene = engine.scenes[0];

        var textures = scene.textures;

        var importedFiles = scene.importedMeshesFiles;

        document.getElementById("statusBar").innerHTML = "Creating archive... Please wait.";

        if (zipCode.indexOf("textures/worldHeightMap.jpg") !== -1) {
            textures.push({ name: "textures/worldHeightMap.jpg" });
        }

        addContentToZip(zip,
            "index.html",
            "zipContent/index.html",
            zipCode,
            false,
            function () {
                addTexturesToZip(zip,
                    0,
                    textures,
                    null,
                    function () {
                        addImportedFilesToZip(zip,
                            0,
                            importedFiles,
                            null,
                            function () {
                                var blob = zip.generate({ type: "blob" });
                                saveAs(blob, "sample.zip");
                                document.getElementById("statusBar").innerHTML = "";
                            });
                    });
            });
    }

    // Versions
    // TO DO - Rewrite that
    setVersion = function (version) {
        // switch (version) {
        //     case "stable":
        //         location.href = "indexStable.html" + location.hash;
        //         break;
        //     default:
        //         location.href = "index.html" + location.hash;
        //         break;
        // }
    }

    // TO DO - Make it work on small screens and mobile
    showQRCode = function () {
        $("#qrCodeImage").empty();
        var playgroundCode = window.location.href.split("#");
        playgroundCode.shift();
        $("#qrCodeImage").qrcode({ text: "https://playground.babylonjs.com/frame.html#" + (playgroundCode.join("#")) });
    };

    // Fullscreen
    document.getElementById("renderCanvas").addEventListener("webkitfullscreenchange", function () {
        if (document.webkitIsFullScreen) goFullPage();
        else exitFullPage();
    }, false);

    var goFullPage = function () {
        var canvasElement = document.getElementById("renderCanvas");
        canvasElement.style.position = "absolute";
        canvasElement.style.top = 0;
        canvasElement.style.left = 0;
        canvasElement.style.zIndex = 100;
    }
    var exitFullPage = function () {
        document.getElementById("renderCanvas").style.position = "relative";
        document.getElementById("renderCanvas").style.zIndex = 0;
    }
    var goFullscreen = function () {
        if (engine) {
            engine.switchFullscreen(true);
        }
    }
    var editorGoFullscreen = function () {
        var editorDiv = document.getElementById("jsEditor");
        if (editorDiv.requestFullscreen) {
            editorDiv.requestFullscreen();
        } else if (editorDiv.mozRequestFullScreen) {
            editorDiv.mozRequestFullScreen();
        } else if (editorDiv.webkitRequestFullscreen) {
            editorDiv.webkitRequestFullscreen();
        }

    }

    var toggleEditor = function () {
        var editorButton = document.getElementById("editorButton1280");
        var scene = engine.scenes[0];

        // If the editor is present
        if (editorButton.classList.contains('checked')) {
            setToMultipleID("editorButton", "removeClass", 'checked');
            splitInstance.collapse(0);
            setToMultipleID("editorButton", "innerHTML", 'Editor <i class="fa fa-square" aria-hidden="true"></i>');
        } else {
            setToMultipleID("editorButton", "addClass", 'checked');
            splitInstance.setSizes([50, 50]);  // Reset
            setToMultipleID("editorButton", "innerHTML", 'Editor <i class="fa fa-check-square" aria-hidden="true"></i>');
        }
        engine.resize();

        if (scene.debugLayer.isVisible()) {
            scene.debugLayer.show({ embedMode: true });
        }
    }

    

    var toggleDebug = function () {
        // Always showing the debug layer, because you can close it by itself
        var scene = engine.scenes[0];
        if (scene.debugLayer.isVisible()) {
            scene.debugLayer.hide();
        }
        else {
            scene.debugLayer.show({ embedMode: true });
        }
    }

    var toggleMetadata = function () {
        document.getElementById("saveLayer").style.display = "block";
    }

    var formatCode = function () {
        monacoCreator.JsEditor.getAction('editor.action.formatDocument').run();
    }

    var toggleMinimap = function () {
        var minimapToggle = document.getElementById("minimapToggle1280");
        if (minimapToggle.classList.contains('checked')) {
            monacoCreator.JsEditor.updateOptions({ minimap: { enabled: false } });
            setToMultipleID("minimapToggle", "innerHTML", 'Minimap <i class="fa fa-square" aria-hidden="true"></i>');
        } else {
            monacoCreator.JsEditor.updateOptions({ minimap: { enabled: true } });
            setToMultipleID("minimapToggle", "innerHTML", 'Minimap <i class="fa fa-check-square" aria-hidden="true"></i>');
        }
        minimapToggle.classList.toggle('checked');
    }


    //Navigation Overwrites
    var exitPrompt = function (e) {
        var safeToggle = document.getElementById("safemodeToggle1280");
        if (safeToggle.classList.contains('checked')) {
            e = e || window.event;
            var message =
                'This page is asking you to confirm that you want to leave - data you have entered may not be saved.';
            if (e) {
                e.returnValue = message;
            }
            return message;
        }
    };

    window.onbeforeunload = exitPrompt;

    // Snippet
    var save = function () {

        // Retrieve title if necessary
        if (document.getElementById("saveLayer")) {
            currentSnippetTitle = document.getElementById("saveFormTitle").value;
            currentSnippetDescription = document.getElementById("saveFormDescription").value;
            currentSnippetTags = document.getElementById("saveFormTags").value;
        }

        var xmlHttp = new XMLHttpRequest();
        xmlHttp.onreadystatechange = function () {
            if (xmlHttp.readyState === 4) {
                if (xmlHttp.status === 200) {
                    var baseUrl = location.href.replace(location.hash, "").replace(location.search, "");
                    var snippet = JSON.parse(xmlHttp.responseText);
                    var newUrl = baseUrl + "#" + snippet.id;
                    currentSnippetToken = snippet.id;
                    if (snippet.version && snippet.version !== "0") {
                        newUrl += "#" + snippet.version;
                    }
                    location.href = newUrl;
                    // Hide the complete title & co message
                    hideNoMetadata();
                    compileAndRun();
                } else {
                    utils.showError("Unable to save your code. It may be too long.", null);
                }
            }
        }

        xmlHttp.open("POST", snippetV3Url + (currentSnippetToken ? "/" + currentSnippetToken : ""), true);
        xmlHttp.setRequestHeader("Content-Type", "application/json");

        var dataToSend = {
            payload: JSON.stringify({
                code: monacoCreator.JsEditor.getValue()
            }),
            name: currentSnippetTitle,
            description: currentSnippetDescription,
            tags: currentSnippetTags
        };

        xmlHttp.send(JSON.stringify(dataToSend));
    }

    var askForSave = function () {
        if (currentSnippetTitle == null
            || currentSnippetDescription == null
            || currentSnippetTags == null) {

            document.getElementById("saveLayer").style.display = "block";
        }
        else {
            save();
        }
    };
    document.getElementById("saveFormButtonOk").addEventListener("click", function () {
        document.getElementById("saveLayer").style.display = "none";
        save();
    });
    document.getElementById("saveFormButtonCancel").addEventListener("click", function () {
        document.getElementById("saveLayer").style.display = "none";
    });
    setToMultipleID("mainTitle", "innerHTML", "v" + BABYLON.Engine.Version);

    var previousHash = "";

>>>>>>> 05157d3f
    var cleanHash = function () {
        var splits = decodeURIComponent(location.hash.substr(1)).split("#");

        if (splits.length > 2) {
            splits.splice(2, splits.length - 2);
        }

        location.hash = splits.join("#");
    }
<<<<<<< HEAD
    var checkHash = function (firstTime) {
        if (location.hash) {
            if (previousHash !== location.hash) {
                cleanHash();

                previousHash = location.hash;

                try {
                    var xmlHttp = new XMLHttpRequest();
                    xmlHttp.onreadystatechange = function () {
                        if (xmlHttp.readyState === 4) {
                            if (xmlHttp.status === 200) {

                                if (!checkTypescriptSupport(xmlHttp)) {
                                    return;
                                }

                                var snippet = JSON.parse(xmlHttp.responseText);

                                monacoCreator.BlockEditorChange = true;
                                monacoCreator.JsEditor.setValue(JSON.parse(snippet.jsonPayload).code.toString());

                                // Check if title / descr / tags are already set
                                if (snippet.name != null && snippet.name != "") {
                                    currentSnippetTitle = snippet.name;
                                }
                                else currentSnippetTitle = null;

                                if (snippet.description != null && snippet.description != "") {
                                    currentSnippetDescription = snippet.description;
                                }
                                else currentSnippetDescription = null;

                                if (snippet.tags != null && snippet.tags != "") {
                                    currentSnippetTags = snippet.tags;
                                }
                                else currentSnippetTags = null;

                                if (currentSnippetTitle != null && currentSnippetTags != null && currentSnippetDescription) {
                                    if (document.getElementById("saveLayer")) {

                                        document.getElementById("saveFormTitle").value = currentSnippetTitle;
                                        document.getElementById("saveFormDescription").value = currentSnippetDescription;
                                        document.getElementById("saveFormTags").value = currentSnippetTags;

=======

    var checkHash = function (firstTime) {
        if (location.hash) {
            if (previousHash !== location.hash) {
                cleanHash();

                previousHash = location.hash;

                try {
                    var xmlHttp = new XMLHttpRequest();
                    xmlHttp.onreadystatechange = function () {
                        if (xmlHttp.readyState === 4) {
                            if (xmlHttp.status === 200) {

                                if (!checkTypescriptSupport(xmlHttp)) {
                                    return;
                                }

                                var snippet = JSON.parse(xmlHttp.responseText);

                                monacoCreator.BlockEditorChange = true;
                                monacoCreator.JsEditor.setValue(JSON.parse(snippet.jsonPayload).code.toString());

                                // Check if title / descr / tags are already set
                                if (snippet.name != null && snippet.name != "") {
                                    currentSnippetTitle = snippet.name;
                                }
                                else currentSnippetTitle = null;

                                if (snippet.description != null && snippet.description != "") {
                                    currentSnippetDescription = snippet.description;
                                }
                                else currentSnippetDescription = null;

                                if (snippet.tags != null && snippet.tags != "") {
                                    currentSnippetTags = snippet.tags;
                                }
                                else currentSnippetTags = null;

                                if (currentSnippetTitle != null && currentSnippetTags != null && currentSnippetDescription) {
                                    if (document.getElementById("saveLayer")) {

                                        document.getElementById("saveFormTitle").value = currentSnippetTitle;
                                        document.getElementById("saveFormDescription").value = currentSnippetDescription;
                                        document.getElementById("saveFormTags").value = currentSnippetTags;

>>>>>>> 05157d3f
                                        hideNoMetadata();
                                    }
                                }
                                else {
                                    showNoMetadata();
                                }

                                monacoCreator.JsEditor.setPosition({ lineNumber: 0, column: 0 });
                                monacoCreator.BlockEditorChange = false;
                                compileAndRun();

<<<<<<< HEAD
                                // utils.setToMultipleID("currentScript", "innerHTML", "Custom");
=======
                                // setToMultipleID("currentScript", "innerHTML", "Custom");
>>>>>>> 05157d3f
                            }
                        }
                    };

                    var hash = location.hash.substr(1);
                    currentSnippetToken = hash.split("#")[0];
                    if (!hash.split("#")[1]) hash += "#0";


                    xmlHttp.open("GET", snippetV3Url + "/" + hash.replace("#", "/"));
                    xmlHttp.send();
                } catch (e) {

                }
            }
        }
        setTimeout(checkHash, 200);
    }
<<<<<<< HEAD
=======

>>>>>>> 05157d3f
    checkHash(true);


    // ---------- UI
<<<<<<< HEAD
    // TO DO - A proper UI class

    // Run
    utils.setToMultipleID("runButton", "click", compileAndRun);
    // New
    utils.setToMultipleID("newButton", "click", createNewScript);
    // Clear 
    utils.setToMultipleID("clearButton", "click", clear);
    // Save
    utils.setToMultipleID("saveButton", "click", askForSave);
    // Zip
    utils.setToMultipleID("zipButton", "click", function() {
        zipTool.getZip(engine);
    });
    // Themes
    utils.setToMultipleID("darkTheme", "click", [settingsPG.setTheme.bind(settingsPG, 'dark'), menuPG.clickOptionSub.bind(menuPG)]);
    utils.setToMultipleID("lightTheme", "click", [settingsPG.setTheme.bind(settingsPG, 'light'), menuPG.clickOptionSub.bind(menuPG)]);
=======

    // Run
    setToMultipleID("runButton", "click", compileAndRun);
    // New
    setToMultipleID("newButton", "click", createNewScript);
    // Clear 
    setToMultipleID("clearButton", "click", clear);
    // Save
    setToMultipleID("saveButton", "click", askForSave);
    // Zip
    setToMultipleID("zipButton", "click", getZip);
    // // Themes
    setToMultipleID("darkTheme", "click", [settingsPG.setTheme.bind(settingsPG, 'dark'), menuPG.clickOptionSub.bind(menuPG)]);
    setToMultipleID("lightTheme", "click", [settingsPG.setTheme.bind(settingsPG, 'light'), menuPG.clickOptionSub.bind(menuPG)]);
>>>>>>> 05157d3f
    // Size
    var displayFontSize = document.getElementsByClassName('displayFontSize');
    for (var i = 0; i < displayFontSize.length; i++) {
        var options = displayFontSize[i].querySelectorAll('.option');
        for (var j = 0; j < options.length; j++) {
            options[j].addEventListener('click', menuPG.clickOptionSub.bind(menuPG));
            options[j].addEventListener('click', settingsPG.setFontSize.bind(settingsPG, options[j].innerText));
        }
    }
    // Footer links
    var displayFontSize = document.getElementsByClassName('displayFooterLinks');
    for (var i = 0; i < displayFontSize.length; i++) {
        var options = displayFontSize[i].querySelectorAll('.option');
        for (var j = 0; j < options.length; j++) {
            options[j].addEventListener('click', menuPG.clickOptionSub.bind(this));
        }
    }
    // Language (JS / TS)
<<<<<<< HEAD
    utils.setToMultipleID("toTSbutton", "click", function () {
        settingsPG.ScriptLanguage = "TS";
        location.reload();
    });
    utils.setToMultipleID("toJSbutton", "click", function () {
=======
    setToMultipleID("toTSbutton", "click", function () {
        settingsPG.ScriptLanguage = "TS";
        location.reload();
    });
    setToMultipleID("toJSbutton", "click", function () {
>>>>>>> 05157d3f
        settingsPG.ScriptLanguage = "JS";
        location.reload();
    });
    // Safe mode
<<<<<<< HEAD
    utils.setToMultipleID("safemodeToggle", 'click', function () {
        document.getElementById("safemodeToggle1280").classList.toggle('checked');
        if (document.getElementById("safemodeToggle1280").classList.contains('checked')) {
            utils.setToMultipleID("safemodeToggle", "innerHTML", 'Safe mode <i class="fa fa-check-square" aria-hidden="true"></i>');
        } else {
            utils.setToMultipleID("safemodeToggle", "innerHTML", 'Safe mode <i class="fa fa-square" aria-hidden="true"></i>');
        }
    });
    // Editor
    utils.setToMultipleID("editorButton", "click", toggleEditor);
    // FullScreen
    utils.setToMultipleID("fullscreenButton", "click", menuPG.goFullscreen);
    // Editor fullScreen
    utils.setToMultipleID("editorFullscreenButton", "click", menuPG.editorGoFullscreen);
    // Format
    utils.setToMultipleID("formatButton", "click", monacoCreator.formatCode.bind(monacoCreator));
    // Format
    utils.setToMultipleID("minimapToggle", "click", monacoCreator.toggleMinimap.bind(monacoCreator));
    // Debug
    utils.setToMultipleID("debugButton", "click", toggleDebug);
    // Metadata
    utils.setToMultipleID("metadataButton", "click", menuPG.displayMetadata);
=======
    setToMultipleID("safemodeToggle", 'click', function () {
        document.getElementById("safemodeToggle1280").classList.toggle('checked');
        if (document.getElementById("safemodeToggle1280").classList.contains('checked')) {
            setToMultipleID("safemodeToggle", "innerHTML", 'Safe mode <i class="fa fa-check-square" aria-hidden="true"></i>');
        } else {
            setToMultipleID("safemodeToggle", "innerHTML", 'Safe mode <i class="fa fa-square" aria-hidden="true"></i>');
        }
    });
    // Editor
    setToMultipleID("editorButton", "click", toggleEditor);
    // FullScreen
    setToMultipleID("fullscreenButton", "click", goFullscreen);
    // Editor fullScreen
    setToMultipleID("editorFullscreenButton", "click", editorGoFullscreen);
    // Format
    setToMultipleID("formatButton", "click", formatCode);
    // Format
    setToMultipleID("minimapToggle", "click", toggleMinimap);
    // Debug
    setToMultipleID("debugButton", "click", toggleDebug);
    // Metadata
    setToMultipleID("metadataButton", "click", toggleMetadata);
>>>>>>> 05157d3f

    // Restore theme
    settingsPG.restoreTheme(monacoCreator);
    // Restore language
    settingsPG.setScriptLanguage();
<<<<<<< HEAD
    //
=======

>>>>>>> 05157d3f
    menuPG.resizeBigCanvas();
}
<|MERGE_RESOLUTION|>--- conflicted
+++ resolved
@@ -3,7 +3,6 @@
 monacoCreator = new MonacoCreator();
 settingsPG = new SettingsPG(monacoCreator);
 menuPG = new MenuPG();
-<<<<<<< HEAD
 zipTool = new zipTool();
 
 /**
@@ -96,94 +95,6 @@
         }
         else {
             xhr.open('GET', 'https://raw.githubusercontent.com/BabylonJS/Documentation/master/examples/list_ts.json', true);
-=======
-
-/**
- * Apply things to the differents menu sizes
- */
-var multipleSize = [1280, 920, 710, 550];
-var setToMultipleID = function (id, thingToDo, param) {
-    multipleSize.forEach(function (size) {
-        if (thingToDo == "innerHTML") {
-            document.getElementById(id + size).innerHTML = param
-        }
-        else if (thingToDo == "click") {
-            if (param.length > 1) {
-                for (var i = 0; i < param.length; i++) {
-                    document.getElementById(id + size).addEventListener("click", param[i]);
-                }
-            }
-            else
-                document.getElementById(id + size).addEventListener("click", param);
-        }
-        else if (thingToDo == "addClass") {
-            document.getElementById(id + size).classList.add(param);
-        }
-        else if (thingToDo == "removeClass") {
-            document.getElementById(id + size).classList.remove(param);
-        }
-        else if (thingToDo == "display") {
-            document.getElementById(id + size).style.display = param;
-        }
-    });
-};
-
-/**
- * View split
- */
-var splitInstance = Split(['#jsEditor', '#canvasZone']);
-
-/**
- * Language of the script
- */
-if (settingsPG.scriptLanguage == "TS") {
-    var compilerTriggerTimeoutID;
-    function triggerCompile(d, func) {
-        if (compilerTriggerTimeoutID !== null) {
-            window.clearTimeout(compilerTriggerTimeoutID);
-        }
-        compilerTriggerTimeoutID = window.setTimeout(function () {
-            try {
-
-                var output = transpileModule(d, {
-                    module: ts.ModuleKind.AMD,
-                    target: ts.ScriptTarget.ES5,
-                    noLib: true,
-                    noResolve: true,
-                    suppressOutputPathCheck: true
-                });
-                if (typeof output === "string") {
-                    func(output);
-                }
-            }
-            catch (e) {
-                utils.showError(e.message, e);
-            }
-        }, 100);
-    }
-    function transpileModule(input, options) {
-        var inputFileName = options.jsx ? "module.tsx" : "module.ts";
-        var sourceFile = ts.createSourceFile(inputFileName, input, options.target || ts.ScriptTarget.ES5);
-        // Output
-        var outputText;
-        var program = ts.createProgram([inputFileName], options, {
-            getSourceFile: function (fileName) { return fileName.indexOf("module") === 0 ? sourceFile : undefined; },
-            writeFile: function (_name, text) { outputText = text; },
-            getDefaultLibFileName: function () { return "lib.d.ts"; },
-            useCaseSensitiveFileNames: function () { return false; },
-            getCanonicalFileName: function (fileName) { return fileName; },
-            getCurrentDirectory: function () { return ""; },
-            getNewLine: function () { return "\r\n"; },
-            fileExists: function (fileName) { return fileName === inputFileName; },
-            readFile: function () { return ""; },
-            directoryExists: function () { return true; },
-            getDirectories: function () { return []; }
-        });
-        // Emit
-        program.emit();
-        if (outputText === undefined) {
-            throw new Error("Output generation failed");
->>>>>>> 05157d3f
         }
         return outputText;
     }
@@ -193,97 +104,6 @@
         });
     }
 
-<<<<<<< HEAD
-=======
-}
-
-
-function getRunCode(callBack) {
-    var code = monacoCreator.JsEditor.getValue();
-    callBack(code);
-}
-
-
-var run = function () {
-
-    var snippetV3Url = "https://snippet.babylonjs.com"
-    var currentSnippetToken;
-    var currentSnippetTitle = null;
-    var currentSnippetDescription = null;
-    var currentSnippetTags = null;
-    var engine;
-    var fpsLabel = document.getElementById("fpsLabel");
-    var scripts;
-    var zipCode;
-    BABYLON.Engine.ShadersRepository = "/src/Shaders/";
-
-    // TO DO : Rewrite this with unpkg.com
-    if (location.href.indexOf("indexStable") !== -1) {
-        setToMultipleID("currentVersion", "innerHTML", "v.3.0");
-    } else {
-        setToMultipleID("currentVersion", "innerHTML", "v.4.0");
-    }
-
-    var checkTypescriptSupport = function (xhr) {
-        // If we're loading TS content and it's JS page
-        if (xhr.responseText.indexOf("class Playground") !== -1) {
-            if (settingsPG.ScriptLanguage == "JS") {
-                settingsPG.ScriptLanguage = "TS";
-                location.reload();
-                return false;
-            }
-        } else { // If we're loading JS content and it's TS page
-            if (settingsPG.ScriptLanguage == "TS") {
-                settingsPG.ScriptLanguage = "JS";
-                location.reload();
-                return false;
-            }
-        }
-        return true;
-    }
-
-    var loadScript = function (scriptURL, title) {
-        var xhr = new XMLHttpRequest();
-
-        xhr.open('GET', scriptURL, true);
-
-        xhr.onreadystatechange = function () {
-            if (xhr.readyState === 4) {
-                if (xhr.status === 200) {
-
-                    if (!checkTypescriptSupport(xhr)) return;
-
-                    xhr.onreadystatechange = null;
-                    monacoCreator.BlockEditorChange = true;
-                    monacoCreator.JsEditor.setValue(xhr.responseText);
-                    monacoCreator.JsEditor.setPosition({ lineNumber: 0, column: 0 });
-                    monacoCreator.BlockEditorChange = false;
-                    compileAndRun();
-
-                    currentSnippetToken = null;
-                }
-            }
-        };
-
-        xhr.send(null);
-    };
-
-    var loadScriptsList = function () {
-
-        var exampleList = document.getElementById("exampleList");
-
-        var xhr = new XMLHttpRequest();
-        //Open Typescript or Javascript examples
-        // TO DO - Check why it's always javascript ? Is it hard coded in html page ?
-        // Should we merge both lists ?
-        if (exampleList.className != 'typescript') {
-            xhr.open('GET', 'https://raw.githubusercontent.com/BabylonJS/Documentation/master/examples/list.json', true);
-        }
-        else {
-            xhr.open('GET', 'https://raw.githubusercontent.com/BabylonJS/Documentation/master/examples/list_ts.json', true);
-        }
-
->>>>>>> 05157d3f
         xhr.onreadystatechange = function () {
             if (xhr.readyState === 4) {
                 if (xhr.status === 200) {
@@ -426,31 +246,12 @@
                     settingsPG.restoreTheme(monacoCreator);
                     // Restore language
                     settingsPG.setScriptLanguage();
-<<<<<<< HEAD
-=======
-
-                    // TO DO - Check why this doesn't work.
-                    // // Remove editor if window size is less than 850px
-                    // var removeEditorForSmallScreen = function () {
-                    //     if (mq.matches) {
-                    //         splitInstance.collapse(0);
-                    //     } else {
-                    //         splitInstance.setSizes([50, 50]);
-                    //     }
-                    // }
-                    // var mq = window.matchMedia("(max-width: 850px)");
-                    // mq.addListener(removeEditorForSmallScreen);
->>>>>>> 05157d3f
                 }
             }
         };
 
         xhr.send(null);
-<<<<<<< HEAD
-    };
-=======
-    }
->>>>>>> 05157d3f
+    };
 
     var createNewScript = function () {
         // check if checked is on
@@ -470,11 +271,7 @@
         monacoCreator.JsEditor.setPosition({ lineNumber: 11, column: 0 });
         monacoCreator.JsEditor.focus();
         compileAndRun();
-<<<<<<< HEAD
-    };
-=======
-    }
->>>>>>> 05157d3f
+    };
 
     var clear = function () {
         // check if checked is on
@@ -485,11 +282,7 @@
         monacoCreator.JsEditor.setValue('');
         monacoCreator.JsEditor.setPosition({ lineNumber: 0, column: 0 });
         monacoCreator.JsEditor.focus();
-<<<<<<< HEAD
-    };
-=======
-    }
->>>>>>> 05157d3f
+    };
 
     // TO DO - Is this really usefull ? Safe mode only available in full HD screen, not for small screen ? Why ?!
     var checkSafeMode = function (message) {
@@ -505,16 +298,11 @@
         } else {
             return true;
         }
-<<<<<<< HEAD
     };
 
     /**
      * Metadatas form
      */
-=======
-    }
-
->>>>>>> 05157d3f
     var showNoMetadata = function () {
         if (currentSnippetTitle) {
             document.getElementById("saveFormTitle").value = currentSnippetTitle;
@@ -543,17 +331,11 @@
         document.getElementById("saveFormButtons").style.display = "block";
         document.getElementById("saveFormButtonOk").style.display = "inline-block";
     };
-<<<<<<< HEAD
-=======
-    showNoMetadata();
-
->>>>>>> 05157d3f
     var hideNoMetadata = function () {
         document.getElementById("saveFormTitle").readOnly = true;
         document.getElementById("saveFormDescription").readOnly = true;
         document.getElementById("saveFormTags").readOnly = true;
         document.getElementById("saveFormButtonOk").style.display = "none";
-<<<<<<< HEAD
         utils.setToMultipleID("metadataButton", "display", "inline-block");
     };
     showNoMetadata();
@@ -588,53 +370,10 @@
                     compileAndRun();
                 } else {
                     utils.showError("Unable to save your code. It may be too long.", null);
-=======
-        setToMultipleID("metadataButton", "display", "inline-block");
-    };
-
-    compileAndRun = function () {
-        try {
-            var waitRing = document.getElementById("waitDiv");
-            if (waitRing) {
-                waitRing.style.display = "none";
-            }
-
-            if (!BABYLON.Engine.isSupported()) {
-                utils.showError("Your browser does not support WebGL. Please, try to update it, or install a compatible one.", null);
-                return;
-            }
-
-            var showInspector = false;
-            showBJSPGMenu();
-            monacoCreator.JsEditor.updateOptions({ readOnly: false });
-
-            if (BABYLON.Engine.LastCreatedScene && BABYLON.Engine.LastCreatedScene.debugLayer.isVisible()) {
-                showInspector = true;
-            }
-
-            if (engine) {
-                engine.dispose();
-                engine = null;
-            }
-
-            var canvas = document.getElementById("renderCanvas");
-            document.getElementById("errorZone").style.display = 'none';
-            document.getElementById("errorZone").innerHTML = "";
-            document.getElementById("statusBar").innerHTML = "Loading assets... Please wait.";
-            var checkCamera = true;
-            var checkSceneCount = true;
-            var createEngineFunction = "createDefaultEngine";
-            var createSceneFunction;
-
-            getRunCode(function (code) {
-                var createDefaultEngine = function () {
-                    return new BABYLON.Engine(canvas, true, { preserveDrawingBuffer: true, stencil: true });
->>>>>>> 05157d3f
-                }
-            }
-        }
-
-<<<<<<< HEAD
+                }
+            }
+        }
+
         xmlHttp.open("POST", snippetV3Url + (currentSnippetToken ? "/" + currentSnippetToken : ""), true);
         xmlHttp.setRequestHeader("Content-Type", "application/json");
 
@@ -904,507 +643,6 @@
      */
     // TO DO - Rewrite / move this code
     var previousHash = "";
-=======
-                var scene;
-                var defaultEngineZip = "new BABYLON.Engine(canvas, true, { preserveDrawingBuffer: true, stencil: true })";
-
-                if (code.indexOf("createEngine") !== -1) {
-                    createEngineFunction = "createEngine";
-                }
-
-                // Check for different typos
-                if (code.indexOf("delayCreateScene") !== -1) { // createScene
-                    createSceneFunction = "delayCreateScene";
-                    checkCamera = false;
-                } else if (code.indexOf("createScene") !== -1) { // createScene
-                    createSceneFunction = "createScene";
-                } else if (code.indexOf("CreateScene") !== -1) { // CreateScene
-                    createSceneFunction = "CreateScene";
-                } else if (code.indexOf("createscene") !== -1) { // createscene
-                    createSceneFunction = "createscene";
-                }
-
-                if (!createSceneFunction) {
-                    // just pasted code.
-                    engine = createDefaultEngine();
-                    scene = new BABYLON.Scene(engine);
-                    eval("runScript = function(scene, canvas) {" + code + "}");
-                    runScript(scene, canvas);
-
-                    zipCode = "var engine = " + defaultEngineZip + ";\r\nvar scene = new BABYLON.Scene(engine);\r\n\r\n" + code;
-                } else {
-                    //execute the code
-                    eval(code);
-                    //create engine
-                    eval("engine = " + createEngineFunction + "()");
-                    if (!engine) {
-                        utils.showError("createEngine function must return an engine.", null);
-                        return;
-                    }
-
-                    //create scene
-                    eval("scene = " + createSceneFunction + "()");
-
-                    if (!scene) {
-                        utils.showError(createSceneFunction + " function must return a scene.", null);
-                        return;
-                    }
-
-                    // if scene returns a promise avoid checks
-                    if (scene.then) {
-                        checkCamera = false;
-                        checkSceneCount = false;
-                    }
-
-                    var createEngineZip = (createEngineFunction === "createEngine")
-                        ? "createEngine()"
-                        : defaultEngineZip;
-
-                    zipCode =
-                        code + "\r\n\r\n" +
-                        "var engine = " + createEngineZip + ";\r\n" +
-                        "var scene = " + createSceneFunction + "();";
-
-                }
-
-                engine.runRenderLoop(function () {
-                    if (engine.scenes.length === 0) {
-                        return;
-                    }
-
-                    if (canvas.width !== canvas.clientWidth) {
-                        engine.resize();
-                    }
-
-                    var scene = engine.scenes[0];
-
-                    if (scene.activeCamera || scene.activeCameras.length > 0) {
-                        scene.render();
-                    }
-
-                    fpsLabel.innerHTML = engine.getFps().toFixed() + " fps";
-                });
-
-                if (checkSceneCount && engine.scenes.length === 0) {
-
-                    utils.showError("You must at least create a scene.", null);
-                    return;
-                }
-
-                if (checkCamera && engine.scenes[0].activeCamera == null) {
-                    utils.showError("You must at least create a camera.", null);
-                    return;
-                } else if (scene.then) {
-                    scene.then(function () {
-                        document.getElementById("statusBar").innerHTML = "";
-                    });
-                } else {
-                    engine.scenes[0].executeWhenReady(function () {
-                        document.getElementById("statusBar").innerHTML = "";
-                    });
-                }
-
-                if (scene) {
-                    if (showInspector) {
-                        if (scene.then) {
-                            // Handle if scene is a promise
-                            scene.then(function (s) {
-                                if (!s.debugLayer.isVisible()) {
-                                    s.debugLayer.show({ embedMode: true });
-                                }
-                            })
-                        } else {
-                            if (!scene.debugLayer.isVisible()) {
-                                scene.debugLayer.show({ embedMode: true });
-                            }
-                        }
-                    }
-                }
-            });
-
-        } catch (e) {
-            utils.showError(e.message, e);
-            // Also log error in console to help debug playgrounds
-            console.error(e);
-        }
-    };
-
-    window.addEventListener("resize",
-        function () {
-            if (engine) {
-                engine.resize();
-            }
-        });
-
-    // Load scripts list
-    loadScriptsList();
-
-    // Zip
-    var addContentToZip = function (zip, name, url, replace, buffer, then) {
-        if (url.substring(0, 5) == "data:" || url.substring(0, 5) == "http:" || url.substring(0, 5) == "blob:" || url.substring(0, 6) == "https:") {
-            then();
-            return;
-        }
-
-        var xhr = new XMLHttpRequest();
-
-        xhr.open('GET', url, true);
-
-        if (buffer) {
-            xhr.responseType = "arraybuffer";
-        }
-
-        xhr.onreadystatechange = function () {
-            if (xhr.readyState === 4) {
-                if (xhr.status === 200) {
-                    var text;
-                    if (!buffer) {
-                        if (replace) {
-                            var splits = replace.split("\r\n");
-                            for (var index = 0; index < splits.length; index++) {
-                                splits[index] = "        " + splits[index];
-                            }
-                            replace = splits.join("\r\n");
-
-                            text = xhr.responseText.replace("####INJECT####", replace);
-                        } else {
-                            text = xhr.responseText;
-                        }
-                    }
-
-                    zip.file(name, buffer ? xhr.response : text);
-
-                    then();
-                }
-            }
-        };
-
-        xhr.send(null);
-    }
-
-    var addTexturesToZip = function (zip, index, textures, folder, then) {
-
-        if (index === textures.length || !textures[index].name) {
-            then();
-            return;
-        }
-
-        if (textures[index].isRenderTarget || textures[index] instanceof BABYLON.DynamicTexture || textures[index].name.indexOf("data:") !== -1) {
-            addTexturesToZip(zip, index + 1, textures, folder, then);
-            return;
-        }
-
-        if (textures[index].isCube) {
-            if (textures[index].name.indexOf("dds") === -1) {
-                if (textures[index]._extensions) {
-                    for (var i = 0; i < 6; i++) {
-                        textures.push({ name: textures[index].name + textures[index]._extensions[i] });
-                    }
-                } else if (textures[index]._files) {
-                    for (var i = 0; i < 6; i++) {
-                        textures.push({ name: textures[index]._files[i] });
-                    }
-                }
-            }
-            else {
-                textures.push({ name: textures[index].name });
-            }
-            addTexturesToZip(zip, index + 1, textures, folder, then);
-            return;
-        }
-
-
-        if (folder == null) {
-            folder = zip.folder("textures");
-        }
-        var url;
-
-        if (textures[index].video) {
-            url = textures[index].video.currentSrc;
-        } else {
-            // url = textures[index].name;
-            url = textures[index].url ? textures[index].url : textures[index].name;
-        }
-
-        var name = textures[index].name.replace("textures/", "");
-        // var name = url.substr(url.lastIndexOf("/") + 1);
-
-        if (url != null) {
-            addContentToZip(folder,
-                name,
-                url,
-                null,
-                true,
-                function () {
-                    addTexturesToZip(zip, index + 1, textures, folder, then);
-                });
-        }
-        else {
-            addTexturesToZip(zip, index + 1, textures, folder, then);
-        }
-    }
-
-    var addImportedFilesToZip = function (zip, index, importedFiles, folder, then) {
-        if (index === importedFiles.length) {
-            then();
-            return;
-        }
-
-        if (!folder) {
-            folder = zip.folder("scenes");
-        }
-        var url = importedFiles[index];
-
-        var name = url.substr(url.lastIndexOf("/") + 1);
-
-        addContentToZip(folder,
-            name,
-            url,
-            null,
-            true,
-            function () {
-                addImportedFilesToZip(zip, index + 1, importedFiles, folder, then);
-            });
-    }
-
-    var getZip = function () {
-        if (engine.scenes.length === 0) {
-            return;
-        }
-
-        var zip = new JSZip();
-
-        var scene = engine.scenes[0];
-
-        var textures = scene.textures;
-
-        var importedFiles = scene.importedMeshesFiles;
-
-        document.getElementById("statusBar").innerHTML = "Creating archive... Please wait.";
-
-        if (zipCode.indexOf("textures/worldHeightMap.jpg") !== -1) {
-            textures.push({ name: "textures/worldHeightMap.jpg" });
-        }
-
-        addContentToZip(zip,
-            "index.html",
-            "zipContent/index.html",
-            zipCode,
-            false,
-            function () {
-                addTexturesToZip(zip,
-                    0,
-                    textures,
-                    null,
-                    function () {
-                        addImportedFilesToZip(zip,
-                            0,
-                            importedFiles,
-                            null,
-                            function () {
-                                var blob = zip.generate({ type: "blob" });
-                                saveAs(blob, "sample.zip");
-                                document.getElementById("statusBar").innerHTML = "";
-                            });
-                    });
-            });
-    }
-
-    // Versions
-    // TO DO - Rewrite that
-    setVersion = function (version) {
-        // switch (version) {
-        //     case "stable":
-        //         location.href = "indexStable.html" + location.hash;
-        //         break;
-        //     default:
-        //         location.href = "index.html" + location.hash;
-        //         break;
-        // }
-    }
-
-    // TO DO - Make it work on small screens and mobile
-    showQRCode = function () {
-        $("#qrCodeImage").empty();
-        var playgroundCode = window.location.href.split("#");
-        playgroundCode.shift();
-        $("#qrCodeImage").qrcode({ text: "https://playground.babylonjs.com/frame.html#" + (playgroundCode.join("#")) });
-    };
-
-    // Fullscreen
-    document.getElementById("renderCanvas").addEventListener("webkitfullscreenchange", function () {
-        if (document.webkitIsFullScreen) goFullPage();
-        else exitFullPage();
-    }, false);
-
-    var goFullPage = function () {
-        var canvasElement = document.getElementById("renderCanvas");
-        canvasElement.style.position = "absolute";
-        canvasElement.style.top = 0;
-        canvasElement.style.left = 0;
-        canvasElement.style.zIndex = 100;
-    }
-    var exitFullPage = function () {
-        document.getElementById("renderCanvas").style.position = "relative";
-        document.getElementById("renderCanvas").style.zIndex = 0;
-    }
-    var goFullscreen = function () {
-        if (engine) {
-            engine.switchFullscreen(true);
-        }
-    }
-    var editorGoFullscreen = function () {
-        var editorDiv = document.getElementById("jsEditor");
-        if (editorDiv.requestFullscreen) {
-            editorDiv.requestFullscreen();
-        } else if (editorDiv.mozRequestFullScreen) {
-            editorDiv.mozRequestFullScreen();
-        } else if (editorDiv.webkitRequestFullscreen) {
-            editorDiv.webkitRequestFullscreen();
-        }
-
-    }
-
-    var toggleEditor = function () {
-        var editorButton = document.getElementById("editorButton1280");
-        var scene = engine.scenes[0];
-
-        // If the editor is present
-        if (editorButton.classList.contains('checked')) {
-            setToMultipleID("editorButton", "removeClass", 'checked');
-            splitInstance.collapse(0);
-            setToMultipleID("editorButton", "innerHTML", 'Editor <i class="fa fa-square" aria-hidden="true"></i>');
-        } else {
-            setToMultipleID("editorButton", "addClass", 'checked');
-            splitInstance.setSizes([50, 50]);  // Reset
-            setToMultipleID("editorButton", "innerHTML", 'Editor <i class="fa fa-check-square" aria-hidden="true"></i>');
-        }
-        engine.resize();
-
-        if (scene.debugLayer.isVisible()) {
-            scene.debugLayer.show({ embedMode: true });
-        }
-    }
-
-    
-
-    var toggleDebug = function () {
-        // Always showing the debug layer, because you can close it by itself
-        var scene = engine.scenes[0];
-        if (scene.debugLayer.isVisible()) {
-            scene.debugLayer.hide();
-        }
-        else {
-            scene.debugLayer.show({ embedMode: true });
-        }
-    }
-
-    var toggleMetadata = function () {
-        document.getElementById("saveLayer").style.display = "block";
-    }
-
-    var formatCode = function () {
-        monacoCreator.JsEditor.getAction('editor.action.formatDocument').run();
-    }
-
-    var toggleMinimap = function () {
-        var minimapToggle = document.getElementById("minimapToggle1280");
-        if (minimapToggle.classList.contains('checked')) {
-            monacoCreator.JsEditor.updateOptions({ minimap: { enabled: false } });
-            setToMultipleID("minimapToggle", "innerHTML", 'Minimap <i class="fa fa-square" aria-hidden="true"></i>');
-        } else {
-            monacoCreator.JsEditor.updateOptions({ minimap: { enabled: true } });
-            setToMultipleID("minimapToggle", "innerHTML", 'Minimap <i class="fa fa-check-square" aria-hidden="true"></i>');
-        }
-        minimapToggle.classList.toggle('checked');
-    }
-
-
-    //Navigation Overwrites
-    var exitPrompt = function (e) {
-        var safeToggle = document.getElementById("safemodeToggle1280");
-        if (safeToggle.classList.contains('checked')) {
-            e = e || window.event;
-            var message =
-                'This page is asking you to confirm that you want to leave - data you have entered may not be saved.';
-            if (e) {
-                e.returnValue = message;
-            }
-            return message;
-        }
-    };
-
-    window.onbeforeunload = exitPrompt;
-
-    // Snippet
-    var save = function () {
-
-        // Retrieve title if necessary
-        if (document.getElementById("saveLayer")) {
-            currentSnippetTitle = document.getElementById("saveFormTitle").value;
-            currentSnippetDescription = document.getElementById("saveFormDescription").value;
-            currentSnippetTags = document.getElementById("saveFormTags").value;
-        }
-
-        var xmlHttp = new XMLHttpRequest();
-        xmlHttp.onreadystatechange = function () {
-            if (xmlHttp.readyState === 4) {
-                if (xmlHttp.status === 200) {
-                    var baseUrl = location.href.replace(location.hash, "").replace(location.search, "");
-                    var snippet = JSON.parse(xmlHttp.responseText);
-                    var newUrl = baseUrl + "#" + snippet.id;
-                    currentSnippetToken = snippet.id;
-                    if (snippet.version && snippet.version !== "0") {
-                        newUrl += "#" + snippet.version;
-                    }
-                    location.href = newUrl;
-                    // Hide the complete title & co message
-                    hideNoMetadata();
-                    compileAndRun();
-                } else {
-                    utils.showError("Unable to save your code. It may be too long.", null);
-                }
-            }
-        }
-
-        xmlHttp.open("POST", snippetV3Url + (currentSnippetToken ? "/" + currentSnippetToken : ""), true);
-        xmlHttp.setRequestHeader("Content-Type", "application/json");
-
-        var dataToSend = {
-            payload: JSON.stringify({
-                code: monacoCreator.JsEditor.getValue()
-            }),
-            name: currentSnippetTitle,
-            description: currentSnippetDescription,
-            tags: currentSnippetTags
-        };
-
-        xmlHttp.send(JSON.stringify(dataToSend));
-    }
-
-    var askForSave = function () {
-        if (currentSnippetTitle == null
-            || currentSnippetDescription == null
-            || currentSnippetTags == null) {
-
-            document.getElementById("saveLayer").style.display = "block";
-        }
-        else {
-            save();
-        }
-    };
-    document.getElementById("saveFormButtonOk").addEventListener("click", function () {
-        document.getElementById("saveLayer").style.display = "none";
-        save();
-    });
-    document.getElementById("saveFormButtonCancel").addEventListener("click", function () {
-        document.getElementById("saveLayer").style.display = "none";
-    });
-    setToMultipleID("mainTitle", "innerHTML", "v" + BABYLON.Engine.Version);
-
-    var previousHash = "";
-
->>>>>>> 05157d3f
     var cleanHash = function () {
         var splits = decodeURIComponent(location.hash.substr(1)).split("#");
 
@@ -1414,7 +652,6 @@
 
         location.hash = splits.join("#");
     }
-<<<<<<< HEAD
     var checkHash = function (firstTime) {
         if (location.hash) {
             if (previousHash !== location.hash) {
@@ -1459,55 +696,6 @@
                                         document.getElementById("saveFormTitle").value = currentSnippetTitle;
                                         document.getElementById("saveFormDescription").value = currentSnippetDescription;
                                         document.getElementById("saveFormTags").value = currentSnippetTags;
-
-=======
-
-    var checkHash = function (firstTime) {
-        if (location.hash) {
-            if (previousHash !== location.hash) {
-                cleanHash();
-
-                previousHash = location.hash;
-
-                try {
-                    var xmlHttp = new XMLHttpRequest();
-                    xmlHttp.onreadystatechange = function () {
-                        if (xmlHttp.readyState === 4) {
-                            if (xmlHttp.status === 200) {
-
-                                if (!checkTypescriptSupport(xmlHttp)) {
-                                    return;
-                                }
-
-                                var snippet = JSON.parse(xmlHttp.responseText);
-
-                                monacoCreator.BlockEditorChange = true;
-                                monacoCreator.JsEditor.setValue(JSON.parse(snippet.jsonPayload).code.toString());
-
-                                // Check if title / descr / tags are already set
-                                if (snippet.name != null && snippet.name != "") {
-                                    currentSnippetTitle = snippet.name;
-                                }
-                                else currentSnippetTitle = null;
-
-                                if (snippet.description != null && snippet.description != "") {
-                                    currentSnippetDescription = snippet.description;
-                                }
-                                else currentSnippetDescription = null;
-
-                                if (snippet.tags != null && snippet.tags != "") {
-                                    currentSnippetTags = snippet.tags;
-                                }
-                                else currentSnippetTags = null;
-
-                                if (currentSnippetTitle != null && currentSnippetTags != null && currentSnippetDescription) {
-                                    if (document.getElementById("saveLayer")) {
-
-                                        document.getElementById("saveFormTitle").value = currentSnippetTitle;
-                                        document.getElementById("saveFormDescription").value = currentSnippetDescription;
-                                        document.getElementById("saveFormTags").value = currentSnippetTags;
-
->>>>>>> 05157d3f
                                         hideNoMetadata();
                                     }
                                 }
@@ -1519,11 +707,7 @@
                                 monacoCreator.BlockEditorChange = false;
                                 compileAndRun();
 
-<<<<<<< HEAD
                                 // utils.setToMultipleID("currentScript", "innerHTML", "Custom");
-=======
-                                // setToMultipleID("currentScript", "innerHTML", "Custom");
->>>>>>> 05157d3f
                             }
                         }
                     };
@@ -1542,15 +726,10 @@
         }
         setTimeout(checkHash, 200);
     }
-<<<<<<< HEAD
-=======
-
->>>>>>> 05157d3f
     checkHash(true);
 
 
     // ---------- UI
-<<<<<<< HEAD
     // TO DO - A proper UI class
 
     // Run
@@ -1568,22 +747,6 @@
     // Themes
     utils.setToMultipleID("darkTheme", "click", [settingsPG.setTheme.bind(settingsPG, 'dark'), menuPG.clickOptionSub.bind(menuPG)]);
     utils.setToMultipleID("lightTheme", "click", [settingsPG.setTheme.bind(settingsPG, 'light'), menuPG.clickOptionSub.bind(menuPG)]);
-=======
-
-    // Run
-    setToMultipleID("runButton", "click", compileAndRun);
-    // New
-    setToMultipleID("newButton", "click", createNewScript);
-    // Clear 
-    setToMultipleID("clearButton", "click", clear);
-    // Save
-    setToMultipleID("saveButton", "click", askForSave);
-    // Zip
-    setToMultipleID("zipButton", "click", getZip);
-    // // Themes
-    setToMultipleID("darkTheme", "click", [settingsPG.setTheme.bind(settingsPG, 'dark'), menuPG.clickOptionSub.bind(menuPG)]);
-    setToMultipleID("lightTheme", "click", [settingsPG.setTheme.bind(settingsPG, 'light'), menuPG.clickOptionSub.bind(menuPG)]);
->>>>>>> 05157d3f
     // Size
     var displayFontSize = document.getElementsByClassName('displayFontSize');
     for (var i = 0; i < displayFontSize.length; i++) {
@@ -1602,24 +765,15 @@
         }
     }
     // Language (JS / TS)
-<<<<<<< HEAD
     utils.setToMultipleID("toTSbutton", "click", function () {
         settingsPG.ScriptLanguage = "TS";
         location.reload();
     });
     utils.setToMultipleID("toJSbutton", "click", function () {
-=======
-    setToMultipleID("toTSbutton", "click", function () {
-        settingsPG.ScriptLanguage = "TS";
-        location.reload();
-    });
-    setToMultipleID("toJSbutton", "click", function () {
->>>>>>> 05157d3f
         settingsPG.ScriptLanguage = "JS";
         location.reload();
     });
     // Safe mode
-<<<<<<< HEAD
     utils.setToMultipleID("safemodeToggle", 'click', function () {
         document.getElementById("safemodeToggle1280").classList.toggle('checked');
         if (document.getElementById("safemodeToggle1280").classList.contains('checked')) {
@@ -1642,39 +796,11 @@
     utils.setToMultipleID("debugButton", "click", toggleDebug);
     // Metadata
     utils.setToMultipleID("metadataButton", "click", menuPG.displayMetadata);
-=======
-    setToMultipleID("safemodeToggle", 'click', function () {
-        document.getElementById("safemodeToggle1280").classList.toggle('checked');
-        if (document.getElementById("safemodeToggle1280").classList.contains('checked')) {
-            setToMultipleID("safemodeToggle", "innerHTML", 'Safe mode <i class="fa fa-check-square" aria-hidden="true"></i>');
-        } else {
-            setToMultipleID("safemodeToggle", "innerHTML", 'Safe mode <i class="fa fa-square" aria-hidden="true"></i>');
-        }
-    });
-    // Editor
-    setToMultipleID("editorButton", "click", toggleEditor);
-    // FullScreen
-    setToMultipleID("fullscreenButton", "click", goFullscreen);
-    // Editor fullScreen
-    setToMultipleID("editorFullscreenButton", "click", editorGoFullscreen);
-    // Format
-    setToMultipleID("formatButton", "click", formatCode);
-    // Format
-    setToMultipleID("minimapToggle", "click", toggleMinimap);
-    // Debug
-    setToMultipleID("debugButton", "click", toggleDebug);
-    // Metadata
-    setToMultipleID("metadataButton", "click", toggleMetadata);
->>>>>>> 05157d3f
 
     // Restore theme
     settingsPG.restoreTheme(monacoCreator);
     // Restore language
     settingsPG.setScriptLanguage();
-<<<<<<< HEAD
     //
-=======
-
->>>>>>> 05157d3f
     menuPG.resizeBigCanvas();
 }
