{
    "build": {
        "filename": "babylon.max.js",
        "minFilename": "babylon.js",
        "minWorkerFilename": "babylon.worker.js",
        "noModuleFilename": "babylon.no-module.max.js",
        "declarationFilename": "babylon.d.ts",
        "declarationModuleFilename": "babylon.module.d.ts",
        "outputDirectory": "../../dist/preview release",
        "playgroundDirectory": "../../Playground/",
        "intellisenseFile": "babylon.d.txt",
        "intellisenseSources": [
            "../../dist/preview release/babylon.d.ts",
            "../../dist/preview release/gui/babylon.gui.d.ts",
            "../../dist/preview release/loaders/babylon.glTF2FileLoader.d.ts",
            "../../dist/preview release/serializers/babylon.glTF2Serializer.d.ts",
            "../../dist/preview release/glTF2Interface/babylon.glTF2Interface.d.ts"
        ],
        "outputCustomConfigurationsDirectory": "../../dist/preview release/customConfigurations",
        "srcOutputDirectory": "../../src/",
        "currentConfig": "all",
        "typedocJSON": "../../.temp/babylon.typedoc.json",
        "typedocValidationBaseline": "../../dist/preview release/typedocValidationBaseline.json",
        "dependencies": [
            {
                "name": "CANNON",
                "module": "cannon",
                "optional": true
            },
            {
                "name": "OIMO",
                "module": "oimo",
                "optional": true
            },
            {
                "name": "earcut",
                "module": "earcut",
                "optional": true
            }
        ]
    },
    "buildConfigurations": {
        "all": [
            "pbrMaterial",
            "freeCamera",
            "arcRotateCamera",
            "hemisphericLight",
            "pointLight",
            "directionalLight",
            "spotLight",
            "animations",
            "actions",
            "sprites",
            "picking",
            "collisions",
            "particles",
            "gpuParticles",
            "solidParticles",
            "additionalMeshes",
            "meshBuilder",
            "meshCompression",
            "audio",
            "additionalTextures",
            "shadows",
            "loader",
            "userData",
            "offline",
            "fresnel",
            "multiMaterial",
            "touchCamera",
            "procedural",
            "gamepad",
            "additionalCameras",
            "postProcesses",
            "renderingPipeline",
            "additionalRenderingPipeline",
            "defaultRenderingPipeline",
            "depthRenderer",
            "geometryBufferRenderer",
            "additionalPostProcesses",
            "additionalPostProcess_blur",
            "additionalPostProcess_depthOfFieldBlur",
            "additionalPostProcess_fxaa",
            "additionalPostProcess_circleOfConfusion",
            "additionalPostProcess_depthOfFieldMerge",
            "additionalPostProcess_bloomMerge",
            "additionalPostProcess_depthOfFieldEffect",
            "additionalPostProcess_bloomEffect",
            "additionalPostProcess_imageProcessing",
            "bones",
            "hdr",
            "polygonMesh",
            "csg",
            "lensFlares",
            "physics",
            "textureFormats",
            "debug",
            "utilityLayer",
            "gizmos",
            "morphTargets",
            "octrees",
            "anaglyph",
            "stereoscopic",
            "vr",
            "virtualJoystick",
            "optimizations",
            "highlights",
            "assetsManager",
            "serialization",
            "probes",
            "layer",
            "textureTools",
            "cameraBehaviors",
            "meshBehaviors",
            "nullEngine",
            "instrumentation",
            "backgroundMaterial",
            "environmentHelper",
            "particleHelper",
            "videoDome",
            "photoDome",
            "behaviors",
            "imageProcessing",
            "occlusionQuery",
<<<<<<< HEAD
            "transformFeedback"
=======
            "transformFeedback",
            "noise"
>>>>>>> 57121a4e
        ],
        "minimal": [
            "meshBuilder",
            "freeCamera",
            "hemisphericLight"
        ],
        "360Viewer": [
            "arcRotateCamera",
            "meshBuilder",
            "picking",
            "backgroundMaterial",
            "videoDome"
        ]
    },
    "workloads": {
        "core": {
            "files": [
                "../../src/Materials/babylon.effect.js",
                "../../src/babylon.types.js",
                "../../src/Events/babylon.keyboardEvents.js",
                "../../src/Events/babylon.pointerEvents.js",
                "../../src/Math/babylon.math.js",
                "../../src/Math/babylon.math.scalar.js",
                "../../src/babylon.mixins.js",
                "../../src/Engine/babylon.webgl2.js",
                "../../src/Tools/babylon.decorators.js",
                "../../src/Tools/babylon.deferred.js",
                "../../src/Tools/babylon.observable.js",
                "../../src/Tools/babylon.smartArray.js",
                "../../src/Tools/babylon.tools.js",
                "../../src/Tools/babylon.promise.js",
                "../../src/Tools/babylon.workerPool.js",
                "../../src/States/babylon.alphaCullingState.js",
                "../../src/States/babylon.depthCullingState.js",
                "../../src/States/babylon.stencilState.js",
                "../../src/Engine/babylon.engine.js",
                "../../src/babylon.node.js",
                "../../src/Culling/babylon.boundingSphere.js",
                "../../src/Culling/babylon.boundingBox.js",
                "../../src/Culling/babylon.boundingInfo.js",
                "../../src/Mesh/babylon.transformNode.js",
                "../../src/Mesh/babylon.abstractMesh.js",
                "../../src/Lights/babylon.light.js",
                "../../src/Cameras/babylon.camera.js",
                "../../src/Rendering/babylon.renderingManager.js",
                "../../src/Rendering/babylon.renderingGroup.js",
                "../../src/babylon.sceneComponent.js",
                "../../src/babylon.abstractScene.js",
                "../../src/babylon.scene.js",
                "../../src/babylon.assetContainer.js",
                "../../src/Mesh/babylon.buffer.js",
                "../../src/Mesh/babylon.vertexBuffer.js",
                "../../src/Materials/Textures/babylon.internalTextureTracker.js",
                "../../src/Materials/Textures/babylon.internalTexture.js",
                "../../src/Materials/Textures/babylon.baseTexture.js",
                "../../src/Materials/Textures/babylon.texture.js",
                "../../src/Mesh/babylon.mesh.js",
                "../../src/Mesh/babylon.subMesh.js",
                "../../src/Materials/babylon.material.js",
                "../../src/Materials/babylon.uniformBuffer.js",
                "../../src/Mesh/babylon.mesh.vertexData.js",
                "../../src/Mesh/babylon.geometry.js",
                "../../src/Tools/babylon.performanceMonitor.js",
                "../../src/Materials/babylon.materialHelper.js",
                "../../src/Materials/babylon.pushMaterial.js",
                "../../src/Materials/babylon.standardMaterial.js"
            ],
            "shaders": [
                "default.vertex",
                "default.fragment"
            ],
            "shaderIncludes": [
                "depthPrePass",
                "bonesDeclaration",
                "instancesDeclaration",
                "pointCloudVertexDeclaration",
                "bumpVertexDeclaration",
                "clipPlaneVertexDeclaration",
                "fogVertexDeclaration",
                "morphTargetsVertexGlobalDeclaration",
                "morphTargetsVertexDeclaration",
                "logDepthDeclaration",
                "morphTargetsVertex",
                "instancesVertex",
                "bonesVertex",
                "bumpVertex",
                "clipPlaneVertex",
                "fogVertex",
                "shadowsVertex",
                "pointCloudVertex",
                "logDepthVertex",
                "helperFunctions",
                "lightFragmentDeclaration",
                "lightsFragmentFunctions",
                "lightUboDeclaration",
                "defaultVertexDeclaration",
                "defaultFragmentDeclaration",
                "defaultUboDeclaration",
                "shadowsFragmentFunctions",
                "fresnelFunction",
                "reflectionFunction",
                "imageProcessingDeclaration",
                "imageProcessingFunctions",
                "bumpFragmentFunctions",
                "clipPlaneFragmentDeclaration",
                "fogFragmentDeclaration",
                "clipPlaneFragment",
                "bumpFragment",
                "lightFragment",
                "logDepthFragment",
                "fogFragment"
            ]
        },
        "transformFeedback": {
            "files": [
                "../../src/Engine/Extensions/babylon.engine.transformFeedback.js"
            ],
            "dependUpon": [
                "core",
                "debug"
            ]
        },
        "occlusionQuery": {
            "files": [
                "../../src/Engine/Extensions/babylon.engine.occlusionQuery.js"
            ],
            "dependUpon": [
                "core",
                "debug"
            ]
        },
        "behaviors": {
            "files": [
                "../../src/Behaviors/babylon.behavior.js"
            ],
            "dependUpon": [
                "core"
            ]
        },
        "imageProcessing": {
            "files": [
                "../../src/Materials/babylon.imageProcessingConfiguration.js",
                "../../src/Materials/Textures/babylon.colorGradingTexture.js",
                "../../src/Materials/babylon.colorCurves.js"
            ],
            "dependUpon": [
                "core"
            ]
<<<<<<< HEAD
        },
=======
        },  
        "noise" : {
            "files": [
                "../../src/Materials/Textures/Procedurals/babylon.noiseProceduralTexture.js"
            ],
            "dependUpon": [
                "core",
                "procedural"
            ],
            "shaders": [
                "noise.fragment"
            ]
        },      
>>>>>>> 57121a4e
        "particles": {
            "files": [
                "../../src/Particles/babylon.particle.js",
                "../../src/Particles/babylon.particleSystem.js",
                "../../src/Particles/EmitterTypes/babylon.boxParticleEmitter.js",
                "../../src/Particles/EmitterTypes/babylon.coneParticleEmitter.js",
                "../../src/Particles/EmitterTypes/babylon.sphereParticleEmitter.js",
                "../../src/Particles/babylon.particleSystemComponent.js"
            ],
            "dependUpon": [
                "core"
            ],
            "shaders": [
                "particles.vertex",
                "particles.fragment"
            ]
        },
        "gpuParticles": {
            "files": [
                "../../src/Particles/babylon.gpuParticleSystem.js"
            ],
            "dependUpon": [
                "core",
                "particles",
                "transformFeedback"
            ],
            "shaders": [
                "gpuRenderParticles.vertex",
                "gpuRenderParticles.fragment",
                "gpuUpdateParticles.vertex",
                "gpuUpdateParticles.fragment"
            ]
        },
        "nullEngine": {
            "files": [
                "../../src/Engine/babylon.nullEngine.js",
                "../../src/Engine/babylon.webgl2.js",
                "../../src/babylon.mixins.js"
            ],
            "dependUpon": [
                "core"
            ]
        },
        "instrumentation": {
            "files": [
                "../../src/Engine/babylon.webgl2.js",
                "../../src/Instrumentation/babylon.engineInstrumentation.js",
                "../../src/Instrumentation/babylon.sceneInstrumentation.js",
                "../../src/Instrumentation/babylon.timeToken.js"
            ],
            "dependUpon": [
                "core"
            ]
        },
        "cameraBehaviors": {
            "files": [
                "../../src/Behaviors/Cameras/babylon.framingBehavior.js",
                "../../src/Behaviors/Cameras/babylon.bouncingBehavior.js",
                "../../src/Behaviors/Cameras/babylon.autoRotationBehavior.js"
            ],
            "dependUpon": [
                "behaviors"
            ]
        },
        "meshBehaviors": {
            "files": [
                "../../src/Behaviors/Mesh/babylon.pointerDragBehavior.js",
                "../../src/Behaviors/Mesh/babylon.multiPointerScaleBehavior.js",
                "../../src/Behaviors/Mesh/babylon.sixDofDragBehavior.js",
                "../../src/Behaviors/Mesh/babylon.attachToBoxBehavior.js"
            ],
            "dependUpon": [
                "behaviors"
            ]
        },
        "textureTools": {
            "files": [
                "../../src/Tools/babylon.textureTools.js"
            ],
            "dependUpon": [
                "core",
                "postProcesses"
            ]
        },
        "solidParticles": {
            "files": [
                "../../src/Particles/babylon.solidParticle.js",
                "../../src/Particles/babylon.solidParticleSystem.js"
            ],
            "dependUpon": [
                "core"
            ]
        },
        "collisions": {
            "files": [
                "../../src/Collisions/babylon.collider.js",
                "../../src/Collisions/babylon.collisionCoordinator.js"
            ],
            "dependUpon": [
                "core"
            ]
        },
        "picking": {
            "files": [
                "../../src/Collisions/babylon.pickingInfo.js",
                "../../src/Culling/babylon.ray.js"
            ],
            "dependUpon": [
                "core"
            ]
        },
        "sprites": {
            "files": [
                "../../src/Sprites/babylon.spriteManager.js",
                "../../src/Sprites/babylon.sprite.js"
            ],
            "dependUpon": [
                "core"
            ],
            "shaders": [
                "sprites.vertex",
                "sprites.fragment"
            ]
        },
        "animations": {
            "files": [
                "../../src/Animations/babylon.animationPropertiesOverride.js",
                "../../src/Animations/babylon.animation.js",
                "../../src/Animations/babylon.animationGroup.js",
                "../../src/Animations/babylon.runtimeAnimation.js",
                "../../src/Animations/babylon.animatable.js",
                "../../src/Animations/babylon.easing.js"
            ],
            "dependUpon": [
                "core"
            ]
        },
        "actions": {
            "files": [
                "../../src/Actions/babylon.condition.js",
                "../../src/Actions/babylon.action.js",
                "../../src/Actions/babylon.actionManager.js",
                "../../src/Actions/babylon.interpolateValueAction.js",
                "../../src/Actions/babylon.directActions.js"
            ],
            "dependUpon": [
                "core"
            ]
        },
        "additionalMeshes": {
            "files": [
                "../../src/Mesh/babylon.groundMesh.js",
                "../../src/Mesh/babylon.instancedMesh.js",
                "../../src/Mesh/babylon.linesMesh.js"
            ],
            "dependUpon": [
                "core",
                "shaderMaterial"
            ],
            "shaders": [
                "color.vertex",
                "color.fragment"
            ]
        },
        "meshBuilder": {
            "files": [
                "../../src/Mesh/babylon.meshBuilder.js"
            ],
            "dependUpon": [
                "core",
                "additionalMeshes"
            ]
        },
        "meshCompression": {
            "files": [
                "../../src/Mesh/Compression/babylon.dracoCompression.js"
            ]
        },
        "shaderMaterial": {
            "files": [
                "../../src/Materials/babylon.shaderMaterial.js"
            ],
            "dependUpon": [
                "core"
            ]
        },
        "pbrMaterial": {
            "files": [
                "../../src/Materials/PBR/babylon.pbrBaseMaterial.js",
                "../../src/Materials/PBR/babylon.pbrBaseSimpleMaterial.js",
                "../../src/Materials/PBR/babylon.pbrMaterial.js",
                "../../src/Materials/PBR/babylon.pbrMetallicRoughnessMaterial.js",
                "../../src/Materials/PBR/babylon.pbrSpecularGlossinessMaterial.js"
            ],
            "dependUpon": [
                "core"
            ],
            "shaders": [
                "pbr.vertex",
                "pbr.fragment",
                "rgbdEncode.fragment",
                "rgbdDecode.fragment"
            ],
            "shaderIncludes": [
                "pbrVertexDeclaration",
                "pbrFragmentDeclaration",
                "pbrUboDeclaration",
                "pbrFunctions",
                "harmonicsFunctions",
                "pbrLightFunctions"
            ]
        },
        "targetCamera": {
            "files": [
                "../../src/Cameras/babylon.cameraInputsManager.js",
                "../../src/Cameras/babylon.targetCamera.js"
            ],
            "dependUpon": [
                "core"
            ]
        },
        "freeCamera": {
            "files": [
                "../../src/Cameras/Inputs/babylon.freeCameraMouseInput.js",
                "../../src/Cameras/Inputs/babylon.freeCameraKeyboardMoveInput.js",
                "../../src/Cameras/babylon.freeCameraInputsManager.js",
                "../../src/Cameras/babylon.freeCamera.js"
            ],
            "dependUpon": [
                "targetCamera"
            ]
        },
        "arcRotateCamera": {
            "files": [
                "../../src/Cameras/Inputs/babylon.arcRotateCameraKeyboardMoveInput.js",
                "../../src/Cameras/Inputs/babylon.arcRotateCameraMouseWheelInput.js",
                "../../src/Cameras/Inputs/babylon.arcRotateCameraPointersInput.js",
                "../../src/Cameras/babylon.arcRotateCameraInputsManager.js",
                "../../src/Cameras/babylon.arcRotateCamera.js"
            ],
            "dependUpon": [
                "targetCamera"
            ]
        },
        "hemisphericLight": {
            "files": [
                "../../src/Lights/babylon.hemisphericLight.js"
            ],
            "dependUpon": [
                "core"
            ]
        },
        "pointLight": {
            "files": [
                "../../src/Lights/babylon.shadowLight.js",
                "../../src/Lights/babylon.pointLight.js"
            ],
            "dependUpon": [
                "core"
            ]
        },
        "directionalLight": {
            "files": [
                "../../src/Lights/babylon.shadowLight.js",
                "../../src/Lights/babylon.directionalLight.js"
            ],
            "dependUpon": [
                "core"
            ]
        },
        "spotLight": {
            "files": [
                "../../src/Lights/babylon.shadowLight.js",
                "../../src/Lights/babylon.spotLight.js"
            ],
            "dependUpon": [
                "core"
            ]
        },
        "audio": {
            "files": [
                "../../src/Audio/babylon.audioEngine.js",
                "../../src/Audio/babylon.sound.js",
                "../../src/Audio/babylon.soundtrack.js",
                "../../src/Audio/babylon.analyser.js"
            ],
            "dependUpon": [
                "core"
            ]
        },
        "additionalTextures": {
            "files": [
                "../../src/Materials/Textures/babylon.cubeTexture.js",
                "../../src/Materials/Textures/babylon.rawCubeTexture.js",
                "../../src/Materials/Textures/babylon.renderTargetTexture.js",
                "../../src/Materials/Textures/babylon.multiRenderTarget.js",
                "../../src/Materials/Textures/babylon.mirrorTexture.js",
                "../../src/Materials/Textures/babylon.refractionTexture.js",
                "../../src/Materials/Textures/babylon.dynamicTexture.js",
                "../../src/Materials/Textures/babylon.videoTexture.js",
                "../../src/Materials/Textures/babylon.rawTexture.js",
                "../../src/Materials/Textures/babylon.rawTexture3D.js"
            ],
            "dependUpon": [
                "core"
            ]
        },
        "shadows": {
            "files": [
                "../../src/Lights/Shadows/babylon.shadowGenerator.js"
            ],
            "dependUpon": [
                "postProcesses"
            ],
            "shaders": [
                "shadowMap.vertex",
                "shadowMap.fragment",
                "depthBoxBlur.fragment"
            ]
        },
        "loader": {
            "files": [
                "../../src/Loading/babylon.loadingScreen.js",
                "../../src/Loading/babylon.sceneLoader.js",
                "../../src/Loading/Plugins/babylon.babylonFileLoader.js",
                "../../src/Tools/babylon.filesInput.js"
            ],
            "dependUpon": [
                "core"
            ]
        },
        "stringDictionary": {
            "files": [
                "../../src/Tools/babylon.stringDictionary.js"
            ],
            "dependUpon": [
                "core"
            ]
        },
        "userData": {
            "files": [
                "../../src/Tools/babylon.tags.js",
                "../../src/Tools/babylon.andOrNotEvaluator.js"
            ],
            "dependUpon": [
                "stringDictionary"
            ]
        },
        "offline": {
            "files": [
                "../../src/Tools/babylon.database.js"
            ],
            "dependUpon": [
                "core"
            ]
        },
        "fresnel": {
            "files": [
                "../../src/Materials/babylon.fresnelParameters.js"
            ],
            "dependUpon": [
                "core"
            ]
        },
        "multiMaterial": {
            "files": [
                "../../src/Materials/babylon.multiMaterial.js"
            ],
            "dependUpon": [
                "core"
            ]
        },
        "touchCamera": {
            "files": [
                "../../src/Cameras/Inputs/babylon.freeCameraTouchInput.js",
                "../../src/Cameras/babylon.touchCamera.js"
            ],
            "dependUpon": [
                "core"
            ]
        },
        "procedural": {
            "files": [
                "../../src/Materials/Textures/Procedurals/babylon.proceduralTexture.js",
                "../../src/Materials/Textures/Procedurals/babylon.customProceduralTexture.js"
            ],
            "dependUpon": [
                "core"
            ],
            "shaders": [
                "procedural.vertex"
            ]
        },
        "gamepad": {
            "files": [
                "../../src/Cameras/Inputs/babylon.freeCameraGamepadInput.js",
                "../../src/Cameras/Inputs/babylon.arcRotateCameraGamepadInput.js",
                "../../src/Gamepad/babylon.gamepadManager.js",
                "../../src/Gamepad/babylon.gamepad.js",
                "../../src/Gamepad/babylon.xboxGamepad.js",
                "../../src/Gamepad/Controllers/babylon.poseEnabledController.js",
                "../../src/Gamepad/Controllers/babylon.webVRController.js",
                "../../src/Gamepad/Controllers/babylon.oculusTouchController.js",
                "../../src/Gamepad/Controllers/babylon.viveController.js",
                "../../src/Gamepad/Controllers/babylon.genericController.js",
                "../../src/Gamepad/Controllers/babylon.windowsMotionController.js",
                "../../src/Gamepad/Controllers/babylon.gearVRController.js",
                "../../src/Gamepad/Controllers/babylon.daydreamController.js",
                "../../src/Gamepad/babylon.gamepadSceneComponent.js"
            ],
            "dependUpon": [
                "core"
            ]
        },
        "additionalCameras": {
            "files": [
                "../../src/Cameras/babylon.followCamera.js",
                "../../src/Cameras/babylon.universalCamera.js",
                "../../src/Cameras/babylon.gamepadCamera.js"
            ],
            "dependUpon": [
                "gamepad"
            ]
        },
        "depthRenderer": {
            "files": [
                "../../src/Rendering/babylon.depthRenderer.js"
            ],
            "dependUpon": [
                "core"
            ],
            "shaders": [
                "depth.vertex",
                "depth.fragment"
            ],
            "shaderIncludes": []
        },
        "geometryBufferRenderer": {
            "files": [
                "../../src/Rendering/babylon.geometryBufferRenderer.js"
            ],
            "dependUpon": [
                "core"
            ],
            "shaders": [
                "geometry.vertex",
                "geometry.fragment"
            ],
            "shaderIncludes": [
                "mrtFragmentDeclaration",
                "bones300Declaration",
                "instances300Declaration"
            ]
        },
        "postProcesses": {
            "files": [
                "../../src/PostProcess/babylon.postProcessManager.js",
                "../../src/PostProcess/babylon.postProcess.js",
                "../../src/PostProcess/babylon.passPostProcess.js"
            ],
            "dependUpon": [
                "core"
            ],
            "shaders": [
                "postprocess.vertex",
                "pass.fragment"
            ]
        },
        "additionalPostProcess_blur": {
            "files": [
                "../../src/PostProcess/babylon.blurPostProcess.js"
            ],
            "dependUpon": [
                "postProcesses"
            ],
            "shaders": [
                "kernelBlur.vertex",
                "kernelBlur.fragment"
            ],
            "shaderIncludes": [
                "kernelBlurFragment",
                "kernelBlurFragment2",
                "kernelBlurVaryingDeclaration",
                "kernelBlurVertex"
            ]
        },
        "additionalPostProcess_depthOfFieldBlur": {
            "files": [
                "../../src/PostProcess/babylon.depthOfFieldBlurPostProcess.js"
            ],
            "dependUpon": [
                "postProcesses",
                "additionalPostProcess_blur"
            ],
            "shaders": [
                "kernelBlur.vertex",
                "kernelBlur.fragment"
            ],
            "shaderIncludes": [
                "kernelBlurFragment",
                "kernelBlurFragment2",
                "kernelBlurVaryingDeclaration",
                "kernelBlurVertex"
            ]
        },
        "additionalPostProcess_circleOfConfusion": {
            "files": [
                "../../src/PostProcess/babylon.circleOfConfusionPostProcess.js"
            ],
            "dependUpon": [
                "postProcesses"
            ],
            "shaders": [
                "circleOfConfusion.fragment"
            ]
        },
        "additionalPostProcess_sharpen": {
            "files": [
                "../../src/PostProcess/babylon.sharpenPostProcess.js"
            ],
            "dependUpon": [
                "postProcesses"
            ],
            "shaders": [
                "sharpen.fragment"
            ]
        },
        "additionalPostProcess_chromaticAberration": {
            "files": [
                "../../src/PostProcess/babylon.chromaticAberrationPostProcess.js"
            ],
            "dependUpon": [
                "postProcesses"
            ],
            "shaders": [
                "chromaticAberration.fragment"
            ]
        },
        "additionalPostProcess_grain": {
            "files": [
                "../../src/PostProcess/babylon.grainPostProcess.js"
            ],
            "dependUpon": [
                "postProcesses"
            ],
            "shaders": [
                "grain.fragment"
            ]
        },
        "additionalPostProcess_depthOfFieldMerge": {
            "files": [
                "../../src/PostProcess/babylon.depthOfFieldMergePostProcess.js"
            ],
            "dependUpon": [
                "postProcesses"
            ],
            "shaders": [
                "depthOfFieldMerge.fragment"
            ]
        },
        "additionalPostProcess_bloomMerge": {
            "files": [
                "../../src/PostProcess/babylon.bloomMergePostProcess.js"
            ],
            "dependUpon": [
                "postProcesses"
            ],
            "shaders": [
                "bloomMerge.fragment"
            ]
        },
        "additionalPostProcess_depthOfFieldEffect": {
            "files": [
                "../../src/PostProcess/babylon.depthOfFieldEffect.js"
            ],
            "dependUpon": [
                "additionalPostProcess_depthOfFieldBlur",
                "additionalPostProcess_depthOfFieldMerge",
                "additionalPostProcess_circleOfConfusion"
            ]
        },
        "additionalPostProcess_bloomEffect": {
            "files": [
                "../../src/PostProcess/babylon.bloomEffect.js"
            ],
            "dependUpon": [
                "additionalPostProcess_blur",
                "additionalPostProcess_bloomMerge",
                "additionalPostProcess_extractHighlights"
            ]
        },
        "additionalPostProcess_fxaa": {
            "files": [
                "../../src/PostProcess/babylon.fxaaPostProcess.js"
            ],
            "dependUpon": [
                "postProcesses"
            ],
            "shaders": [
                "fxaa.vertex",
                "fxaa.fragment"
            ]
        },
        "additionalPostProcess_highlights": {
            "files": [
                "../../src/PostProcess/babylon.highlightsPostProcess.js"
            ],
            "dependUpon": [
                "postProcesses"
            ],
            "shaders": [
                "highlights.fragment"
            ]
        },
        "additionalPostProcess_extractHighlights": {
            "files": [
                "../../src/PostProcess/babylon.extractHighlightsPostProcess.js"
            ],
            "dependUpon": [
                "postProcesses"
            ],
            "shaders": [
                "extractHighlights.fragment"
            ]
        },
        "additionalPostProcess_imageProcessing": {
            "files": [
                "../../src/PostProcess/babylon.imageProcessingPostProcess.js"
            ],
            "dependUpon": [
                "postProcesses",
                "imageProcessing"
            ],
            "shaders": [
                "imageProcessing.fragment"
            ],
            "shaderIncludes": []
        },
        "additionalPostProcesses": {
            "files": [
                "../../src/PostProcess/babylon.refractionPostProcess.js",
                "../../src/PostProcess/babylon.blackAndWhitePostProcess.js",
                "../../src/PostProcess/babylon.convolutionPostProcess.js",
                "../../src/PostProcess/babylon.sharpenPostProcess.js",
                "../../src/PostProcess/babylon.chromaticAberrationPostProcess.js",
                "../../src/PostProcess/babylon.grainPostProcess.js",
                "../../src/PostProcess/babylon.filterPostProcess.js",
                "../../src/PostProcess/babylon.fxaaPostProcess.js",
                "../../src/PostProcess/babylon.volumetricLightScatteringPostProcess.js",
                "../../src/PostProcess/babylon.colorCorrectionPostProcess.js",
                "../../src/PostProcess/babylon.tonemapPostProcess.js",
                "../../src/PostProcess/babylon.displayPassPostProcess.js",
                "../../src/PostProcess/babylon.highlightsPostProcess.js",
                "../../src/PostProcess/babylon.extractHighlightsPostProcess.js",
                "../../src/PostProcess/babylon.imageProcessingPostProcess.js"
            ],
            "dependUpon": [
                "postProcesses",
                "imageProcessing"
            ],
            "shaders": [
                "refraction.fragment",
                "blackAndWhite.fragment",
                "convolution.fragment",
                "sharpen.fragment",
                "filter.fragment",
                "fxaa.fragment",
                "volumetricLightScattering.fragment",
                "volumetricLightScatteringPass.fragment",
                "colorCorrection.fragment",
                "tonemap.fragment",
                "displayPass.fragment",
                "highlights.fragment",
                "imageProcessing.fragment"
            ]
        },
        "renderingPipeline": {
            "files": [
                "../../src/PostProcess/RenderPipeline/babylon.postProcessRenderPipelineManager.js",
                "../../src/PostProcess/RenderPipeline/babylon.postProcessRenderEffect.js",
                "../../src/PostProcess/RenderPipeline/babylon.postProcessRenderPipeline.js"
            ],
            "dependUpon": [
                "postProcesses"
            ]
        },
        "additionalRenderingPipeline": {
            "files": [
                "../../src/PostProcess/RenderPipeline/Pipelines/babylon.ssaoRenderingPipeline.js",
                "../../src/PostProcess/RenderPipeline/Pipelines/babylon.ssao2RenderingPipeline.js",
                "../../src/PostProcess/RenderPipeline/Pipelines/babylon.lensRenderingPipeline.js",
                "../../src/PostProcess/RenderPipeline/Pipelines/babylon.standardRenderingPipeline.js"
            ],
            "dependUpon": [
                "renderingPipeline",
                "depthRenderer"
            ],
            "shaders": [
                "ssao.fragment",
                "ssao2.fragment",
                "ssaoCombine.fragment",
                "lensHighlights.fragment",
                "depthOfField.fragment",
                "standard.fragment"
            ]
        },
        "defaultRenderingPipeline": {
            "files": [
                "../../src/PostProcess/RenderPipeline/Pipelines/babylon.defaultRenderingPipeline.js"
            ],
            "dependUpon": [
                "renderingPipeline",
                "additionalPostProcess_fxaa",
                "additionalPostProcess_chromaticAberration",
                "additionalPostProcess_grain",
                "additionalPostProcess_sharpen",
                "additionalPostProcess_depthOfFieldEffect",
                "additionalPostProcess_bloomEffect"
            ]
        },
        "bones": {
            "files": [
                "../../src/Bones/babylon.bone.js",
                "../../src/Bones/babylon.boneIKController.js",
                "../../src/Bones/babylon.boneLookController.js",
                "../../src/Bones/babylon.skeleton.js"
            ],
            "dependUpon": [
                "core"
            ]
        },
        "hdr": {
            "files": [
                "../../src/Math/babylon.sphericalPolynomial.js",
                "../../src/Tools/HDR/babylon.cubemapToSphericalPolynomial.js",
                "../../src/Tools/HDR/babylon.panoramaToCubemap.js",
                "../../src/Tools/HDR/babylon.hdr.js",
                "../../src/Tools/babylon.environmentTextureTools.js",
                "../../src/Materials/Textures/babylon.hdrCubeTexture.js"
            ],
            "dependUpon": [
                "core"
            ]
        },
        "csg": {
            "files": [
                "../../src/Mesh/babylon.csg.js"
            ],
            "dependUpon": [
                "core"
            ]
        },
        "polygonMesh": {
            "files": [
                "../../src/Mesh/babylon.polygonMesh.js"
            ],
            "dependUpon": [
                "core"
            ]
        },
        "lensFlares": {
            "files": [
                "../../src/LensFlare/babylon.lensFlare.js",
                "../../src/LensFlare/babylon.lensFlareSystemSceneComponent.js",
                "../../src/LensFlare/babylon.lensFlareSystem.js"
            ],
            "dependUpon": [
                "core"
            ],
            "shaders": [
                "lensFlare.vertex",
                "lensFlare.fragment"
            ]
        },
        "physics": {
            "files": [
                "../../src/Physics/babylon.physicsJoint.js",
                "../../src/Physics/babylon.physicsImpostor.js",
                "../../src/Physics/babylon.physicsEngine.js",
                "../../src/Physics/babylon.physicsHelper.js",
                "../../src/Physics/Plugins/babylon.cannonJSPlugin.js",
                "../../src/Physics/Plugins/babylon.oimoJSPlugin.js"
            ],
            "dependUpon": [
                "core",
                "picking"
            ]
        },
        "textureFormats": {
            "files": [
                "../../src/Tools/babylon.tga.js",
                "../../src/Tools/babylon.dds.js",
                "../../src/Tools/babylon.khronosTextureContainer.js"
            ],
            "dependUpon": [
                "core"
            ]
        },
        "debug": {
            "files": [
                "../../src/Debug/babylon.skeletonViewer.js",
                "../../src/Debug/babylon.axesViewer.js",
                "../../src/Debug/babylon.boneAxesViewer.js",
                "../../src/Debug/babylon.rayHelper.js",
                "../../src/Debug/babylon.debugLayer.js",
                "../../src/Debug/babylon.physicsViewer.js",
                "../../src/Rendering/babylon.boundingBoxRenderer.js"
            ],
            "dependUpon": [
                "shaderMaterial",
                "additionalMeshes",
                "core",
                "stringDictionary",
                "actions"
            ],
            "shaders": []
        },
        "utilityLayer": {
            "files": [
                "../../src/Rendering/babylon.utilityLayerRenderer.js"
            ],
            "dependUpon": [
                "core"
            ]
        },
        "gizmos": {
            "files": [
                "../../src/Gizmos/babylon.gizmo.js",
                "../../src/Gizmos/babylon.axisDragGizmo.js",
                "../../src/Gizmos/babylon.axisScaleGizmo.js",
                "../../src/Gizmos/babylon.planeRotationGizmo.js",
                "../../src/Gizmos/babylon.positionGizmo.js",
                "../../src/Gizmos/babylon.rotationGizmo.js",
                "../../src/Gizmos/babylon.scaleGizmo.js",
                "../../src/Gizmos/babylon.boundingBoxGizmo.js",
                "../../src/Gizmos/babylon.gizmoManager.js"
            ],
            "dependUpon": [
                "core",
                "utilityLayer",
                "meshBehaviors"
            ]
        },
        "morphTargets": {
            "files": [
                "../../src/Morph/babylon.morphTarget.js",
                "../../src/Morph/babylon.morphTargetManager.js"
            ],
            "dependUpon": [
                "core"
            ]
        },
        "octrees": {
            "files": [
                "../../src/Culling/Octrees/babylon.octree.js",
                "../../src/Culling/Octrees/babylon.octreeBlock.js"
            ],
            "dependUpon": [
                "core"
            ]
        },
        "anaglyph": {
            "files": [
                "../../src/PostProcess/babylon.anaglyphPostProcess.js",
                "../../src/Cameras/Stereoscopic/babylon.anaglyphArcRotateCamera.js",
                "../../src/Cameras/Stereoscopic/babylon.anaglyphFreeCamera.js",
                "../../src/Cameras/Stereoscopic/babylon.anaglyphGamepadCamera.js",
                "../../src/Cameras/Stereoscopic/babylon.anaglyphUniversalCamera.js"
            ],
            "dependUpon": [
                "core",
                "postProcesses",
                "freeCamera",
                "gamepad"
            ],
            "shaders": [
                "anaglyph.fragment"
            ]
        },
        "stereoscopic": {
            "files": [
                "../../src/PostProcess/babylon.stereoscopicInterlacePostProcess.js",
                "../../src/Cameras/Stereoscopic/babylon.stereoscopicArcRotateCamera.js",
                "../../src/Cameras/Stereoscopic/babylon.stereoscopicFreeCamera.js",
                "../../src/Cameras/Stereoscopic/babylon.stereoscopicGamepadCamera.js",
                "../../src/Cameras/Stereoscopic/babylon.stereoscopicUniversalCamera.js"
            ],
            "dependUpon": [
                "core",
                "postProcesses",
                "freeCamera",
                "gamepad"
            ],
            "shaders": [
                "stereoscopicInterlace.fragment"
            ]
        },
        "vr": {
            "files": [
                "../../src/PostProcess/babylon.vrDistortionCorrectionPostProcess.js",
                "../../src/Cameras/Inputs/babylon.freeCameraDeviceOrientationInput.js",
                "../../src/Cameras/Inputs/babylon.arcRotateCameraVRDeviceOrientationInput.js",
                "../../src/Cameras/VR/babylon.vrCameraMetrics.js",
                "../../src/Cameras/VR/babylon.webVRCamera.js",
                "../../src/Cameras/babylon.deviceOrientationCamera.js",
                "../../src/Cameras/VR/babylon.vrDeviceOrientationFreeCamera.js",
                "../../src/Cameras/VR/babylon.vrDeviceOrientationArcRotateCamera.js",
                "../../src/Cameras/VR/babylon.vrDeviceOrientationGamepadCamera.js",
                "../../src/Cameras/VR/babylon.vrExperienceHelper.js"
            ],
            "dependUpon": [
                "core",
                "postProcesses",
                "freeCamera",
                "gamepad"
            ],
            "shaders": [
                "vrDistortionCorrection.fragment"
            ]
        },
        "virtualJoystick": {
            "files": [
                "../../src/Tools/babylon.virtualJoystick.js",
                "../../src/Cameras/babylon.virtualJoysticksCamera.js",
                "../../src/Cameras/Inputs/babylon.freeCameraVirtualJoystickInput.js"
            ],
            "dependUpon": [
                "core"
            ]
        },
        "optimizations": {
            "files": [
                "../../src/Mesh/babylon.meshSimplification.js",
                "../../src/Mesh/babylon.meshLODLevel.js",
                "../../src/Tools/babylon.sceneOptimizer.js"
            ],
            "dependUpon": [
                "core"
            ]
        },
        "highlights": {
            "files": [
                "../../src/Rendering/babylon.outlineRenderer.js",
                "../../src/Rendering/babylon.edgesRenderer.js",
                "../../src/Layer/babylon.effectLayerSceneComponent.js",
                "../../src/Layer/babylon.effectLayer.js",
                "../../src/Layer/babylon.highlightLayer.js",
                "../../src/Layer/babylon.glowLayer.js"
            ],
            "dependUpon": [
                "shaderMaterial"
            ],
            "shaders": [
                "glowBlurPostProcess.fragment",
                "glowMapGeneration.fragment",
                "glowMapGeneration.vertex",
                "glowMapMerge.fragment",
                "glowMapMerge.vertex",
                "line.vertex",
                "line.fragment",
                "outline.vertex",
                "outline.fragment"
            ]
        },
        "assetsManager": {
            "files": [
                "../../src/Tools/babylon.assetsManager.js"
            ],
            "dependUpon": [
                "core"
            ]
        },
        "serialization": {
            "files": [
                "../../src/Tools/babylon.sceneSerializer.js"
            ],
            "dependUpon": [
                "core"
            ]
        },
        "probes": {
            "files": [
                "../../src/Probes/babylon.reflectionProbe.js"
            ],
            "dependUpon": [
                "core"
            ]
        },
        "layer": {
            "files": [
                "../../src/Layer/babylon.layerSceneComponent.js",
                "../../src/Layer/babylon.layer.js"
            ],
            "dependUpon": [
                "core"
            ],
            "shaders": [
                "layer.vertex",
                "layer.fragment"
            ]
        },
        "backgroundMaterial": {
            "files": [
                "../../src/Materials/Background/babylon.backgroundMaterial.js"
            ],
            "dependUpon": [
                "core"
            ],
            "shaders": [
                "background.vertex",
                "background.fragment"
            ],
            "shaderIncludes": [
                "backgroundVertexDeclaration",
                "backgroundFragmentDeclaration",
                "backgroundUboDeclaration"
            ]
        },
        "environmentHelper": {
            "files": [
                "../../src/Helpers/babylon.environmentHelper.js"
            ],
            "dependUpon": [
                "core",
                "backgroundMaterial",
                "additionalTextures"
            ]
        },
        "particleHelper": {
            "files": [
                "../../src/Particles/babylon.particleSystemSet.js",
                "../../src/Particles/babylon.particleHelper.js"
            ],
            "dependUpon": [
                "particles"
            ]
        },
        "videoDome": {
            "files": [
                "../../src/Helpers/babylon.videoDome.js"
            ],
            "dependUpon": [
                "core",
                "meshBuilder",
                "additionalTextures"
            ]
        },
        "photoDome": {
            "files": [
                "../../src/Helpers/babylon.photoDome.js"
            ],
            "dependUpon": [
                "core",
                "meshBuilder",
                "additionalTextures"
            ]
        }
    },
    "typescript": [
        "../../src/**/*.ts",
        "!../../src/**/*.d.ts"
    ],
    "workers": [
        {
            "variable": "BABYLON.CollisionWorker",
            "files": [
                "../../src/Collisions/babylon.collider.js",
                "../../src/Collisions/babylon.collisionWorker.js",
                "../../src/Collisions/babylon.collisionCoordinator.js",
                "../../src/Math/babylon.math.js"
            ]
        }
    ],
    "modules": [
        "materialsLibrary",
        "postProcessesLibrary",
        "proceduralTexturesLibrary",
        "loaders",
        "serializers",
        "inspector",
        "gui",
        "viewer",
        "viewer-assets"
    ],
    "materialsLibrary": {
        "libraries": [
            {
                "files": [
                    "../../materialsLibrary/src/shadowOnly/babylon.shadowOnlyMaterial.ts"
                ],
                "shaderFiles": [
                    "../../materialsLibrary/src/shadowOnly/shadowOnly.vertex.fx",
                    "../../materialsLibrary/src/shadowOnly/shadowOnly.fragment.fx"
                ],
                "output": "babylon.shadowOnlyMaterial.js"
            },
            {
                "files": [
                    "../../materialsLibrary/src/gradient/babylon.gradientMaterial.ts"
                ],
                "shaderFiles": [
                    "../../materialsLibrary/src/gradient/gradient.vertex.fx",
                    "../../materialsLibrary/src/gradient/gradient.fragment.fx"
                ],
                "output": "babylon.gradientMaterial.js"
            },
            {
                "files": [
                    "../../materialsLibrary/src/normal/babylon.normalMaterial.ts"
                ],
                "shaderFiles": [
                    "../../materialsLibrary/src/normal/normal.vertex.fx",
                    "../../materialsLibrary/src/normal/normal.fragment.fx"
                ],
                "output": "babylon.normalMaterial.js"
            },
            {
                "files": [
                    "../../materialsLibrary/src/lava/babylon.lavaMaterial.ts"
                ],
                "shaderFiles": [
                    "../../materialsLibrary/src/lava/lava.vertex.fx",
                    "../../materialsLibrary/src/lava/lava.fragment.fx"
                ],
                "output": "babylon.lavaMaterial.js"
            },
            {
                "files": [
                    "../../materialsLibrary/src/simple/babylon.simpleMaterial.ts"
                ],
                "shaderFiles": [
                    "../../materialsLibrary/src/simple/simple.vertex.fx",
                    "../../materialsLibrary/src/simple/simple.fragment.fx"
                ],
                "output": "babylon.simpleMaterial.js"
            },
            {
                "files": [
                    "../../materialsLibrary/src/water/babylon.waterMaterial.ts"
                ],
                "shaderFiles": [
                    "../../materialsLibrary/src/water/water.vertex.fx",
                    "../../materialsLibrary/src/water/water.fragment.fx"
                ],
                "output": "babylon.waterMaterial.js"
            },
            {
                "files": [
                    "../../materialsLibrary/src/fire/babylon.fireMaterial.ts"
                ],
                "shaderFiles": [
                    "../../materialsLibrary/src/fire/fire.vertex.fx",
                    "../../materialsLibrary/src/fire/fire.fragment.fx"
                ],
                "output": "babylon.fireMaterial.js"
            },
            {
                "files": [
                    "../../materialsLibrary/src/fur/babylon.furMaterial.ts"
                ],
                "shaderFiles": [
                    "../../materialsLibrary/src/fur/fur.vertex.fx",
                    "../../materialsLibrary/src/fur/fur.fragment.fx"
                ],
                "output": "babylon.furMaterial.js"
            },
            {
                "files": [
                    "../../materialsLibrary/src/terrain/babylon.terrainMaterial.ts"
                ],
                "shaderFiles": [
                    "../../materialsLibrary/src/terrain/terrain.vertex.fx",
                    "../../materialsLibrary/src/terrain/terrain.fragment.fx"
                ],
                "output": "babylon.terrainMaterial.js"
            },
            {
                "files": [
                    "../../materialsLibrary/src/mix/babylon.mixMaterial.ts"
                ],
                "shaderFiles": [
                    "../../materialsLibrary/src/mix/mix.vertex.fx",
                    "../../materialsLibrary/src/mix/mix.fragment.fx"
                ],
                "output": "babylon.mixMaterial.js"
            },
            {
                "files": [
                    "../../materialsLibrary/src/triPlanar/babylon.triPlanarMaterial.ts"
                ],
                "shaderFiles": [
                    "../../materialsLibrary/src/triPlanar/triplanar.vertex.fx",
                    "../../materialsLibrary/src/triPlanar/triplanar.fragment.fx"
                ],
                "output": "babylon.triPlanarMaterial.js"
            },
            {
                "files": [
                    "../../materialsLibrary/src/sky/babylon.skyMaterial.ts"
                ],
                "shaderFiles": [
                    "../../materialsLibrary/src/sky/sky.vertex.fx",
                    "../../materialsLibrary/src/sky/sky.fragment.fx"
                ],
                "output": "babylon.skyMaterial.js"
            },
            {
                "files": [
                    "../../materialsLibrary/src/grid/babylon.gridmaterial.ts"
                ],
                "shaderFiles": [
                    "../../materialsLibrary/src/grid/grid.vertex.fx",
                    "../../materialsLibrary/src/grid/grid.fragment.fx"
                ],
                "output": "babylon.gridMaterial.js"
            },
            {
                "files": [
                    "../../materialsLibrary/src/custom/babylon.customMaterial.ts"
                ],
                "output": "babylon.customMaterial.js"
            },
            {
                "files": [
                    "../../materialsLibrary/src/cell/babylon.cellMaterial.ts"
                ],
                "shaderFiles": [
                    "../../materialsLibrary/src/cell/cell.vertex.fx",
                    "../../materialsLibrary/src/cell/cell.fragment.fx"
                ],
                "output": "babylon.cellMaterial.js"
            }
        ],
        "build": {
            "srcOutputDirectory": "../../materialsLibrary/",
            "distOutputDirectory": "/materialsLibrary/",
            "buildAsModule": true,
            "moduleName": "babylonjs-materials",
            "outputFilename": "babylonjs.materials",
            "moduleDeclaration": {
                "name": "BJSMaterials",
                "module": "babylonjs-materials"
            },
            "extendsRoot": true
        }
    },
    "postProcessesLibrary": {
        "libraries": [
            {
                "files": [
                    "../../postProcessLibrary/src/asciiArt/babylon.asciiArtPostProcess.ts"
                ],
                "shaderFiles": [
                    "../../postProcessLibrary/src/asciiArt/asciiart.fragment.fx"
                ],
                "output": "babylon.asciiArtPostProcess.js"
            },
            {
                "files": [
                    "../../postProcessLibrary/src/digitalRain/babylon.digitalRainPostProcess.ts"
                ],
                "shaderFiles": [
                    "../../postProcessLibrary/src/digitalRain/digitalrain.fragment.fx"
                ],
                "output": "babylon.digitalRainPostProcess.js"
            }
        ],
        "build": {
            "srcOutputDirectory": "../../postProcessLibrary/",
            "distOutputDirectory": "/postProcessesLibrary/",
            "buildAsModule": true,
            "moduleName": "babylonjs-post-process",
            "outputFilename": "babylonjs.postProcess",
            "moduleDeclaration": {
                "name": "PostProcesses",
                "module": "babylonjs-post-process"
            },
            "extendsRoot": true
        }
    },
    "proceduralTexturesLibrary": {
        "libraries": [
            {
                "files": [
                    "../../proceduralTexturesLibrary/src/wood/babylon.woodProceduralTexture.ts"
                ],
                "shaderFiles": [
                    "../../proceduralTexturesLibrary/src/wood/woodProceduralTexture.fragment.fx"
                ],
                "output": "babylon.woodProceduralTexture.js"
            },
            {
                "files": [
                    "../../proceduralTexturesLibrary/src/fire/babylon.fireProceduralTexture.ts"
                ],
                "shaderFiles": [
                    "../../proceduralTexturesLibrary/src/fire/fireProceduralTexture.fragment.fx"
                ],
                "output": "babylon.fireProceduralTexture.js"
            },
            {
                "files": [
                    "../../proceduralTexturesLibrary/src/cloud/babylon.cloudProceduralTexture.ts"
                ],
                "shaderFiles": [
                    "../../proceduralTexturesLibrary/src/cloud/cloudProceduralTexture.fragment.fx"
                ],
                "output": "babylon.cloudProceduralTexture.js"
            },
            {
                "files": [
                    "../../proceduralTexturesLibrary/src/grass/babylon.grassProceduralTexture.ts"
                ],
                "shaderFiles": [
                    "../../proceduralTexturesLibrary/src/grass/grassProceduralTexture.fragment.fx"
                ],
                "output": "babylon.grassProceduralTexture.js"
            },
            {
                "files": [
                    "../../proceduralTexturesLibrary/src/road/babylon.roadProceduralTexture.ts"
                ],
                "shaderFiles": [
                    "../../proceduralTexturesLibrary/src/road/roadProceduralTexture.fragment.fx"
                ],
                "output": "babylon.roadProceduralTexture.js"
            },
            {
                "files": [
                    "../../proceduralTexturesLibrary/src/brick/babylon.brickProceduralTexture.ts"
                ],
                "shaderFiles": [
                    "../../proceduralTexturesLibrary/src/brick/brickProceduralTexture.fragment.fx"
                ],
                "output": "babylon.brickProceduralTexture.js"
            },
            {
                "files": [
                    "../../proceduralTexturesLibrary/src/marble/babylon.marbleProceduralTexture.ts"
                ],
                "shaderFiles": [
                    "../../proceduralTexturesLibrary/src/marble/marbleProceduralTexture.fragment.fx"
                ],
                "output": "babylon.marbleProceduralTexture.js"
            },
            {
                "files": [
                    "../../proceduralTexturesLibrary/src/starfield/babylon.starfieldProceduralTexture.ts"
                ],
                "shaderFiles": [
                    "../../proceduralTexturesLibrary/src/starfield/starfieldProceduralTexture.fragment.fx"
                ],
                "output": "babylon.starfieldProceduralTexture.js"
            },
            {
                "files": [
                    "../../proceduralTexturesLibrary/src/normalMap/babylon.normalMapProceduralTexture.ts"
                ],
                "shaderFiles": [
                    "../../proceduralTexturesLibrary/src/normalMap/normalMapProceduralTexture.fragment.fx"
                ],
                "output": "babylon.normalMapProceduralTexture.js"
            },
            {
                "files": [
                    "../../proceduralTexturesLibrary/src/perlinNoise/babylon.perlinNoiseProceduralTexture.ts"
                ],
                "shaderFiles": [
                    "../../proceduralTexturesLibrary/src/perlinNoise/perlinNoiseProceduralTexture.fragment.fx"
                ],
                "output": "babylon.perlinNoiseProceduralTexture.js"
            }
        ],
        "build": {
            "srcOutputDirectory": "../../proceduralTexturesLibrary/",
            "distOutputDirectory": "/proceduralTexturesLibrary/",
            "buildAsModule": true,
            "moduleName": "babylonjs-procedural-textures",
            "outputFilename": "babylonjs.proceduralTextures",
            "moduleDeclaration": {
                "name": "ProceduralTextures",
                "module": "babylonjs-procedural-textures"
            },
            "extendsRoot": true
        }
    },
    "loaders": {
        "libraries": [
            {
                "files": [
                    "../../loaders/src/STL/babylon.stlFileLoader.ts"
                ],
                "output": "babylon.stlFileLoader.js"
            },
            {
                "files": [
                    "../../loaders/src/OBJ/babylon.objFileLoader.ts"
                ],
                "output": "babylon.objFileLoader.js"
            },
            {
                "files": [
                    "../../loaders/src/glTF/babylon.glTFFileLoader.ts",
                    "../../loaders/src/glTF/1.0/babylon.glTFLoaderInterfaces.ts",
                    "../../loaders/src/glTF/1.0/babylon.glTFLoader.ts",
                    "../../loaders/src/glTF/1.0/babylon.glTFLoaderUtils.ts",
                    "../../loaders/src/glTF/1.0/babylon.glTFLoaderExtension.ts",
                    "../../loaders/src/glTF/1.0/babylon.glTFBinaryExtension.ts",
                    "../../loaders/src/glTF/1.0/babylon.glTFMaterialsCommonExtension.ts"
                ],
                "doNotIncludeInBundle": true,
                "output": "babylon.glTF1FileLoader.js"
            },
            {
                "files": [
                    "../../loaders/src/glTF/babylon.glTFFileLoader.ts",
                    "../../loaders/src/glTF/2.0/babylon.glTFLoaderInterfaces.ts",
                    "../../loaders/src/glTF/2.0/babylon.glTFLoader.ts",
                    "../../loaders/src/glTF/2.0/babylon.glTFLoaderExtension.ts",
                    "../../loaders/src/glTF/2.0/Extensions/MSFT_lod.ts",
                    "../../loaders/src/glTF/2.0/Extensions/MSFT_minecraftMesh.ts",
                    "../../loaders/src/glTF/2.0/Extensions/MSFT_sRGBFactors.ts",
                    "../../loaders/src/glTF/2.0/Extensions/KHR_draco_mesh_compression.ts",
                    "../../loaders/src/glTF/2.0/Extensions/KHR_materials_pbrSpecularGlossiness.ts",
                    "../../loaders/src/glTF/2.0/Extensions/KHR_materials_unlit.ts",
                    "../../loaders/src/glTF/2.0/Extensions/KHR_lights.ts",
                    "../../loaders/src/glTF/2.0/Extensions/KHR_texture_transform.ts",
                    "../../loaders/src/glTF/2.0/Extensions/EXT_lights_imageBased.ts"
                ],
                "doNotIncludeInBundle": true,
                "output": "babylon.glTF2FileLoader.js"
            },
            {
                "files": [
                    "../../loaders/src/glTF/babylon.glTFFileLoader.ts",
                    "../../loaders/src/glTF/1.0/babylon.glTFLoaderInterfaces.ts",
                    "../../loaders/src/glTF/1.0/babylon.glTFLoader.ts",
                    "../../loaders/src/glTF/1.0/babylon.glTFLoaderUtils.ts",
                    "../../loaders/src/glTF/1.0/babylon.glTFLoaderExtension.ts",
                    "../../loaders/src/glTF/1.0/babylon.glTFBinaryExtension.ts",
                    "../../loaders/src/glTF/1.0/babylon.glTFMaterialsCommonExtension.ts",
                    "../../loaders/src/glTF/2.0/babylon.glTFLoaderInterfaces.ts",
                    "../../loaders/src/glTF/2.0/babylon.glTFLoader.ts",
                    "../../loaders/src/glTF/2.0/babylon.glTFLoaderExtension.ts",
                    "../../loaders/src/glTF/2.0/Extensions/MSFT_lod.ts",
                    "../../loaders/src/glTF/2.0/Extensions/MSFT_minecraftMesh.ts",
                    "../../loaders/src/glTF/2.0/Extensions/MSFT_sRGBFactors.ts",
                    "../../loaders/src/glTF/2.0/Extensions/KHR_draco_mesh_compression.ts",
                    "../../loaders/src/glTF/2.0/Extensions/KHR_materials_pbrSpecularGlossiness.ts",
                    "../../loaders/src/glTF/2.0/Extensions/KHR_materials_unlit.ts",
                    "../../loaders/src/glTF/2.0/Extensions/KHR_lights.ts",
                    "../../loaders/src/glTF/2.0/Extensions/KHR_texture_transform.ts",
                    "../../loaders/src/glTF/2.0/Extensions/EXT_lights_imageBased.ts"
                ],
                "output": "babylon.glTFFileLoader.js"
            }
        ],
        "build": {
            "srcOutputDirectory": "../../loaders/",
            "distOutputDirectory": "/loaders/",
            "buildAsModule": true,
            "moduleName": "babylonjs-loaders",
            "outputFilename": "babylonjs.loaders",
            "moduleDeclaration": {
                "name": "Loaders",
                "module": "babylonjs-loaders"
            },
            "extraTypesDependencies": [
                "babylonjs",
                "babylonjs-gltf2interface"
            ],
            "extendsRoot": true
        }
    },
    "serializers": {
        "libraries": [
            {
                "files": [
                    "../../serializers/src/OBJ/babylon.objSerializer.ts"
                ],
                "output": "babylon.objSerializer.js"
            },
            {
                "files": [
                    "../../serializers/src/glTF/2.0/babylon.glTFSerializer.ts",
                    "../../serializers/src/glTF/2.0/babylon.glTFExporter.ts",
                    "../../serializers/src/glTF/2.0/babylon.glTFData.ts",
                    "../../serializers/src/glTF/2.0/babylon.glTFMaterialExporter.ts",
                    "../../serializers/src/glTF/2.0/babylon.glTFAnimation.ts",
                    "../../serializers/src/glTF/2.0/babylon.glTFUtilities.ts"
                ],
                "output": "babylon.glTF2Serializer.js"
            }
        ],
        "build": {
            "srcOutputDirectory": "../../serializers/",
            "distOutputDirectory": "/serializers/",
            "buildAsModule": true,
            "moduleName": "babylonjs-serializers",
            "extraTypesDependencies": [
                "babylonjs",
                "babylonjs-gltf2interface"
            ],
            "outputFilename": "babylonjs.serializers",
            "moduleDeclaration": {
                "name": "Serializers",
                "module": "babylonjs-serializers"
            },
            "extendsRoot": true
        }
    },
    "gui": {
        "libraries": [
            {
                "files": [],
                "noBundleInName": true,
                "output": "babylon.gui.js",
                "webpack": "../../gui/webpack.config.js",
                "bundle": "true",
                "babylonIncluded": false
            }
        ],
        "build": {
            "srcOutputDirectory": "../../gui/src/",
            "distOutputDirectory": "/gui/",
            "dtsBundle": {
                "name": "babylonjs-gui",
                "main": "../../dist/preview release/gui/build/index.d.ts",
                "out": "../babylon.gui.module.d.ts",
                "baseDir": "../../dist/preview release/gui/build/",
                "headerText": "BabylonJS GUI"
            },
            "processDeclaration": {
                "filename": "babylon.gui.module.d.ts",
                "packageName": "babylonjs-gui",
                "moduleName": "BABYLON.GUI",
                "importsToRemove": [],
                "classMap": {
                    "babylonjs": "BABYLON",
                    "babylonjs-loaders": "BABYLON",
                    "babylonjs-serializers": "BABYLON"
                }
            }
        }
    },
    "inspector": {
        "libraries": [
            {
                "files": [],
                "sassFiles": [],
                "output": "babylon.inspector.js",
                "webpack": "../../inspector/webpack.config.js",
                "bundle": "true",
                "extendsRoot": true
            }
        ],
        "build": {
            "srcOutputDirectory": "../../inspector/src/",
            "distOutputDirectory": "/inspector/",
            "dtsBundle": {
                "name": "babylonjs-inspector",
                "main": "../../dist/preview release/inspector/build/index.d.ts",
                "out": "../babylon.inspector.module.d.ts",
                "baseDir": "../../dist/preview release/inspector/build/",
                "headerText": "BabylonJS Inspector"
            },
            "processDeclaration": {
                "filename": "babylon.inspector.module.d.ts",
                "packageName": "babylonjs-inspector",
                "moduleName": "INSPECTOR",
                "importsToRemove": [],
                "classMap": {
                    "babylonjs": "BABYLON",
                    "babylonjs-loaders": "BABYLON",
                    "babylonjs-serializers": "BABYLON",
                    "babylonjs-gui": "BABYLON.GUI"
                }
            }
        }
    },
    "viewer": {
        "libraries": [
            {
                "files": [],
                "noBundleInName": true,
                "output": "babylon.viewer.js",
                "webpack": "../../Viewer/webpack.gulp.config.js",
                "bundle": "true",
                "moduleDeclaration": {
                    "name": "BabylonViewer",
                    "module": "babylonjs-viewer"
                },
                "babylonIncluded": true,
                "noWatch": true
            }
        ],
        "build": {
            "srcOutputDirectory": "../../Viewer/",
            "distOutputDirectory": "/viewer/",
            "dtsBundle": {
                "name": "babylonjs-viewer",
                "main": "../../dist/preview release/viewer/build/src/index.d.ts",
                "out": "../../babylon.viewer.module.d.ts",
                "prependText": "/// <reference path=\"./babylon.d.ts\"/>\n/// <reference path=\"./babylon.glTF2Interface.d.ts\"/>\n/// <reference path=\"./babylonjs.loaders.d.ts\"/>\ndeclare module \"babylonjs-loaders\"{ export=BABYLON;}\n"
            },
            "processDeclaration": {
                "packageName": "babylonjs-viewer",
                "moduleName": "BabylonViewer",
                "importsToRemove": [
                    "pep",
                    "babylonjs-loaders"
                ],
                "classMap": {
                    "babylonjs": "BABYLON",
                    "babylonjs-loaders": "BABYLON"
                }
            },
            "outputs": [
                {
                    "destination": [
                        {
                            "filename": "viewer.js",
                            "outputDirectory": "/../../Viewer/dist/"
                        },
                        {
                            "filename": "babylon.viewer.js",
                            "outputDirectory": "/viewer/",
                            "addBabylonDeclaration": [
                                "babylon.d.ts",
                                "loaders/babylonjs.loaders.d.ts",
                                "glTF2Interface/babylon.glTF2Interface.d.ts"
                            ]
                        }
                    ]
                },
                {
                    "destination": [
                        {
                            "filename": "viewer.max.js",
                            "outputDirectory": "/../../Viewer/dist/"
                        },
                        {
                            "filename": "babylon.viewer.max.js",
                            "outputDirectory": "/viewer/"
                        }
                    ]
                }
            ]
        }
    },
    "viewer-assets": {
        "libraries": [
            {
                "files": [],
                "noBundleInName": true,
                "output": "babylon.viewer.assets.js",
                "webpack": "../../Viewer/webpack.assets.config.js",
                "bundle": "true",
                "moduleDeclaration": {
                    "name": "BabylonViewerAssets",
                    "module": "babylonjs-viewer-assets"
                },
                "babylonIncluded": true,
                "noWatch": true
            }
        ],
        "build": {
            "srcOutputDirectory": "../../Viewer/",
            "distOutputDirectory": "/viewer/",
            "dtsBundle": {
                "name": "babylonjs-viewer-assets",
                "main": "../../dist/preview release/viewer/build/src/assets/index.d.ts",
                "out": "../../../../../../Viewer/build/assets/babylon.viewer.assets.module.d.ts"
            },
            "outputs": [
                {
                    "destination": [
                        {
                            "filename": "babylon.viewer.assets.js",
                            "outputDirectory": "/../../Viewer/build/assets/"
                        }
                    ],
                    "minified": true
                }
            ]
        }
    }
}<|MERGE_RESOLUTION|>--- conflicted
+++ resolved
@@ -122,12 +122,8 @@
             "behaviors",
             "imageProcessing",
             "occlusionQuery",
-<<<<<<< HEAD
-            "transformFeedback"
-=======
             "transformFeedback",
             "noise"
->>>>>>> 57121a4e
         ],
         "minimal": [
             "meshBuilder",
@@ -276,11 +272,8 @@
             "dependUpon": [
                 "core"
             ]
-<<<<<<< HEAD
-        },
-=======
-        },  
-        "noise" : {
+        },
+        "noise": {
             "files": [
                 "../../src/Materials/Textures/Procedurals/babylon.noiseProceduralTexture.js"
             ],
@@ -291,8 +284,7 @@
             "shaders": [
                 "noise.fragment"
             ]
-        },      
->>>>>>> 57121a4e
+        },
         "particles": {
             "files": [
                 "../../src/Particles/babylon.particle.js",
