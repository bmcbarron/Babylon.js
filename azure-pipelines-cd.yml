--- conflicted
+++ resolved
@@ -10,11 +10,6 @@
   steps:
   - script: 'npm install netlify-cli'
     displayName: 'npm install netlify'
-<<<<<<< HEAD
-  - script: 'npm install --prefix Playground/'
-    displayName: 'npm install Playground'
-=======
->>>>>>> 80a50249
   - script: 'npm install typescript'
     displayName: 'npm install typescript'
 # Sandbox
