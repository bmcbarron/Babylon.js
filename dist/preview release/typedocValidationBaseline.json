--- conflicted
+++ resolved
@@ -414,6 +414,57 @@
         }
       }
     },
+    "Curve3": {
+      "Class": {
+        "Comments": {
+          "MissingText": true
+        }
+      },
+      "Method": {
+        "continue": {
+          "Comments": {
+            "MissingReturn": true
+          },
+          "Parameter": {
+            "curve": {
+              "Comments": {
+                "MissingText": true
+              }
+            }
+          }
+        },
+        "getPoints": {
+          "Comments": {
+            "MissingReturn": true
+          }
+        },
+        "length": {
+          "Comments": {
+            "MissingReturn": true
+          }
+        },
+        "CreateCatmullRomSpline": {
+          "Comments": {
+            "MissingReturn": true
+          }
+        },
+        "CreateCubicBezier": {
+          "Comments": {
+            "MissingReturn": true
+          }
+        },
+        "CreateHermiteSpline": {
+          "Comments": {
+            "MissingReturn": true
+          }
+        },
+        "CreateQuadraticBezier": {
+          "Comments": {
+            "MissingReturn": true
+          }
+        }
+      }
+    },
     "CustomProceduralTexture": {
       "Class": {
         "Comments": {
@@ -816,11 +867,6 @@
             "MissingText": true
           }
         }
-<<<<<<< HEAD
-      }
-    },
-    "FxaaPostProcess": {
-=======
       },
       "Method": {
         "getHeightAtCoordinates": {
@@ -999,7 +1045,6 @@
       }
     },
     "ImageProcessingPostProcess": {
->>>>>>> 581d5053
       "Class": {
         "Comments": {
           "MissingText": true
@@ -1963,98 +2008,6 @@
         }
       }
     },
-<<<<<<< HEAD
-    "PassPostProcess": {
-      "Class": {
-        "Comments": {
-          "MissingText": true
-        }
-      }
-    },
-    "PerfCounter": {
-      "Constructor": {
-        "new PerfCounter": {
-          "Comments": {
-            "MissingText": true
-          }
-        }
-      },
-      "Property": {
-        "count": {
-          "Comments": {
-            "MissingText": true
-          }
-        },
-        "total": {
-          "Comments": {
-            "MissingText": true
-          }
-        },
-        "Enabled": {
-          "Comments": {
-            "MissingText": true
-          }
-        }
-      }
-    },
-    "PerformanceMonitor": {
-      "Property": {
-        "averageFPS": {
-          "Tags": {
-            "returns": true
-          }
-        },
-        "averageFrameTime": {
-          "Tags": {
-            "returns": true
-          }
-        },
-        "averageFrameTimeVariance": {
-          "Tags": {
-            "returns": true
-          }
-        },
-        "instantaneousFPS": {
-          "Tags": {
-            "returns": true
-          }
-        },
-        "instantaneousFrameTime": {
-          "Tags": {
-            "returns": true
-          }
-        },
-        "isEnabled": {
-          "Tags": {
-            "returns": true
-          }
-        },
-        "isSaturated": {
-          "Tags": {
-            "returns": true
-          }
-        }
-      }
-    },
-    "PhysicsGravitationalFieldEvent": {
-      "Constructor": {
-        "new PhysicsGravitationalFieldEvent": {
-          "Comments": {
-            "MissingText": true
-          },
-          "Parameter": {
-            "physicsHelper": {
-              "Comments": {
-                "MissingText": true
-              }
-            },
-            "scene": {
-              "Comments": {
-                "MissingText": true
-              }
-            },
-            "origin": {
-=======
     "PhysicsImpostor": {
       "Class": {
         "Comments": {
@@ -2068,25 +2021,16 @@
           },
           "Parameter": {
             "object": {
->>>>>>> 581d5053
-              "Comments": {
-                "MissingText": true
-              }
-            },
-<<<<<<< HEAD
-            "radius": {
-=======
+              "Comments": {
+                "MissingText": true
+              }
+            },
             "type": {
->>>>>>> 581d5053
-              "Comments": {
-                "MissingText": true
-              }
-            },
-<<<<<<< HEAD
-            "strength": {
-=======
+              "Comments": {
+                "MissingText": true
+              }
+            },
             "_options": {
->>>>>>> 581d5053
               "Comments": {
                 "MissingText": true
               },
@@ -2094,11 +2038,7 @@
                 "NotCamelCase": true
               }
             },
-<<<<<<< HEAD
-            "falloff": {
-=======
             "_scene": {
->>>>>>> 581d5053
               "Comments": {
                 "MissingText": true
               },
@@ -2108,768 +2048,859 @@
             }
           }
         }
-<<<<<<< HEAD
-      }
-    },
-    "PhysicsHelper": {
+      },
+      "Property": {
+        "friction": {
+          "Comments": {
+            "MissingText": true
+          }
+        },
+        "isDisposed": {
+          "Comments": {
+            "MissingText": true
+          }
+        },
+        "mass": {
+          "Comments": {
+            "MissingText": true
+          }
+        },
+        "object": {
+          "Comments": {
+            "MissingText": true
+          }
+        },
+        "onCollide": {
+          "Comments": {
+            "MissingText": true
+          }
+        },
+        "parent": {
+          "Comments": {
+            "MissingText": true
+          }
+        },
+        "restitution": {
+          "Comments": {
+            "MissingText": true
+          }
+        },
+        "type": {
+          "Comments": {
+            "MissingText": true
+          }
+        },
+        "uniqueId": {
+          "Comments": {
+            "MissingText": true
+          }
+        },
+        "BoxImpostor": {
+          "Comments": {
+            "MissingText": true
+          }
+        },
+        "CylinderImpostor": {
+          "Comments": {
+            "MissingText": true
+          }
+        },
+        "DEFAULT_OBJECT_SIZE": {
+          "Comments": {
+            "MissingText": true
+          }
+        },
+        "HeightmapImpostor": {
+          "Comments": {
+            "MissingText": true
+          }
+        },
+        "IDENTITY_QUATERNION": {
+          "Comments": {
+            "MissingText": true
+          }
+        },
+        "MeshImpostor": {
+          "Comments": {
+            "MissingText": true
+          }
+        },
+        "NoImpostor": {
+          "Comments": {
+            "MissingText": true
+          }
+        },
+        "ParticleImpostor": {
+          "Comments": {
+            "MissingText": true
+          }
+        },
+        "PlaneImpostor": {
+          "Comments": {
+            "MissingText": true
+          }
+        },
+        "SphereImpostor": {
+          "Comments": {
+            "MissingText": true
+          }
+        }
+      },
+      "Method": {
+        "addJoint": {
+          "Comments": {
+            "MissingReturn": true
+          },
+          "Parameter": {
+            "otherImpostor": {
+              "Comments": {
+                "MissingText": true
+              }
+            },
+            "joint": {
+              "Comments": {
+                "MissingText": true
+              }
+            }
+          }
+        },
+        "applyForce": {
+          "Comments": {
+            "MissingReturn": true
+          },
+          "Parameter": {
+            "force": {
+              "Comments": {
+                "MissingText": true
+              }
+            },
+            "contactPoint": {
+              "Comments": {
+                "MissingText": true
+              }
+            }
+          }
+        },
+        "applyImpulse": {
+          "Comments": {
+            "MissingReturn": true
+          },
+          "Parameter": {
+            "force": {
+              "Comments": {
+                "MissingText": true
+              }
+            },
+            "contactPoint": {
+              "Comments": {
+                "MissingText": true
+              }
+            }
+          }
+        },
+        "clone": {
+          "Comments": {
+            "MissingText": true
+          },
+          "Parameter": {
+            "newObject": {
+              "Comments": {
+                "MissingText": true
+              }
+            }
+          }
+        },
+        "createJoint": {
+          "Comments": {
+            "MissingReturn": true
+          },
+          "Parameter": {
+            "otherImpostor": {
+              "Comments": {
+                "MissingText": true
+              }
+            },
+            "jointType": {
+              "Comments": {
+                "MissingText": true
+              }
+            },
+            "jointData": {
+              "Comments": {
+                "MissingText": true
+              }
+            }
+          }
+        },
+        "dispose": {
+          "Comments": {
+            "MissingText": true
+          }
+        },
+        "executeNativeFunction": {
+          "Parameter": {
+            "func": {
+              "Comments": {
+                "MissingText": true
+              }
+            }
+          }
+        },
+        "getAngularVelocity": {
+          "Comments": {
+            "MissingText": true
+          }
+        },
+        "getBoxSizeToRef": {
+          "Comments": {
+            "MissingText": true
+          },
+          "Parameter": {
+            "result": {
+              "Comments": {
+                "MissingText": true
+              }
+            }
+          }
+        },
+        "getLinearVelocity": {
+          "Comments": {
+            "MissingText": true
+          }
+        },
+        "getObjectCenter": {
+          "Comments": {
+            "MissingText": true
+          }
+        },
+        "getObjectExtendSize": {
+          "Comments": {
+            "MissingText": true
+          }
+        },
+        "getParam": {
+          "Comments": {
+            "MissingReturn": true
+          },
+          "Parameter": {
+            "paramName": {
+              "Comments": {
+                "MissingText": true
+              }
+            }
+          }
+        },
+        "getParentsRotation": {
+          "Comments": {
+            "MissingText": true
+          }
+        },
+        "getRadius": {
+          "Comments": {
+            "MissingText": true
+          }
+        },
+        "isBodyInitRequired": {
+          "Comments": {
+            "MissingReturn": true
+          }
+        },
+        "registerAfterPhysicsStep": {
+          "Parameter": {
+            "func": {
+              "Comments": {
+                "MissingText": true
+              }
+            }
+          }
+        },
+        "registerBeforePhysicsStep": {
+          "Parameter": {
+            "func": {
+              "Comments": {
+                "MissingText": true
+              }
+            }
+          }
+        },
+        "registerOnPhysicsCollide": {
+          "Parameter": {
+            "collideAgainst": {
+              "Comments": {
+                "MissingText": true
+              }
+            },
+            "func": {
+              "Comments": {
+                "MissingText": true
+              }
+            }
+          }
+        },
+        "resetUpdateFlags": {
+          "Comments": {
+            "MissingText": true
+          }
+        },
+        "setAngularVelocity": {
+          "Comments": {
+            "MissingText": true
+          },
+          "Parameter": {
+            "velocity": {
+              "Comments": {
+                "MissingText": true
+              }
+            }
+          }
+        },
+        "setDeltaPosition": {
+          "Comments": {
+            "MissingText": true
+          },
+          "Parameter": {
+            "position": {
+              "Comments": {
+                "MissingText": true
+              }
+            }
+          }
+        },
+        "setDeltaRotation": {
+          "Comments": {
+            "MissingText": true
+          },
+          "Parameter": {
+            "rotation": {
+              "Comments": {
+                "MissingText": true
+              }
+            }
+          }
+        },
+        "setLinearVelocity": {
+          "Comments": {
+            "MissingText": true
+          },
+          "Parameter": {
+            "velocity": {
+              "Comments": {
+                "MissingText": true
+              }
+            }
+          }
+        },
+        "setMass": {
+          "Parameter": {
+            "mass": {
+              "Comments": {
+                "MissingText": true
+              }
+            }
+          }
+        },
+        "setParam": {
+          "Parameter": {
+            "paramName": {
+              "Comments": {
+                "MissingText": true
+              }
+            },
+            "value": {
+              "Comments": {
+                "MissingText": true
+              }
+            }
+          }
+        },
+        "setScalingUpdated": {
+          "Comments": {
+            "MissingText": true
+          },
+          "Parameter": {
+            "updated": {
+              "Comments": {
+                "MissingText": true
+              }
+            }
+          }
+        },
+        "sleep": {
+          "Comments": {
+            "MissingReturn": true
+          }
+        },
+        "unregisterAfterPhysicsStep": {
+          "Comments": {
+            "MissingText": true
+          },
+          "Parameter": {
+            "func": {
+              "Comments": {
+                "MissingText": true
+              }
+            }
+          }
+        },
+        "unregisterBeforePhysicsStep": {
+          "Comments": {
+            "MissingText": true
+          },
+          "Parameter": {
+            "func": {
+              "Comments": {
+                "MissingText": true
+              }
+            }
+          }
+        },
+        "unregisterOnPhysicsCollide": {
+          "Comments": {
+            "MissingText": true
+          },
+          "Parameter": {
+            "collideAgainst": {
+              "Comments": {
+                "MissingText": true
+              }
+            },
+            "func": {
+              "Comments": {
+                "MissingText": true
+              }
+            }
+          }
+        },
+        "wakeUp": {
+          "Comments": {
+            "MissingReturn": true
+          }
+        }
+      }
+    },
+    "PhysicsJoint": {
+      "Constructor": {
+        "new PhysicsJoint": {
+          "Comments": {
+            "MissingText": true
+          },
+          "Parameter": {
+            "type": {
+              "Comments": {
+                "MissingText": true
+              }
+            },
+            "jointData": {
+              "Comments": {
+                "MissingText": true
+              }
+            }
+          }
+        }
+      },
+      "Property": {
+        "jointData": {
+          "Comments": {
+            "MissingText": true
+          }
+        },
+        "physicsJoint": {
+          "Comments": {
+            "MissingText": true
+          }
+        },
+        "physicsPlugin": {
+          "Comments": {
+            "MissingText": true
+          }
+        },
+        "type": {
+          "Comments": {
+            "MissingText": true
+          }
+        },
+        "BallAndSocketJoint": {
+          "Comments": {
+            "MissingText": true
+          }
+        },
+        "DistanceJoint": {
+          "Comments": {
+            "MissingText": true
+          }
+        },
+        "Hinge2Joint": {
+          "Comments": {
+            "MissingText": true
+          }
+        },
+        "HingeJoint": {
+          "Comments": {
+            "MissingText": true
+          }
+        },
+        "LockJoint": {
+          "Comments": {
+            "MissingText": true
+          }
+        },
+        "PointToPointJoint": {
+          "Comments": {
+            "MissingText": true
+          }
+        },
+        "PrismaticJoint": {
+          "Comments": {
+            "MissingText": true
+          }
+        },
+        "SliderJoint": {
+          "Comments": {
+            "MissingText": true
+          }
+        },
+        "SpringJoint": {
+          "Comments": {
+            "MissingText": true
+          }
+        },
+        "UniversalJoint": {
+          "Comments": {
+            "MissingText": true
+          }
+        },
+        "WheelJoint": {
+          "Comments": {
+            "MissingText": true
+          }
+        }
+      }
+    },
+    "PhysicsRadialExplosionEvent": {
+      "Constructor": {
+        "new PhysicsRadialExplosionEvent": {
+          "Comments": {
+            "MissingText": true
+          },
+          "Parameter": {
+            "scene": {
+              "Comments": {
+                "MissingText": true
+              }
+            }
+          }
+        }
+      },
+      "Method": {
+        "getImpostorForceAndContactPoint": {
+          "Parameter": {
+            "impostor": {
+              "Comments": {
+                "MissingText": true
+              }
+            }
+          }
+        }
+      }
+    },
+    "PhysicsUpdraftEvent": {
+      "Constructor": {
+        "new PhysicsUpdraftEvent": {
+          "Comments": {
+            "MissingText": true
+          },
+          "Parameter": {
+            "_scene": {
+              "Comments": {
+                "MissingText": true
+              },
+              "Naming": {
+                "NotCamelCase": true
+              }
+            },
+            "_origin": {
+              "Comments": {
+                "MissingText": true
+              },
+              "Naming": {
+                "NotCamelCase": true
+              }
+            },
+            "_radius": {
+              "Comments": {
+                "MissingText": true
+              },
+              "Naming": {
+                "NotCamelCase": true
+              }
+            },
+            "_strength": {
+              "Comments": {
+                "MissingText": true
+              },
+              "Naming": {
+                "NotCamelCase": true
+              }
+            },
+            "_height": {
+              "Comments": {
+                "MissingText": true
+              },
+              "Naming": {
+                "NotCamelCase": true
+              }
+            },
+            "_updraftMode": {
+              "Comments": {
+                "MissingText": true
+              },
+              "Naming": {
+                "NotCamelCase": true
+              }
+            }
+          }
+        }
+      }
+    },
+    "PhysicsVortexEvent": {
+      "Constructor": {
+        "new PhysicsVortexEvent": {
+          "Comments": {
+            "MissingText": true
+          },
+          "Parameter": {
+            "_scene": {
+              "Comments": {
+                "MissingText": true
+              },
+              "Naming": {
+                "NotCamelCase": true
+              }
+            },
+            "_origin": {
+              "Comments": {
+                "MissingText": true
+              },
+              "Naming": {
+                "NotCamelCase": true
+              }
+            },
+            "_radius": {
+              "Comments": {
+                "MissingText": true
+              },
+              "Naming": {
+                "NotCamelCase": true
+              }
+            },
+            "_strength": {
+              "Comments": {
+                "MissingText": true
+              },
+              "Naming": {
+                "NotCamelCase": true
+              }
+            },
+            "_height": {
+              "Comments": {
+                "MissingText": true
+              },
+              "Naming": {
+                "NotCamelCase": true
+              }
+            }
+          }
+        }
+      }
+    },
+    "Plane": {
       "Class": {
         "Comments": {
           "MissingText": true
         }
       },
-      "Constructor": {
-        "new PhysicsHelper": {
-          "Comments": {
-            "MissingText": true
-          },
-          "Parameter": {
-            "scene": {
-              "Comments": {
-                "MissingText": true
-              }
-            }
+      "Property": {
+        "d": {
+          "Comments": {
+            "MissingText": true
+          }
+        },
+        "normal": {
+          "Comments": {
+            "MissingText": true
           }
         }
       },
       "Method": {
-        "applyRadialExplosionForce": {
-          "Comments": {
-            "MissingText": true,
-            "MissingReturn": true
-          }
-        },
-        "applyRadialExplosionImpulse": {
-          "Comments": {
-            "MissingText": true,
-            "MissingReturn": true
-          }
-        },
-        "gravitationalField": {
-          "Comments": {
-            "MissingText": true,
-            "MissingReturn": true
-          }
-        },
-        "updraft": {
-          "Comments": {
-            "MissingText": true,
-            "MissingReturn": true
-          }
-        },
-        "vortex": {
-          "Comments": {
-            "MissingText": true,
-            "MissingReturn": true
-          }
-        }
-      }
-    },
-    "PhysicsImpostor": {
-      "Class": {
-        "Comments": {
-          "MissingText": true
-        }
-      },
-      "Constructor": {
-        "new PhysicsImpostor": {
-          "Comments": {
-            "MissingText": true
-          },
-          "Parameter": {
-            "object": {
-              "Comments": {
-                "MissingText": true
-              }
-            },
-            "type": {
-              "Comments": {
-                "MissingText": true
-              }
-            },
-            "_options": {
-              "Comments": {
-                "MissingText": true
-              },
-              "Naming": {
-                "NotCamelCase": true
-              }
-            },
-            "_scene": {
-              "Comments": {
-                "MissingText": true
-              },
-              "Naming": {
-                "NotCamelCase": true
-              }
-            }
-          }
-        }
-      },
-      "Property": {
-        "friction": {
-          "Comments": {
-            "MissingText": true
-=======
-      },
-      "Property": {
-        "friction": {
-          "Comments": {
-            "MissingText": true
->>>>>>> 581d5053
-          }
-        },
-        "isDisposed": {
-          "Comments": {
-            "MissingText": true
-          }
-        },
-        "mass": {
-          "Comments": {
-            "MissingText": true
-          }
-        },
-        "object": {
-          "Comments": {
-            "MissingText": true
-          }
-        },
-        "onCollide": {
-          "Comments": {
-            "MissingText": true
-          }
-        },
-        "parent": {
-          "Comments": {
-            "MissingText": true
-          }
-        },
-        "restitution": {
-          "Comments": {
-            "MissingText": true
-          }
-        },
-        "type": {
-          "Comments": {
-            "MissingText": true
-          }
-        },
-        "uniqueId": {
-          "Comments": {
-            "MissingText": true
-          }
-        },
-        "BoxImpostor": {
-          "Comments": {
-            "MissingText": true
-          }
-        },
-        "CylinderImpostor": {
-          "Comments": {
-            "MissingText": true
-          }
-        },
-        "DEFAULT_OBJECT_SIZE": {
-          "Comments": {
-            "MissingText": true
-          }
-        },
-        "HeightmapImpostor": {
-          "Comments": {
-            "MissingText": true
-          }
-        },
-        "IDENTITY_QUATERNION": {
-          "Comments": {
-            "MissingText": true
-          }
-        },
-        "MeshImpostor": {
-          "Comments": {
-            "MissingText": true
-          }
-        },
-        "NoImpostor": {
-          "Comments": {
-            "MissingText": true
-          }
-        },
-        "ParticleImpostor": {
-          "Comments": {
-            "MissingText": true
-          }
-        },
-        "PlaneImpostor": {
-          "Comments": {
-            "MissingText": true
-          }
-        },
-        "SphereImpostor": {
-          "Comments": {
-            "MissingText": true
-          }
-        }
-      },
-      "Method": {
-        "addJoint": {
-          "Comments": {
-            "MissingReturn": true
-          },
-          "Parameter": {
-            "otherImpostor": {
-              "Comments": {
-                "MissingText": true
-              }
-            },
-            "joint": {
-              "Comments": {
-                "MissingText": true
-              }
-            }
-          }
-        },
-        "applyForce": {
-          "Comments": {
-            "MissingReturn": true
-          },
-          "Parameter": {
-            "force": {
-              "Comments": {
-                "MissingText": true
-              }
-            },
-            "contactPoint": {
-              "Comments": {
-                "MissingText": true
-              }
-            }
-          }
-        },
-        "applyImpulse": {
-          "Comments": {
-            "MissingReturn": true
-          },
-          "Parameter": {
-            "force": {
-              "Comments": {
-                "MissingText": true
-              }
-            },
-            "contactPoint": {
-              "Comments": {
-                "MissingText": true
-              }
-            }
+        "asArray": {
+          "Comments": {
+            "MissingReturn": true
           }
         },
         "clone": {
           "Comments": {
-            "MissingText": true
-          },
-          "Parameter": {
-            "newObject": {
-              "Comments": {
-                "MissingText": true
-              }
-            }
-          }
-        },
-        "createJoint": {
-          "Comments": {
-            "MissingReturn": true
-          },
-          "Parameter": {
-            "otherImpostor": {
-              "Comments": {
-                "MissingText": true
-              }
-            },
-            "jointType": {
-              "Comments": {
-                "MissingText": true
-              }
-            },
-            "jointData": {
-              "Comments": {
-                "MissingText": true
-              }
-            }
-          }
-        },
-        "dispose": {
-          "Comments": {
-            "MissingText": true
-          }
-        },
-        "executeNativeFunction": {
-          "Parameter": {
-            "func": {
-              "Comments": {
-                "MissingText": true
-              }
-            }
-          }
-        },
-        "getAngularVelocity": {
-          "Comments": {
-            "MissingText": true
-          }
-        },
-        "getBoxSizeToRef": {
-          "Comments": {
-            "MissingText": true
-          },
-          "Parameter": {
-            "result": {
-              "Comments": {
-                "MissingText": true
-              }
-            }
-          }
-        },
-        "getLinearVelocity": {
-          "Comments": {
-            "MissingText": true
-          }
-        },
-        "getObjectCenter": {
-          "Comments": {
-            "MissingText": true
-          }
-        },
-        "getObjectExtendSize": {
-          "Comments": {
-            "MissingText": true
-          }
-        },
-        "getParam": {
-          "Comments": {
-            "MissingReturn": true
-          },
-          "Parameter": {
-            "paramName": {
-              "Comments": {
-                "MissingText": true
-              }
-            }
-          }
-        },
-        "getParentsRotation": {
-          "Comments": {
-            "MissingText": true
-          }
-        },
-        "getRadius": {
-          "Comments": {
-            "MissingText": true
-          }
-        },
-        "isBodyInitRequired": {
-          "Comments": {
-            "MissingReturn": true
-          }
-        },
-        "registerAfterPhysicsStep": {
-          "Parameter": {
-            "func": {
-              "Comments": {
-                "MissingText": true
-              }
-            }
-          }
-        },
-        "registerBeforePhysicsStep": {
-          "Parameter": {
-            "func": {
-              "Comments": {
-                "MissingText": true
-              }
-            }
-          }
-        },
-        "registerOnPhysicsCollide": {
-          "Parameter": {
-            "collideAgainst": {
-              "Comments": {
-                "MissingText": true
-              }
-            },
-            "func": {
-              "Comments": {
-                "MissingText": true
-              }
-            }
-          }
-        },
-        "resetUpdateFlags": {
-          "Comments": {
-            "MissingText": true
-          }
-        },
-        "setAngularVelocity": {
-          "Comments": {
-            "MissingText": true
-          },
-          "Parameter": {
-            "velocity": {
-              "Comments": {
-                "MissingText": true
-              }
-            }
-          }
-        },
-        "setDeltaPosition": {
-          "Comments": {
-            "MissingText": true
-          },
-          "Parameter": {
-            "position": {
-              "Comments": {
-                "MissingText": true
-              }
-            }
-          }
-        },
-        "setDeltaRotation": {
-          "Comments": {
-            "MissingText": true
-          },
-          "Parameter": {
-            "rotation": {
-              "Comments": {
-                "MissingText": true
-              }
-            }
-          }
-        },
-        "setLinearVelocity": {
-          "Comments": {
-            "MissingText": true
-          },
-          "Parameter": {
-            "velocity": {
-              "Comments": {
-                "MissingText": true
-              }
-            }
-          }
-        },
-        "setMass": {
-          "Parameter": {
-            "mass": {
-              "Comments": {
-                "MissingText": true
-              }
-            }
-          }
-        },
-        "setParam": {
-          "Parameter": {
-            "paramName": {
-              "Comments": {
-                "MissingText": true
-              }
-            },
-            "value": {
-              "Comments": {
-                "MissingText": true
-              }
-            }
-          }
-        },
-        "setScalingUpdated": {
-          "Comments": {
-            "MissingText": true
-          },
-          "Parameter": {
-            "updated": {
-              "Comments": {
-                "MissingText": true
-              }
-            }
-          }
-        },
-        "sleep": {
-          "Comments": {
-            "MissingReturn": true
-          }
-        },
-        "unregisterAfterPhysicsStep": {
-          "Comments": {
-            "MissingText": true
-          },
-          "Parameter": {
-            "func": {
-              "Comments": {
-                "MissingText": true
-              }
-            }
-          }
-        },
-        "unregisterBeforePhysicsStep": {
-          "Comments": {
-            "MissingText": true
-          },
-          "Parameter": {
-            "func": {
-              "Comments": {
-                "MissingText": true
-              }
-            }
-          }
-        },
-        "unregisterOnPhysicsCollide": {
-          "Comments": {
-            "MissingText": true
-          },
-          "Parameter": {
-            "collideAgainst": {
-              "Comments": {
-                "MissingText": true
-              }
-            },
-            "func": {
-              "Comments": {
-                "MissingText": true
-              }
-            }
-          }
-        },
-        "wakeUp": {
-          "Comments": {
-            "MissingReturn": true
-          }
-        }
-      }
-    },
-    "PhysicsJoint": {
-      "Constructor": {
-        "new PhysicsJoint": {
-          "Comments": {
-            "MissingText": true
-          },
-          "Parameter": {
-            "type": {
-              "Comments": {
-                "MissingText": true
-              }
-            },
-            "jointData": {
-              "Comments": {
-                "MissingText": true
-              }
-            }
-          }
-        }
-      },
-      "Property": {
-        "jointData": {
-          "Comments": {
-            "MissingText": true
-          }
-        },
-        "physicsJoint": {
-          "Comments": {
-            "MissingText": true
-          }
-        },
-        "physicsPlugin": {
-          "Comments": {
-            "MissingText": true
-          }
-        },
-        "type": {
-          "Comments": {
-            "MissingText": true
-          }
-        },
-        "BallAndSocketJoint": {
-          "Comments": {
-            "MissingText": true
-          }
-        },
-        "DistanceJoint": {
-          "Comments": {
-            "MissingText": true
-          }
-        },
-        "Hinge2Joint": {
-          "Comments": {
-            "MissingText": true
-          }
-        },
-        "HingeJoint": {
-          "Comments": {
-            "MissingText": true
-          }
-        },
-        "LockJoint": {
-          "Comments": {
-            "MissingText": true
-          }
-        },
-        "PointToPointJoint": {
-          "Comments": {
-            "MissingText": true
-          }
-        },
-        "PrismaticJoint": {
-          "Comments": {
-            "MissingText": true
-          }
-        },
-        "SliderJoint": {
-          "Comments": {
-            "MissingText": true
-          }
-        },
-        "SpringJoint": {
-          "Comments": {
-            "MissingText": true
-          }
-        },
-        "UniversalJoint": {
-          "Comments": {
-            "MissingText": true
-          }
-        },
-        "WheelJoint": {
-          "Comments": {
-            "MissingText": true
-          }
-        }
-      }
-    },
-    "PhysicsRadialExplosionEvent": {
-      "Constructor": {
-        "new PhysicsRadialExplosionEvent": {
-          "Comments": {
-            "MissingText": true
-          },
-          "Parameter": {
-            "scene": {
-              "Comments": {
-                "MissingText": true
-              }
-            }
-          }
-        }
-      },
-      "Method": {
-        "getImpostorForceAndContactPoint": {
-          "Parameter": {
-            "impostor": {
-              "Comments": {
-                "MissingText": true
-              }
-            }
-          }
-        }
-      }
-    },
-    "PhysicsUpdraftEvent": {
-      "Constructor": {
-        "new PhysicsUpdraftEvent": {
-          "Comments": {
-            "MissingText": true
-          },
-          "Parameter": {
-            "_scene": {
-              "Comments": {
-                "MissingText": true
-              },
-              "Naming": {
-                "NotCamelCase": true
-              }
-            },
-            "_origin": {
-              "Comments": {
-                "MissingText": true
-              },
-              "Naming": {
-                "NotCamelCase": true
-              }
-            },
-            "_radius": {
-              "Comments": {
-                "MissingText": true
-              },
-              "Naming": {
-                "NotCamelCase": true
-              }
-            },
-            "_strength": {
-              "Comments": {
-                "MissingText": true
-              },
-              "Naming": {
-                "NotCamelCase": true
-              }
-            },
-            "_height": {
-              "Comments": {
-                "MissingText": true
-              },
-              "Naming": {
-                "NotCamelCase": true
-              }
-            },
-            "_updraftMode": {
-              "Comments": {
-                "MissingText": true
-              },
-              "Naming": {
-                "NotCamelCase": true
-              }
-            }
-          }
-        }
-      }
-    },
-    "PhysicsVortexEvent": {
-      "Constructor": {
-        "new PhysicsVortexEvent": {
-          "Comments": {
-            "MissingText": true
-          },
-          "Parameter": {
-            "_scene": {
-              "Comments": {
-                "MissingText": true
-              },
-              "Naming": {
-                "NotCamelCase": true
-              }
-            },
-            "_origin": {
-              "Comments": {
-                "MissingText": true
-              },
-              "Naming": {
-                "NotCamelCase": true
-              }
-            },
-            "_radius": {
-              "Comments": {
-                "MissingText": true
-              },
-              "Naming": {
-                "NotCamelCase": true
-              }
-            },
-            "_strength": {
-              "Comments": {
-                "MissingText": true
-              },
-              "Naming": {
-                "NotCamelCase": true
-              }
-            },
-            "_height": {
-              "Comments": {
-                "MissingText": true
-              },
-              "Naming": {
-                "NotCamelCase": true
+            "MissingReturn": true
+          }
+        },
+        "copyFromPoints": {
+          "Comments": {
+            "MissingReturn": true
+          },
+          "Parameter": {
+            "point1": {
+              "Comments": {
+                "MissingText": true
+              }
+            },
+            "point2": {
+              "Comments": {
+                "MissingText": true
+              }
+            },
+            "point3": {
+              "Comments": {
+                "MissingText": true
+              }
+            }
+          }
+        },
+        "dotCoordinate": {
+          "Comments": {
+            "MissingReturn": true
+          },
+          "Parameter": {
+            "point": {
+              "Comments": {
+                "MissingText": true
+              }
+            }
+          }
+        },
+        "getClassName": {
+          "Comments": {
+            "MissingReturn": true
+          }
+        },
+        "getHashCode": {
+          "Comments": {
+            "MissingReturn": true
+          }
+        },
+        "isFrontFacingTo": {
+          "Comments": {
+            "MissingReturn": true
+          },
+          "Parameter": {
+            "direction": {
+              "Comments": {
+                "MissingText": true
+              }
+            },
+            "epsilon": {
+              "Comments": {
+                "MissingText": true
+              }
+            }
+          }
+        },
+        "normalize": {
+          "Comments": {
+            "MissingReturn": true
+          }
+        },
+        "signedDistanceTo": {
+          "Comments": {
+            "MissingReturn": true
+          },
+          "Parameter": {
+            "point": {
+              "Comments": {
+                "MissingText": true
+              }
+            }
+          }
+        },
+        "transform": {
+          "Comments": {
+            "MissingReturn": true
+          },
+          "Parameter": {
+            "transformation": {
+              "Comments": {
+                "MissingText": true
+              }
+            }
+          }
+        },
+        "FromArray": {
+          "Comments": {
+            "MissingReturn": true
+          },
+          "Parameter": {
+            "array": {
+              "Comments": {
+                "MissingText": true
+              }
+            }
+          }
+        },
+        "FromPoints": {
+          "Comments": {
+            "MissingReturn": true
+          },
+          "Parameter": {
+            "point1": {
+              "Comments": {
+                "MissingText": true
+              }
+            },
+            "point2": {
+              "Comments": {
+                "MissingText": true
+              }
+            },
+            "point3": {
+              "Comments": {
+                "MissingText": true
+              }
+            }
+          }
+        },
+        "FromPositionAndNormal": {
+          "Comments": {
+            "MissingReturn": true
+          },
+          "Parameter": {
+            "origin": {
+              "Comments": {
+                "MissingText": true
+              }
+            },
+            "normal": {
+              "Comments": {
+                "MissingText": true
+              }
+            }
+          }
+        },
+        "SignedDistanceToPlaneFromPositionAndNormal": {
+          "Comments": {
+            "MissingReturn": true
+          },
+          "Parameter": {
+            "origin": {
+              "Comments": {
+                "MissingText": true
+              }
+            },
+            "normal": {
+              "Comments": {
+                "MissingText": true
+              }
+            },
+            "point": {
+              "Comments": {
+                "MissingText": true
               }
             }
           }
@@ -3030,6 +3061,106 @@
         }
       }
     },
+    "PositionNormalTextureVertex": {
+      "Class": {
+        "Comments": {
+          "MissingText": true
+        }
+      },
+      "Constructor": {
+        "new PositionNormalTextureVertex": {
+          "Comments": {
+            "MissingText": true
+          },
+          "Parameter": {
+            "position": {
+              "Comments": {
+                "MissingText": true
+              }
+            },
+            "normal": {
+              "Comments": {
+                "MissingText": true
+              }
+            },
+            "uv": {
+              "Comments": {
+                "MissingText": true
+              }
+            }
+          }
+        }
+      },
+      "Property": {
+        "normal": {
+          "Comments": {
+            "MissingText": true
+          }
+        },
+        "position": {
+          "Comments": {
+            "MissingText": true
+          }
+        },
+        "uv": {
+          "Comments": {
+            "MissingText": true
+          }
+        }
+      },
+      "Method": {
+        "clone": {
+          "Comments": {
+            "MissingText": true
+          }
+        }
+      }
+    },
+    "PositionNormalVertex": {
+      "Class": {
+        "Comments": {
+          "MissingText": true
+        }
+      },
+      "Constructor": {
+        "new PositionNormalVertex": {
+          "Comments": {
+            "MissingText": true
+          },
+          "Parameter": {
+            "position": {
+              "Comments": {
+                "MissingText": true
+              }
+            },
+            "normal": {
+              "Comments": {
+                "MissingText": true
+              }
+            }
+          }
+        }
+      },
+      "Property": {
+        "normal": {
+          "Comments": {
+            "MissingText": true
+          }
+        },
+        "position": {
+          "Comments": {
+            "MissingText": true
+          }
+        }
+      },
+      "Method": {
+        "clone": {
+          "Comments": {
+            "MissingText": true
+          }
+        }
+      }
+    },
     "PostProcessRenderPipeline": {
       "Class": {
         "Comments": {
@@ -5283,27 +5414,12 @@
         }
       }
     },
-<<<<<<< HEAD
-    "SimplificationQueue": {
-=======
     "Size": {
->>>>>>> 581d5053
       "Class": {
         "Comments": {
           "MissingText": true
         }
       },
-<<<<<<< HEAD
-      "Constructor": {
-        "new SimplificationQueue": {
-          "Comments": {
-            "MissingText": true
-          }
-        }
-      },
-      "Property": {
-        "running": {
-=======
       "Property": {
         "height": {
           "Comments": {
@@ -5311,47 +5427,24 @@
           }
         },
         "width": {
->>>>>>> 581d5053
           "Comments": {
             "MissingText": true
           }
         }
       },
       "Method": {
-<<<<<<< HEAD
-        "addTask": {
-          "Comments": {
-            "MissingText": true
-          },
-          "Parameter": {
-            "task": {
-=======
         "add": {
           "Comments": {
             "MissingReturn": true
           },
           "Parameter": {
             "otherSize": {
->>>>>>> 581d5053
-              "Comments": {
-                "MissingText": true
-              }
-            }
-          }
-        },
-<<<<<<< HEAD
-        "executeNext": {
-          "Comments": {
-            "MissingText": true
-          }
-        },
-        "runSimplification": {
-          "Comments": {
-            "MissingText": true
-          },
-          "Parameter": {
-            "task": {
-=======
+              "Comments": {
+                "MissingText": true
+              }
+            }
+          }
+        },
         "clone": {
           "Comments": {
             "MissingReturn": true
@@ -5377,30 +5470,11 @@
               }
             },
             "height": {
->>>>>>> 581d5053
-              "Comments": {
-                "MissingText": true
-              }
-            }
-          }
-<<<<<<< HEAD
-        }
-      }
-    },
-    "SimplificationSettings": {
-      "Class": {
-        "Comments": {
-          "MissingText": true
-        }
-      },
-      "Constructor": {
-        "new SimplificationSettings": {
-          "Comments": {
-            "MissingText": true
-          },
-          "Parameter": {
-            "quality": {
-=======
+              "Comments": {
+                "MissingText": true
+              }
+            }
+          }
         },
         "equals": {
           "Comments": {
@@ -5430,14 +5504,10 @@
           },
           "Parameter": {
             "w": {
->>>>>>> 581d5053
-              "Comments": {
-                "MissingText": true
-              }
-            },
-<<<<<<< HEAD
-            "distance": {
-=======
+              "Comments": {
+                "MissingText": true
+              }
+            },
             "h": {
               "Comments": {
                 "MissingText": true
@@ -5451,32 +5521,16 @@
           },
           "Parameter": {
             "width": {
->>>>>>> 581d5053
-              "Comments": {
-                "MissingText": true
-              }
-            },
-<<<<<<< HEAD
-            "optimizeMesh": {
-=======
+              "Comments": {
+                "MissingText": true
+              }
+            },
             "height": {
->>>>>>> 581d5053
-              "Comments": {
-                "MissingText": true
-              }
-            }
-          }
-<<<<<<< HEAD
-        }
-      },
-      "Property": {
-        "distance": {
-          "Comments": {
-            "MissingText": true
-          }
-        },
-        "optimizeMesh": {
-=======
+              "Comments": {
+                "MissingText": true
+              }
+            }
+          }
         },
         "subtract": {
           "Comments": {
@@ -5491,16 +5545,10 @@
           }
         },
         "ToString": {
->>>>>>> 581d5053
-          "Comments": {
-            "MissingText": true
-          }
-        },
-<<<<<<< HEAD
-        "quality": {
-          "Comments": {
-            "MissingText": true
-=======
+          "Comments": {
+            "MissingText": true
+          }
+        },
         "Lerp": {
           "Comments": {
             "MissingReturn": true
@@ -5526,7 +5574,6 @@
         "Zero": {
           "Comments": {
             "MissingReturn": true
->>>>>>> 581d5053
           }
         }
       }
@@ -6325,1204 +6372,7 @@
             "MissingText": true
           }
         },
-<<<<<<< HEAD
-        "getMaterial": {
-          "Comments": {
-            "MissingReturn": true
-          }
-        },
-        "getMesh": {
-          "Comments": {
-            "MissingReturn": true
-          }
-        },
-        "getRenderingMesh": {
-          "Comments": {
-            "MissingReturn": true
-          }
-        },
-        "intersects": {
-          "Comments": {
-            "MissingReturn": true
-          },
-          "Parameter": {
-            "ray": {
-              "Comments": {
-                "MissingText": true
-              }
-            },
-            "positions": {
-              "Comments": {
-                "MissingText": true
-              }
-            },
-            "indices": {
-              "Comments": {
-                "MissingText": true
-              }
-            },
-            "fastCheck": {
-              "Comments": {
-                "MissingText": true
-              }
-            }
-          }
-        },
-        "isCompletelyInFrustum": {
-          "Comments": {
-            "MissingReturn": true
-          },
-          "Parameter": {
-            "frustumPlanes": {
-              "Comments": {
-                "MissingText": true
-              }
-            }
-          }
-        },
-        "isInFrustum": {
-          "Comments": {
-            "MissingReturn": true
-          },
-          "Parameter": {
-            "frustumPlanes": {
-              "Comments": {
-                "MissingText": true
-              }
-            }
-          }
-        },
-        "refreshBoundingInfo": {
-          "Comments": {
-            "MissingReturn": true
-          }
-        },
-        "render": {
-          "Comments": {
-            "MissingReturn": true
-          },
-          "Parameter": {
-            "enableAlphaMode": {
-              "Comments": {
-                "MissingText": true
-              }
-            }
-          }
-        },
-        "setBoundingInfo": {
-          "Comments": {
-            "MissingReturn": true
-          },
-          "Parameter": {
-            "boundingInfo": {
-              "Comments": {
-                "MissingText": true
-              }
-            }
-          }
-        },
-        "updateBoundingInfo": {
-          "Comments": {
-            "MissingReturn": true
-          },
-          "Parameter": {
-            "world": {
-              "Comments": {
-                "MissingText": true
-              }
-            }
-          }
-        },
-        "AddToMesh": {
-          "Comments": {
-            "MissingText": true
-          },
-          "Parameter": {
-            "materialIndex": {
-              "Comments": {
-                "MissingText": true
-              }
-            },
-            "verticesStart": {
-              "Comments": {
-                "MissingText": true
-              }
-            },
-            "verticesCount": {
-              "Comments": {
-                "MissingText": true
-              }
-            },
-            "indexStart": {
-              "Comments": {
-                "MissingText": true
-              }
-            },
-            "indexCount": {
-              "Comments": {
-                "MissingText": true
-              }
-            },
-            "mesh": {
-              "Comments": {
-                "MissingText": true
-              }
-            },
-            "renderingMesh": {
-              "Comments": {
-                "MissingText": true
-              }
-            },
-            "createBoundingBox": {
-              "Comments": {
-                "MissingText": true
-              }
-            }
-          }
-        },
-        "CreateFromIndices": {
-          "Comments": {
-            "MissingReturn": true
-          },
-          "Parameter": {
-            "materialIndex": {
-              "Comments": {
-                "MissingText": true
-              }
-            },
-            "startIndex": {
-              "Comments": {
-                "MissingText": true
-              }
-            },
-            "indexCount": {
-              "Comments": {
-                "MissingText": true
-              }
-            },
-            "mesh": {
-              "Comments": {
-                "MissingText": true
-              }
-            },
-            "renderingMesh": {
-              "Comments": {
-                "MissingText": true
-              }
-            }
-          }
-        }
-      }
-    },
-    "TGATools": {
-      "Class": {
-        "Comments": {
-          "MissingText": true
-        }
-      },
-      "Method": {
-        "GetTGAHeader": {
-          "Comments": {
-            "MissingText": true
-          },
-          "Parameter": {
-            "data": {
-              "Comments": {
-                "MissingText": true
-              }
-            }
-          }
-        },
-        "_getImageData16bits": {
-          "Comments": {
-            "MissingText": true
-          },
-          "Parameter": {
-            "header": {
-              "Comments": {
-                "MissingText": true
-              }
-            },
-            "palettes": {
-              "Comments": {
-                "MissingText": true
-              }
-            },
-            "pixel_data": {
-              "Comments": {
-                "MissingText": true
-              }
-            },
-            "y_start": {
-              "Comments": {
-                "MissingText": true
-              }
-            },
-            "y_step": {
-              "Comments": {
-                "MissingText": true
-              }
-            },
-            "y_end": {
-              "Comments": {
-                "MissingText": true
-              }
-            },
-            "x_start": {
-              "Comments": {
-                "MissingText": true
-              }
-            },
-            "x_step": {
-              "Comments": {
-                "MissingText": true
-              }
-            },
-            "x_end": {
-              "Comments": {
-                "MissingText": true
-              }
-            }
-          }
-        },
-        "_getImageData24bits": {
-          "Comments": {
-            "MissingText": true
-          },
-          "Parameter": {
-            "header": {
-              "Comments": {
-                "MissingText": true
-              }
-            },
-            "palettes": {
-              "Comments": {
-                "MissingText": true
-              }
-            },
-            "pixel_data": {
-              "Comments": {
-                "MissingText": true
-              }
-            },
-            "y_start": {
-              "Comments": {
-                "MissingText": true
-              }
-            },
-            "y_step": {
-              "Comments": {
-                "MissingText": true
-              }
-            },
-            "y_end": {
-              "Comments": {
-                "MissingText": true
-              }
-            },
-            "x_start": {
-              "Comments": {
-                "MissingText": true
-              }
-            },
-            "x_step": {
-              "Comments": {
-                "MissingText": true
-              }
-            },
-            "x_end": {
-              "Comments": {
-                "MissingText": true
-              }
-            }
-          }
-        },
-        "_getImageData32bits": {
-          "Comments": {
-            "MissingText": true
-          },
-          "Parameter": {
-            "header": {
-              "Comments": {
-                "MissingText": true
-              }
-            },
-            "palettes": {
-              "Comments": {
-                "MissingText": true
-              }
-            },
-            "pixel_data": {
-              "Comments": {
-                "MissingText": true
-              }
-            },
-            "y_start": {
-              "Comments": {
-                "MissingText": true
-              }
-            },
-            "y_step": {
-              "Comments": {
-                "MissingText": true
-              }
-            },
-            "y_end": {
-              "Comments": {
-                "MissingText": true
-              }
-            },
-            "x_start": {
-              "Comments": {
-                "MissingText": true
-              }
-            },
-            "x_step": {
-              "Comments": {
-                "MissingText": true
-              }
-            },
-            "x_end": {
-              "Comments": {
-                "MissingText": true
-              }
-            }
-          }
-        },
-        "_getImageData8bits": {
-          "Comments": {
-            "MissingText": true
-          },
-          "Parameter": {
-            "header": {
-              "Comments": {
-                "MissingText": true
-              }
-            },
-            "palettes": {
-              "Comments": {
-                "MissingText": true
-              }
-            },
-            "pixel_data": {
-              "Comments": {
-                "MissingText": true
-              }
-            },
-            "y_start": {
-              "Comments": {
-                "MissingText": true
-              }
-            },
-            "y_step": {
-              "Comments": {
-                "MissingText": true
-              }
-            },
-            "y_end": {
-              "Comments": {
-                "MissingText": true
-              }
-            },
-            "x_start": {
-              "Comments": {
-                "MissingText": true
-              }
-            },
-            "x_step": {
-              "Comments": {
-                "MissingText": true
-              }
-            },
-            "x_end": {
-              "Comments": {
-                "MissingText": true
-              }
-            }
-          }
-        },
-        "_getImageDataGrey16bits": {
-          "Comments": {
-            "MissingText": true
-          },
-          "Parameter": {
-            "header": {
-              "Comments": {
-                "MissingText": true
-              }
-            },
-            "palettes": {
-              "Comments": {
-                "MissingText": true
-              }
-            },
-            "pixel_data": {
-              "Comments": {
-                "MissingText": true
-              }
-            },
-            "y_start": {
-              "Comments": {
-                "MissingText": true
-              }
-            },
-            "y_step": {
-              "Comments": {
-                "MissingText": true
-              }
-            },
-            "y_end": {
-              "Comments": {
-                "MissingText": true
-              }
-            },
-            "x_start": {
-              "Comments": {
-                "MissingText": true
-              }
-            },
-            "x_step": {
-              "Comments": {
-                "MissingText": true
-              }
-            },
-            "x_end": {
-              "Comments": {
-                "MissingText": true
-              }
-            }
-          }
-        },
-        "_getImageDataGrey8bits": {
-          "Comments": {
-            "MissingText": true
-          },
-          "Parameter": {
-            "header": {
-              "Comments": {
-                "MissingText": true
-              }
-            },
-            "palettes": {
-              "Comments": {
-                "MissingText": true
-              }
-            },
-            "pixel_data": {
-              "Comments": {
-                "MissingText": true
-              }
-            },
-            "y_start": {
-              "Comments": {
-                "MissingText": true
-              }
-            },
-            "y_step": {
-              "Comments": {
-                "MissingText": true
-              }
-            },
-            "y_end": {
-              "Comments": {
-                "MissingText": true
-              }
-            },
-            "x_start": {
-              "Comments": {
-                "MissingText": true
-              }
-            },
-            "x_step": {
-              "Comments": {
-                "MissingText": true
-              }
-            },
-            "x_end": {
-              "Comments": {
-                "MissingText": true
-              }
-            }
-          }
-        }
-      }
-    },
-    "Tags": {
-      "Class": {
-        "Comments": {
-          "MissingText": true
-        }
-      },
-      "Method": {
-        "AddTagsTo": {
-          "Comments": {
-            "MissingText": true
-          },
-          "Parameter": {
-            "obj": {
-              "Comments": {
-                "MissingText": true
-              }
-            },
-            "tagsString": {
-              "Comments": {
-                "MissingText": true
-              }
-            }
-          }
-        },
-        "DisableFor": {
-          "Comments": {
-            "MissingText": true
-          },
-          "Parameter": {
-            "obj": {
-              "Comments": {
-                "MissingText": true
-              }
-            }
-          }
-        },
-        "EnableFor": {
-          "Comments": {
-            "MissingText": true
-          },
-          "Parameter": {
-            "obj": {
-              "Comments": {
-                "MissingText": true
-              }
-            }
-          }
-        },
-        "GetTags": {
-          "Comments": {
-            "MissingText": true
-          },
-          "Parameter": {
-            "obj": {
-              "Comments": {
-                "MissingText": true
-              }
-            },
-            "asString": {
-              "Comments": {
-                "MissingText": true
-              }
-            }
-          }
-        },
-        "HasTags": {
-          "Comments": {
-            "MissingText": true
-          },
-          "Parameter": {
-            "obj": {
-              "Comments": {
-                "MissingText": true
-              }
-            }
-          }
-        },
-        "MatchesQuery": {
-          "Comments": {
-            "MissingText": true
-          },
-          "Parameter": {
-            "obj": {
-              "Comments": {
-                "MissingText": true
-              }
-            },
-            "tagsQuery": {
-              "Comments": {
-                "MissingText": true
-              }
-            }
-          }
-        },
-        "RemoveTagsFrom": {
-          "Comments": {
-            "MissingText": true
-          },
-          "Parameter": {
-            "obj": {
-              "Comments": {
-                "MissingText": true
-              }
-            },
-            "tagsString": {
-              "Comments": {
-                "MissingText": true
-              }
-            }
-          }
-        },
-        "_AddTagTo": {
-          "Comments": {
-            "MissingText": true
-          },
-          "Parameter": {
-            "obj": {
-              "Comments": {
-                "MissingText": true
-              }
-            },
-            "tag": {
-              "Comments": {
-                "MissingText": true
-              }
-            }
-          }
-        },
-        "_RemoveTagFrom": {
-          "Comments": {
-            "MissingText": true
-          },
-          "Parameter": {
-            "obj": {
-              "Comments": {
-                "MissingText": true
-              }
-            },
-            "tag": {
-              "Comments": {
-                "MissingText": true
-              }
-            }
-          }
-        }
-      }
-    },
-    "TargetedAnimation": {
-      "Property": {
-        "animation": {
-          "Comments": {
-            "MissingText": true
-          }
-        },
-        "target": {
-          "Comments": {
-            "MissingText": true
-          }
-        }
-      }
-    },
-    "Texture": {
-      "Class": {
-        "Comments": {
-          "MissingText": true
-        }
-      },
-      "Property": {
-        "noMipmap": {
-          "Comments": {
-            "MissingText": true
-          }
-        },
-        "onLoadObservable": {
-          "Comments": {
-            "MissingText": true
-          }
-        },
-        "samplingMode": {
-          "Comments": {
-            "MissingText": true
-          }
-        },
-        "uAng": {
-          "Comments": {
-            "MissingText": true
-          }
-        },
-        "uOffset": {
-          "Comments": {
-            "MissingText": true
-          }
-        },
-        "uScale": {
-          "Comments": {
-            "MissingText": true
-          }
-        },
-        "url": {
-          "Comments": {
-            "MissingText": true
-          }
-        },
-        "vAng": {
-          "Comments": {
-            "MissingText": true
-          }
-        },
-        "vOffset": {
-          "Comments": {
-            "MissingText": true
-          }
-        },
-        "vScale": {
-          "Comments": {
-            "MissingText": true
-          }
-        },
-        "wAng": {
-          "Comments": {
-            "MissingText": true
-          }
-        },
-        "BILINEAR_SAMPLINGMODE": {
-          "Comments": {
-            "MissingText": true
-          }
-        },
         "CLAMP_ADDRESSMODE": {
-          "Comments": {
-            "MissingText": true
-          }
-        },
-        "CUBIC_MODE": {
-          "Comments": {
-            "MissingText": true
-          }
-        },
-        "EQUIRECTANGULAR_MODE": {
-          "Comments": {
-            "MissingText": true
-          }
-        },
-        "EXPLICIT_MODE": {
-          "Comments": {
-            "MissingText": true
-          }
-        },
-        "FIXED_EQUIRECTANGULAR_MIRRORED_MODE": {
-          "Comments": {
-            "MissingText": true
-          }
-        },
-        "FIXED_EQUIRECTANGULAR_MODE": {
-          "Comments": {
-            "MissingText": true
-          }
-        },
-        "INVCUBIC_MODE": {
-          "Comments": {
-            "MissingText": true
-          }
-        },
-        "LINEAR_LINEAR": {
-          "Comments": {
-            "MissingText": true
-          }
-        },
-        "LINEAR_LINEAR_MIPLINEAR": {
-          "Comments": {
-            "MissingText": true
-          }
-        },
-        "LINEAR_LINEAR_MIPNEAREST": {
-          "Comments": {
-            "MissingText": true
-          }
-        },
-        "LINEAR_NEAREST": {
-          "Comments": {
-            "MissingText": true
-          }
-        },
-        "LINEAR_NEAREST_MIPLINEAR": {
-          "Comments": {
-            "MissingText": true
-          }
-        },
-        "LINEAR_NEAREST_MIPNEAREST": {
-          "Comments": {
-            "MissingText": true
-          }
-        },
-        "MIRROR_ADDRESSMODE": {
-          "Comments": {
-            "MissingText": true
-          }
-        },
-        "NEAREST_LINEAR": {
-          "Comments": {
-            "MissingText": true
-          }
-        },
-        "NEAREST_LINEAR_MIPLINEAR": {
-          "Comments": {
-            "MissingText": true
-          }
-        },
-        "NEAREST_LINEAR_MIPNEAREST": {
-          "Comments": {
-            "MissingText": true
-          }
-        },
-        "NEAREST_NEAREST": {
-          "Comments": {
-            "MissingText": true
-          }
-        },
-        "NEAREST_NEAREST_MIPLINEAR": {
-          "Comments": {
-            "MissingText": true
-          }
-        },
-        "NEAREST_NEAREST_MIPNEAREST": {
-          "Comments": {
-            "MissingText": true
-          }
-        },
-        "NEAREST_SAMPLINGMODE": {
-          "Comments": {
-            "MissingText": true
-          }
-        },
-        "PLANAR_MODE": {
-          "Comments": {
-            "MissingText": true
-          }
-        },
-        "PROJECTION_MODE": {
-          "Comments": {
-            "MissingText": true
-          }
-        },
-        "SKYBOX_MODE": {
-          "Comments": {
-            "MissingText": true
-          }
-        },
-        "SPHERICAL_MODE": {
-          "Comments": {
-            "MissingText": true
-          }
-        },
-        "TRILINEAR_SAMPLINGMODE": {
-          "Comments": {
-            "MissingText": true
-          }
-        },
-        "WRAP_ADDRESSMODE": {
-          "Comments": {
-            "MissingText": true
-          }
-        }
-      },
-      "Method": {
-        "updateSamplingMode": {
-          "Parameter": {
-            "samplingMode": {
-              "Comments": {
-                "MissingText": true
-              }
-            }
-          }
-        },
-        "CreateFromBase64String": {
-          "Comments": {
-            "MissingText": true
-          },
-          "Parameter": {
-            "data": {
-              "Comments": {
-                "MissingText": true
-              }
-            },
-            "name": {
-              "Comments": {
-                "MissingText": true
-              }
-            },
-            "scene": {
-              "Comments": {
-                "MissingText": true
-              }
-            },
-            "noMipmap": {
-              "Comments": {
-                "MissingText": true
-              }
-            },
-            "invertY": {
-              "Comments": {
-                "MissingText": true
-              }
-            },
-            "samplingMode": {
-              "Comments": {
-                "MissingText": true
-              }
-            },
-            "onLoad": {
-              "Comments": {
-                "MissingText": true
-              }
-            },
-            "onError": {
-              "Comments": {
-                "MissingText": true
-              }
-            },
-            "format": {
-              "Comments": {
-                "MissingText": true
-              }
-            }
-          }
-        },
-        "LoadFromDataString": {
-          "Comments": {
-            "MissingText": true
-          },
-          "Parameter": {
-            "name": {
-              "Comments": {
-                "MissingText": true
-              }
-            },
-            "buffer": {
-              "Comments": {
-                "MissingText": true
-              }
-            },
-            "scene": {
-              "Comments": {
-                "MissingText": true
-              }
-            },
-            "deleteBuffer": {
-              "Comments": {
-                "MissingText": true
-              }
-            },
-            "noMipmap": {
-              "Comments": {
-                "MissingText": true
-              }
-            },
-            "invertY": {
-              "Comments": {
-                "MissingText": true
-              }
-            },
-            "samplingMode": {
-              "Comments": {
-                "MissingText": true
-              }
-            },
-            "onLoad": {
-              "Comments": {
-                "MissingText": true
-              }
-            },
-            "onError": {
-              "Comments": {
-                "MissingText": true
-              }
-            },
-            "format": {
-              "Comments": {
-                "MissingText": true
-              }
-            }
-          }
-        },
-        "Parse": {
-          "Comments": {
-            "MissingText": true
-          },
-          "Parameter": {
-            "parsedTexture": {
-              "Comments": {
-                "MissingText": true
-              }
-            },
-            "scene": {
-              "Comments": {
-                "MissingText": true
-              }
-            },
-            "rootUrl": {
-              "Comments": {
-                "MissingText": true
-              }
-            }
-          }
-        }
-      }
-    },
-    "TextureTools": {
-      "Class": {
-        "Comments": {
-          "MissingText": true
-        }
-      },
-      "Method": {
-        "CreateResizedCopy": {
-          "Parameter": {
-            "useBilinearMode": {
-              "Comments": {
-                "MissingText": true
-              }
-            }
-          }
-        },
-        "GetEnvironmentBRDFTexture": {
-          "Comments": {
-            "MissingText": true
-          },
-          "Parameter": {
-            "scene": {
-              "Comments": {
-                "MissingText": true
-              }
-            }
-          }
-        }
-      }
-    },
-    "Tools": {
-      "Class": {
-        "Comments": {
-          "MissingText": true
-        }
-      },
-      "Property": {
-        "AllLogLevel": {
-          "Comments": {
-            "MissingText": true
-          }
-        },
-        "BaseUrl": {
-          "Comments": {
-            "MissingText": true
-          }
-        },
-        "DefaultRetryStrategy": {
-          "Comments": {
-            "MissingText": true
-          }
-        },
-        "EndPerformanceCounter": {
-          "Comments": {
-            "MissingText": true
-          }
-        },
-        "Error": {
-          "Comments": {
-            "MissingText": true
-          }
-        },
-        "ErrorLogLevel": {
-          "Comments": {
-            "MissingText": true
-          }
-        },
-        "Log": {
-          "Comments": {
-            "MissingText": true
-          }
-        },
-        "LogCache": {
-          "Comments": {
-            "MissingText": true
-          }
-        },
-        "LogLevels": {
-          "Comments": {
-            "MissingText": true
-          }
-        },
-        "MessageLogLevel": {
-          "Comments": {
-            "MissingText": true
-          }
-        },
-        "NoneLogLevel": {
-          "Comments": {
-            "MissingText": true
-          }
-        },
-        "Now": {
-          "Comments": {
-            "MissingText": true
-          }
-        },
-        "OnNewCacheEntry": {
-          "Comments": {
-            "MissingText": true
-          }
-        },
-        "PerformanceConsoleLogLevel": {
-          "Comments": {
-            "MissingText": true
-          }
-        },
-        "PerformanceLogLevel": {
-          "Comments": {
-            "MissingText": true
-          }
-        },
-        "PerformanceNoneLogLevel": {
-          "Comments": {
-            "MissingText": true
-          }
-        },
-        "PerformanceUserMarkLogLevel": {
-          "Comments": {
-            "MissingText": true
-          }
-        },
-        "PreprocessUrl": {
-          "Comments": {
-            "MissingText": true
-          }
-        },
-        "StartPerformanceCounter": {
-          "Comments": {
-            "MissingText": true
-          }
-        },
-        "UseFallbackTexture": {
-          "Comments": {
-            "MissingText": true
-          }
-        },
-        "Warn": {
-          "Comments": {
-            "MissingText": true
-          }
-        },
-        "WarningLogLevel": {
-          "Comments": {
-            "MissingText": true
-          }
-        },
-        "errorsCount": {
-          "Naming": {
-            "NotPascalCase": true
-          },
-          "Comments": {
-            "MissingText": true
-          }
-        },
-        "fallbackTexture": {
-          "Naming": {
-            "NotPascalCase": true
-          },
-          "Comments": {
-            "MissingText": true
-          }
-        }
-      },
-      "Method": {
-        "CheckExtends": {
-=======
-        "CLAMP_ADDRESSMODE": {
->>>>>>> 581d5053
           "Comments": {
             "MissingText": true
           }
@@ -8351,6 +7201,789 @@
         }
       }
     },
+    "Vector4": {
+      "Class": {
+        "Comments": {
+          "MissingText": true
+        }
+      },
+      "Property": {
+        "w": {
+          "Comments": {
+            "MissingText": true
+          }
+        },
+        "x": {
+          "Comments": {
+            "MissingText": true
+          }
+        },
+        "y": {
+          "Comments": {
+            "MissingText": true
+          }
+        },
+        "z": {
+          "Comments": {
+            "MissingText": true
+          }
+        }
+      },
+      "Method": {
+        "add": {
+          "Comments": {
+            "MissingReturn": true
+          },
+          "Parameter": {
+            "otherVector": {
+              "Comments": {
+                "MissingText": true
+              }
+            }
+          }
+        },
+        "addInPlace": {
+          "Comments": {
+            "MissingReturn": true
+          },
+          "Parameter": {
+            "otherVector": {
+              "Comments": {
+                "MissingText": true
+              }
+            }
+          }
+        },
+        "addToRef": {
+          "Comments": {
+            "MissingReturn": true
+          },
+          "Parameter": {
+            "otherVector": {
+              "Comments": {
+                "MissingText": true
+              }
+            },
+            "result": {
+              "Comments": {
+                "MissingText": true
+              }
+            }
+          }
+        },
+        "asArray": {
+          "Comments": {
+            "MissingReturn": true
+          }
+        },
+        "clone": {
+          "Comments": {
+            "MissingReturn": true
+          }
+        },
+        "copyFrom": {
+          "Comments": {
+            "MissingReturn": true
+          },
+          "Parameter": {
+            "source": {
+              "Comments": {
+                "MissingText": true
+              }
+            }
+          }
+        },
+        "copyFromFloats": {
+          "Comments": {
+            "MissingReturn": true
+          },
+          "Parameter": {
+            "x": {
+              "Comments": {
+                "MissingText": true
+              }
+            },
+            "y": {
+              "Comments": {
+                "MissingText": true
+              }
+            },
+            "z": {
+              "Comments": {
+                "MissingText": true
+              }
+            },
+            "w": {
+              "Comments": {
+                "MissingText": true
+              }
+            }
+          }
+        },
+        "divide": {
+          "Comments": {
+            "MissingReturn": true
+          },
+          "Parameter": {
+            "otherVector": {
+              "Comments": {
+                "MissingText": true
+              }
+            }
+          }
+        },
+        "divideInPlace": {
+          "Parameter": {
+            "otherVector": {
+              "Comments": {
+                "MissingText": true
+              }
+            }
+          }
+        },
+        "divideToRef": {
+          "Comments": {
+            "MissingReturn": true
+          },
+          "Parameter": {
+            "otherVector": {
+              "Comments": {
+                "MissingText": true
+              }
+            },
+            "result": {
+              "Comments": {
+                "MissingText": true
+              }
+            }
+          }
+        },
+        "equals": {
+          "Comments": {
+            "MissingReturn": true
+          },
+          "Parameter": {
+            "otherVector": {
+              "Comments": {
+                "MissingText": true
+              }
+            }
+          }
+        },
+        "equalsToFloats": {
+          "Comments": {
+            "MissingReturn": true
+          },
+          "Parameter": {
+            "x": {
+              "Comments": {
+                "MissingText": true
+              }
+            },
+            "y": {
+              "Comments": {
+                "MissingText": true
+              }
+            },
+            "z": {
+              "Comments": {
+                "MissingText": true
+              }
+            },
+            "w": {
+              "Comments": {
+                "MissingText": true
+              }
+            }
+          }
+        },
+        "equalsWithEpsilon": {
+          "Comments": {
+            "MissingReturn": true
+          },
+          "Parameter": {
+            "otherVector": {
+              "Comments": {
+                "MissingText": true
+              }
+            },
+            "epsilon": {
+              "Comments": {
+                "MissingText": true
+              }
+            }
+          }
+        },
+        "getClassName": {
+          "Comments": {
+            "MissingReturn": true
+          }
+        },
+        "getHashCode": {
+          "Comments": {
+            "MissingReturn": true
+          }
+        },
+        "length": {
+          "Comments": {
+            "MissingReturn": true
+          }
+        },
+        "lengthSquared": {
+          "Comments": {
+            "MissingReturn": true
+          }
+        },
+        "multiply": {
+          "Comments": {
+            "MissingReturn": true
+          },
+          "Parameter": {
+            "otherVector": {
+              "Comments": {
+                "MissingText": true
+              }
+            }
+          }
+        },
+        "multiplyByFloats": {
+          "Comments": {
+            "MissingReturn": true
+          },
+          "Parameter": {
+            "x": {
+              "Comments": {
+                "MissingText": true
+              }
+            },
+            "y": {
+              "Comments": {
+                "MissingText": true
+              }
+            },
+            "z": {
+              "Comments": {
+                "MissingText": true
+              }
+            },
+            "w": {
+              "Comments": {
+                "MissingText": true
+              }
+            }
+          }
+        },
+        "multiplyInPlace": {
+          "Comments": {
+            "MissingReturn": true
+          },
+          "Parameter": {
+            "otherVector": {
+              "Comments": {
+                "MissingText": true
+              }
+            }
+          }
+        },
+        "multiplyToRef": {
+          "Comments": {
+            "MissingReturn": true
+          },
+          "Parameter": {
+            "otherVector": {
+              "Comments": {
+                "MissingText": true
+              }
+            },
+            "result": {
+              "Comments": {
+                "MissingText": true
+              }
+            }
+          }
+        },
+        "negate": {
+          "Comments": {
+            "MissingReturn": true
+          }
+        },
+        "normalize": {
+          "Comments": {
+            "MissingReturn": true
+          }
+        },
+        "scale": {
+          "Comments": {
+            "MissingReturn": true
+          },
+          "Parameter": {
+            "scale": {
+              "Comments": {
+                "MissingText": true
+              }
+            }
+          }
+        },
+        "scaleInPlace": {
+          "Comments": {
+            "MissingReturn": true
+          },
+          "Parameter": {
+            "scale": {
+              "Comments": {
+                "MissingText": true
+              }
+            }
+          }
+        },
+        "scaleToRef": {
+          "Comments": {
+            "MissingReturn": true
+          },
+          "Parameter": {
+            "scale": {
+              "Comments": {
+                "MissingText": true
+              }
+            },
+            "result": {
+              "Comments": {
+                "MissingText": true
+              }
+            }
+          }
+        },
+        "set": {
+          "Comments": {
+            "MissingReturn": true
+          },
+          "Parameter": {
+            "x": {
+              "Comments": {
+                "MissingText": true
+              }
+            },
+            "y": {
+              "Comments": {
+                "MissingText": true
+              }
+            },
+            "z": {
+              "Comments": {
+                "MissingText": true
+              }
+            },
+            "w": {
+              "Comments": {
+                "MissingText": true
+              }
+            }
+          }
+        },
+        "subtract": {
+          "Comments": {
+            "MissingReturn": true
+          },
+          "Parameter": {
+            "otherVector": {
+              "Comments": {
+                "MissingText": true
+              }
+            }
+          }
+        },
+        "subtractFromFloats": {
+          "Comments": {
+            "MissingReturn": true
+          },
+          "Parameter": {
+            "x": {
+              "Comments": {
+                "MissingText": true
+              }
+            },
+            "y": {
+              "Comments": {
+                "MissingText": true
+              }
+            },
+            "z": {
+              "Comments": {
+                "MissingText": true
+              }
+            },
+            "w": {
+              "Comments": {
+                "MissingText": true
+              }
+            }
+          }
+        },
+        "subtractFromFloatsToRef": {
+          "Comments": {
+            "MissingReturn": true
+          },
+          "Parameter": {
+            "x": {
+              "Comments": {
+                "MissingText": true
+              }
+            },
+            "y": {
+              "Comments": {
+                "MissingText": true
+              }
+            },
+            "z": {
+              "Comments": {
+                "MissingText": true
+              }
+            },
+            "w": {
+              "Comments": {
+                "MissingText": true
+              }
+            },
+            "result": {
+              "Comments": {
+                "MissingText": true
+              }
+            }
+          }
+        },
+        "subtractInPlace": {
+          "Comments": {
+            "MissingReturn": true
+          },
+          "Parameter": {
+            "otherVector": {
+              "Comments": {
+                "MissingText": true
+              }
+            }
+          }
+        },
+        "subtractToRef": {
+          "Comments": {
+            "MissingReturn": true
+          },
+          "Parameter": {
+            "otherVector": {
+              "Comments": {
+                "MissingText": true
+              }
+            },
+            "result": {
+              "Comments": {
+                "MissingText": true
+              }
+            }
+          }
+        },
+        "toArray": {
+          "Comments": {
+            "MissingReturn": true
+          },
+          "Parameter": {
+            "array": {
+              "Comments": {
+                "MissingText": true
+              }
+            },
+            "index": {
+              "Comments": {
+                "MissingText": true
+              }
+            }
+          }
+        },
+        "ToString": {
+          "Comments": {
+            "MissingReturn": true
+          }
+        },
+        "toVector3": {
+          "Comments": {
+            "MissingReturn": true
+          }
+        },
+        "Center": {
+          "Comments": {
+            "MissingReturn": true
+          },
+          "Parameter": {
+            "value1": {
+              "Comments": {
+                "MissingText": true
+              }
+            },
+            "value2": {
+              "Comments": {
+                "MissingText": true
+              }
+            }
+          }
+        },
+        "Distance": {
+          "Comments": {
+            "MissingReturn": true
+          },
+          "Parameter": {
+            "value1": {
+              "Comments": {
+                "MissingText": true
+              }
+            },
+            "value2": {
+              "Comments": {
+                "MissingText": true
+              }
+            }
+          }
+        },
+        "DistanceSquared": {
+          "Comments": {
+            "MissingReturn": true
+          },
+          "Parameter": {
+            "value1": {
+              "Comments": {
+                "MissingText": true
+              }
+            },
+            "value2": {
+              "Comments": {
+                "MissingText": true
+              }
+            }
+          }
+        },
+        "FromArray": {
+          "Comments": {
+            "MissingReturn": true
+          },
+          "Parameter": {
+            "array": {
+              "Comments": {
+                "MissingText": true
+              }
+            },
+            "offset": {
+              "Comments": {
+                "MissingText": true
+              }
+            }
+          }
+        },
+        "FromArrayToRef": {
+          "Parameter": {
+            "array": {
+              "Comments": {
+                "MissingText": true
+              }
+            },
+            "offset": {
+              "Comments": {
+                "MissingText": true
+              }
+            },
+            "result": {
+              "Comments": {
+                "MissingText": true
+              }
+            }
+          }
+        },
+        "FromFloatArrayToRef": {
+          "Parameter": {
+            "array": {
+              "Comments": {
+                "MissingText": true
+              }
+            },
+            "offset": {
+              "Comments": {
+                "MissingText": true
+              }
+            },
+            "result": {
+              "Comments": {
+                "MissingText": true
+              }
+            }
+          }
+        },
+        "FromFloatsToRef": {
+          "Parameter": {
+            "x": {
+              "Comments": {
+                "MissingText": true
+              }
+            },
+            "y": {
+              "Comments": {
+                "MissingText": true
+              }
+            },
+            "z": {
+              "Comments": {
+                "MissingText": true
+              }
+            },
+            "w": {
+              "Comments": {
+                "MissingText": true
+              }
+            },
+            "result": {
+              "Comments": {
+                "MissingText": true
+              }
+            }
+          }
+        },
+        "Maximize": {
+          "Comments": {
+            "MissingText": true
+          },
+          "Parameter": {
+            "left": {
+              "Comments": {
+                "MissingText": true
+              }
+            },
+            "right": {
+              "Comments": {
+                "MissingText": true
+              }
+            }
+          }
+        },
+        "Minimize": {
+          "Comments": {
+            "MissingText": true
+          },
+          "Parameter": {
+            "left": {
+              "Comments": {
+                "MissingText": true
+              }
+            },
+            "right": {
+              "Comments": {
+                "MissingText": true
+              }
+            }
+          }
+        },
+        "Normalize": {
+          "Comments": {
+            "MissingReturn": true
+          },
+          "Parameter": {
+            "vector": {
+              "Comments": {
+                "MissingText": true
+              }
+            }
+          }
+        },
+        "NormalizeToRef": {
+          "Parameter": {
+            "vector": {
+              "Comments": {
+                "MissingText": true
+              }
+            },
+            "result": {
+              "Comments": {
+                "MissingText": true
+              }
+            }
+          }
+        },
+        "One": {
+          "Comments": {
+            "MissingReturn": true
+          }
+        },
+        "TransformNormal": {
+          "Comments": {
+            "MissingReturn": true
+          },
+          "Parameter": {
+            "vector": {
+              "Comments": {
+                "MissingText": true
+              }
+            },
+            "transformation": {
+              "Comments": {
+                "MissingText": true
+              }
+            }
+          }
+        },
+        "TransformNormalFromFloatsToRef": {
+          "Parameter": {
+            "x": {
+              "Comments": {
+                "MissingText": true
+              }
+            },
+            "y": {
+              "Comments": {
+                "MissingText": true
+              }
+            },
+            "z": {
+              "Comments": {
+                "MissingText": true
+              }
+            },
+            "w": {
+              "Comments": {
+                "MissingText": true
+              }
+            },
+            "transformation": {
+              "Comments": {
+                "MissingText": true
+              }
+            },
+            "result": {
+              "Comments": {
+                "MissingText": true
+              }
+            }
+          }
+        },
+        "TransformNormalToRef": {
+          "Parameter": {
+            "vector": {
+              "Comments": {
+                "MissingText": true
+              }
+            },
+            "transformation": {
+              "Comments": {
+                "MissingText": true
+              }
+            },
+            "result": {
+              "Comments": {
+                "MissingText": true
+              }
+            }
+          }
+        },
+        "Zero": {
+          "Comments": {
+            "MissingReturn": true
+          }
+        }
+      }
+    },
     "VertexBuffer": {
       "Class": {
         "Comments": {
@@ -8900,65 +8533,19 @@
         }
       }
     },
-<<<<<<< HEAD
-    "ISimplificationSettings": {
-      "Property": {
-        "distance": {
-          "Comments": {
-            "MissingText": true
-          }
-        },
-        "optimizeMesh": {
-          "Comments": {
-            "MissingText": true
-          }
-        },
-        "quality": {
-          "Comments": {
-            "MissingText": true
-          }
-        }
-      }
-    },
-    "ISimplificationTask": {
-=======
     "ISize": {
->>>>>>> 581d5053
       "Interface": {
         "Comments": {
           "MissingText": true
         }
       },
       "Property": {
-<<<<<<< HEAD
-        "mesh": {
-          "Comments": {
-            "MissingText": true
-          }
-        },
-        "parallelProcessing": {
-          "Comments": {
-            "MissingText": true
-          }
-        },
-        "settings": {
-          "Comments": {
-            "MissingText": true
-          }
-        },
-        "simplificationType": {
-=======
         "height": {
->>>>>>> 581d5053
-          "Comments": {
-            "MissingText": true
-          }
-        },
-<<<<<<< HEAD
-        "successCallback": {
-=======
+          "Comments": {
+            "MissingText": true
+          }
+        },
         "width": {
->>>>>>> 581d5053
           "Comments": {
             "MissingText": true
           }
