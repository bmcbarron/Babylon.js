--- conflicted
+++ resolved
@@ -345,11 +345,8 @@
 - Fix `HDRCubeTexture` construction, `generateHarmonics` was not properly taken into account ([Popov72](https://github.com/Popov72))
 - VideoTexture poster respects invertY ([Sebavan](https://github.com/sebavan/)
 - Fix for bug where round-tripped glTF imported scenes have incorrect light orientation, and duplicated parent nodes ([#7377](https://github.com/BabylonJS/Babylon.js/issues/7377))([drigax](https://github.com/drigax))
-<<<<<<< HEAD
 - Fix bug in PBR sheen where the sheen effect could be a little darker than expected when using direct lighting ([Popov72](https://github.com/Popov72)
-=======
 - Fix bug in PBR shader when `reflectionTexture.linearSpecularLOD` is `true`  ([Popov72](https://github.com/Popov72))
->>>>>>> 5e43b2d3
 
 ## Breaking changes
 
