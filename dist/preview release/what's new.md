--- conflicted
+++ resolved
@@ -10,11 +10,7 @@
 - Added ability to view images (ktx2, png, jpg) to the sandbox. ([bghgary](https://github.com/bghgary))
 - Added optional smoothed normals for extruded procedural polygons. ([snagy](https://github.com/snagy))
 - Added support for infinite perspective cameras ([Deltakosh](https://github.com/deltakosh))
-<<<<<<< HEAD
-- Increased float precision in NME and the inspector to 4([msDestiny14](https://github.com/msDestiny14))
-=======
 - Added ability to enable/disable ArcRotateCamera zoom on multiTouch event ([NicolasBuecher](https://github.com/NicolasBuecher))
->>>>>>> 885483f4
 
 ### Loaders
 
@@ -34,10 +30,12 @@
 
 ### Inspector
 
+- Increased float precision to 4([msDestiny14](https://github.com/msDestiny14))
 - Added support for sounds in the inspector ([Deltakosh](https://github.com/deltakosh))
 
 ### NME
 
+- Increased float precision to 4([msDestiny14](https://github.com/msDestiny14))
 - Added ability to make input node's properties visible in the properties of a custom frame ([msDestiny14](https://github.com/msDestiny14))
 
 ### GUI
