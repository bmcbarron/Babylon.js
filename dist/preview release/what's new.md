--- conflicted
+++ resolved
@@ -92,11 +92,9 @@
 - Cannon and Ammo forceUpdate will no longer cause an unexpected exception ([TrevorDev](https://github.com/TrevorDev))
 - Loading the same multi-material twice and disposing one should not impact the other ([TrevorDev](https://github.com/TrevorDev))
 - GLTF loader should now preserve the texture naming ([Drigax](https://github.com/Drigax))
-<<<<<<< HEAD
 - GLTF exporter should no longer duplicate exported texture data ([Drigax](https://github.com/Drigax))
-=======
 - Avoid exception when disposing of Ammo cloth physics ([TrevorDev](https://github.com/TrevorDev))
->>>>>>> 15904e74
+
 
 ## Breaking changes
 - Setting mesh.scaling to a new vector will no longer automatically call forceUpdate (this should be done manually when needed) ([TrevorDev](https://github.com/TrevorDev))