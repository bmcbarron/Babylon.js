--- conflicted
+++ resolved
@@ -1,203 +1,177 @@
-import { Observable } from "babylonjs/Misc/observable";
-import { Vector2 } from "babylonjs/Maths/math";
-
-import { Control } from "./control";
-<<<<<<< HEAD
-import { Observable, Vector2 } from "babylonjs";
-=======
->>>>>>> e7961478
-import { StackPanel } from "./stackPanel";
-import { TextBlock } from "./textBlock";
-
-/**
- * Class used to represent a 2D checkbox
- */
-export class Checkbox extends Control {
-    private _isChecked = false;
-    private _background = "black";
-    private _checkSizeRatio = 0.8;
-    private _thickness = 1;
-
-    /** Gets or sets border thickness  */
-    public get thickness(): number {
-        return this._thickness;
-    }
-
-    public set thickness(value: number) {
-        if (this._thickness === value) {
-            return;
-        }
-
-        this._thickness = value;
-        this._markAsDirty();
-    }
-
-    /**
-     * Observable raised when isChecked property changes
-     */
-    public onIsCheckedChangedObservable = new Observable<boolean>();
-
-    /** Gets or sets a value indicating the ratio between overall size and check size */
-    public get checkSizeRatio(): number {
-        return this._checkSizeRatio;
-    }
-
-    public set checkSizeRatio(value: number) {
-        value = Math.max(Math.min(1, value), 0);
-
-        if (this._checkSizeRatio === value) {
-            return;
-        }
-
-        this._checkSizeRatio = value;
-        this._markAsDirty();
-    }
-
-    /** Gets or sets background color */
-    public get background(): string {
-        return this._background;
-    }
-
-    public set background(value: string) {
-        if (this._background === value) {
-            return;
-        }
-
-        this._background = value;
-        this._markAsDirty();
-    }
-
-    /** Gets or sets a boolean indicating if the checkbox is checked or not */
-    public get isChecked(): boolean {
-        return this._isChecked;
-    }
-
-    public set isChecked(value: boolean) {
-        if (this._isChecked === value) {
-            return;
-        }
-
-        this._isChecked = value;
-        this._markAsDirty();
-
-        this.onIsCheckedChangedObservable.notifyObservers(value);
-    }
-
-    /**
-     * Creates a new CheckBox
-     * @param name defines the control name
-     */
-    constructor(public name?: string) {
-        super(name);
-        this.isPointerBlocker = true;
-    }
-
-    protected _getTypeName(): string {
-        return "Checkbox";
-    }
-
-    /** @hidden */
-    public _draw(context: CanvasRenderingContext2D): void {
-        context.save();
-
-        this._applyStates(context);
-        let actualWidth = this._currentMeasure.width - this._thickness;
-        let actualHeight = this._currentMeasure.height - this._thickness;
-
-        if (this.shadowBlur || this.shadowOffsetX || this.shadowOffsetY) {
-            context.shadowColor = this.shadowColor;
-            context.shadowBlur = this.shadowBlur;
-            context.shadowOffsetX = this.shadowOffsetX;
-            context.shadowOffsetY = this.shadowOffsetY;
-<<<<<<< HEAD
-        }
-
-        context.fillStyle = this._isEnabled ? this._background : this._disabledColor;
-        context.fillRect(this._currentMeasure.left + this._thickness / 2, this._currentMeasure.top + this._thickness / 2, actualWidth, actualHeight);
-
-        if (this.shadowBlur || this.shadowOffsetX || this.shadowOffsetY) {
-            context.shadowBlur = 0;
-            context.shadowOffsetX = 0;
-            context.shadowOffsetY = 0;
-        }
-
-        if (this._isChecked) {
-            context.fillStyle = this._isEnabled ? this.color : this._disabledColor;
-            let offsetWidth = actualWidth * this._checkSizeRatio;
-            let offseHeight = actualHeight * this._checkSizeRatio;
-
-            context.fillRect(this._currentMeasure.left + this._thickness / 2 + (actualWidth - offsetWidth) / 2, this._currentMeasure.top + this._thickness / 2 + (actualHeight - offseHeight) / 2, offsetWidth, offseHeight);
-        }
-
-=======
-        }
-
-        context.fillStyle = this._isEnabled ? this._background : this._disabledColor;
-        context.fillRect(this._currentMeasure.left + this._thickness / 2, this._currentMeasure.top + this._thickness / 2, actualWidth, actualHeight);
-
-        if (this.shadowBlur || this.shadowOffsetX || this.shadowOffsetY) {
-            context.shadowBlur = 0;
-            context.shadowOffsetX = 0;
-            context.shadowOffsetY = 0;
-        }
-
-        if (this._isChecked) {
-            context.fillStyle = this._isEnabled ? this.color : this._disabledColor;
-            let offsetWidth = actualWidth * this._checkSizeRatio;
-            let offseHeight = actualHeight * this._checkSizeRatio;
-
-            context.fillRect(this._currentMeasure.left + this._thickness / 2 + (actualWidth - offsetWidth) / 2, this._currentMeasure.top + this._thickness / 2 + (actualHeight - offseHeight) / 2, offsetWidth, offseHeight);
-        }
-
->>>>>>> e7961478
-        context.strokeStyle = this.color;
-        context.lineWidth = this._thickness;
-
-        context.strokeRect(this._currentMeasure.left + this._thickness / 2, this._currentMeasure.top + this._thickness / 2, actualWidth, actualHeight);
-
-        context.restore();
-    }
-
-    // Events
-
-    /** @hidden */
-    public _onPointerDown(target: Control, coordinates: Vector2, pointerId: number, buttonIndex: number): boolean {
-        if (!super._onPointerDown(target, coordinates, pointerId, buttonIndex)) {
-            return false;
-        }
-
-        this.isChecked = !this.isChecked;
-
-        return true;
-    }
-
-    /**
-     * Utility function to easily create a checkbox with a header
-     * @param title defines the label to use for the header
-     * @param onValueChanged defines the callback to call when value changes
-     * @returns a StackPanel containing the checkbox and a textBlock
-     */
-    public static AddCheckBoxWithHeader(title: string, onValueChanged: (value: boolean) => void): StackPanel {
-        var panel = new StackPanel();
-        panel.isVertical = false;
-        panel.height = "30px";
-
-        var checkbox = new Checkbox();
-        checkbox.width = "20px";
-        checkbox.height = "20px";
-        checkbox.isChecked = true;
-        checkbox.color = "green";
-        checkbox.onIsCheckedChangedObservable.add(onValueChanged);
-        panel.addControl(checkbox);
-
-        var header = new TextBlock();
-        header.text = title;
-        header.width = "180px";
-        header.paddingLeft = "5px";
-        header.textHorizontalAlignment = Control.HORIZONTAL_ALIGNMENT_LEFT;
-        header.color = "white";
-        panel.addControl(header);
-
-        return panel;
-    }
-}
+import { Observable } from "babylonjs/Misc/observable";
+import { Vector2 } from "babylonjs/Maths/math";
+
+import { Control } from "./control";
+import { StackPanel } from "./stackPanel";
+import { TextBlock } from "./textBlock";
+
+/**
+ * Class used to represent a 2D checkbox
+ */
+export class Checkbox extends Control {
+    private _isChecked = false;
+    private _background = "black";
+    private _checkSizeRatio = 0.8;
+    private _thickness = 1;
+
+    /** Gets or sets border thickness  */
+    public get thickness(): number {
+        return this._thickness;
+    }
+
+    public set thickness(value: number) {
+        if (this._thickness === value) {
+            return;
+        }
+
+        this._thickness = value;
+        this._markAsDirty();
+    }
+
+    /**
+     * Observable raised when isChecked property changes
+     */
+    public onIsCheckedChangedObservable = new Observable<boolean>();
+
+    /** Gets or sets a value indicating the ratio between overall size and check size */
+    public get checkSizeRatio(): number {
+        return this._checkSizeRatio;
+    }
+
+    public set checkSizeRatio(value: number) {
+        value = Math.max(Math.min(1, value), 0);
+
+        if (this._checkSizeRatio === value) {
+            return;
+        }
+
+        this._checkSizeRatio = value;
+        this._markAsDirty();
+    }
+
+    /** Gets or sets background color */
+    public get background(): string {
+        return this._background;
+    }
+
+    public set background(value: string) {
+        if (this._background === value) {
+            return;
+        }
+
+        this._background = value;
+        this._markAsDirty();
+    }
+
+    /** Gets or sets a boolean indicating if the checkbox is checked or not */
+    public get isChecked(): boolean {
+        return this._isChecked;
+    }
+
+    public set isChecked(value: boolean) {
+        if (this._isChecked === value) {
+            return;
+        }
+
+        this._isChecked = value;
+        this._markAsDirty();
+
+        this.onIsCheckedChangedObservable.notifyObservers(value);
+    }
+
+    /**
+     * Creates a new CheckBox
+     * @param name defines the control name
+     */
+    constructor(public name?: string) {
+        super(name);
+        this.isPointerBlocker = true;
+    }
+
+    protected _getTypeName(): string {
+        return "Checkbox";
+    }
+
+    /** @hidden */
+    public _draw(context: CanvasRenderingContext2D): void {
+        context.save();
+
+        this._applyStates(context);
+        let actualWidth = this._currentMeasure.width - this._thickness;
+        let actualHeight = this._currentMeasure.height - this._thickness;
+
+        if (this.shadowBlur || this.shadowOffsetX || this.shadowOffsetY) {
+            context.shadowColor = this.shadowColor;
+            context.shadowBlur = this.shadowBlur;
+            context.shadowOffsetX = this.shadowOffsetX;
+            context.shadowOffsetY = this.shadowOffsetY;
+        }
+
+        context.fillStyle = this._isEnabled ? this._background : this._disabledColor;
+        context.fillRect(this._currentMeasure.left + this._thickness / 2, this._currentMeasure.top + this._thickness / 2, actualWidth, actualHeight);
+
+        if (this.shadowBlur || this.shadowOffsetX || this.shadowOffsetY) {
+            context.shadowBlur = 0;
+            context.shadowOffsetX = 0;
+            context.shadowOffsetY = 0;
+        }
+
+        if (this._isChecked) {
+            context.fillStyle = this._isEnabled ? this.color : this._disabledColor;
+            let offsetWidth = actualWidth * this._checkSizeRatio;
+            let offseHeight = actualHeight * this._checkSizeRatio;
+
+            context.fillRect(this._currentMeasure.left + this._thickness / 2 + (actualWidth - offsetWidth) / 2, this._currentMeasure.top + this._thickness / 2 + (actualHeight - offseHeight) / 2, offsetWidth, offseHeight);
+        }
+
+        context.strokeStyle = this.color;
+        context.lineWidth = this._thickness;
+
+        context.strokeRect(this._currentMeasure.left + this._thickness / 2, this._currentMeasure.top + this._thickness / 2, actualWidth, actualHeight);
+
+        context.restore();
+    }
+
+    // Events
+
+    /** @hidden */
+    public _onPointerDown(target: Control, coordinates: Vector2, pointerId: number, buttonIndex: number): boolean {
+        if (!super._onPointerDown(target, coordinates, pointerId, buttonIndex)) {
+            return false;
+        }
+
+        this.isChecked = !this.isChecked;
+
+        return true;
+    }
+
+    /**
+     * Utility function to easily create a checkbox with a header
+     * @param title defines the label to use for the header
+     * @param onValueChanged defines the callback to call when value changes
+     * @returns a StackPanel containing the checkbox and a textBlock
+     */
+    public static AddCheckBoxWithHeader(title: string, onValueChanged: (value: boolean) => void): StackPanel {
+        var panel = new StackPanel();
+        panel.isVertical = false;
+        panel.height = "30px";
+
+        var checkbox = new Checkbox();
+        checkbox.width = "20px";
+        checkbox.height = "20px";
+        checkbox.isChecked = true;
+        checkbox.color = "green";
+        checkbox.onIsCheckedChangedObservable.add(onValueChanged);
+        panel.addControl(checkbox);
+
+        var header = new TextBlock();
+        header.text = title;
+        header.width = "180px";
+        header.paddingLeft = "5px";
+        header.textHorizontalAlignment = Control.HORIZONTAL_ALIGNMENT_LEFT;
+        header.color = "white";
+        panel.addControl(header);
+
+        return panel;
+    }
+}