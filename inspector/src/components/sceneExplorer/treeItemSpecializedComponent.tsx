import { AbstractMesh, Camera, Light, Material, Texture, TransformNode, IExplorerExtensibilityGroup, AnimationGroup } from "babylonjs";
import { MeshTreeItemComponent } from "./entities/meshTreeItemComponent";
import { CameraTreeItemComponent } from "./entities/cameraTreeItemComponent";
import { LightTreeItemComponent } from "./entities/lightTreeItemComponent";
import { TreeItemLabelComponent } from "./treeItemLabelComponent";
import { faProjectDiagram } from '@fortawesome/free-solid-svg-icons';
import { MaterialTreeItemComponent } from "./entities/materialTreeItemComponent";
import { TextureTreeItemComponent } from "./entities/textureTreeItemComponent";
import { TransformNodeItemComponent } from "./entities/transformNodeTreeItemComponent";
import * as React from "react";
import { ControlTreeItemComponent } from "./entities/gui/controlTreeItemComponent";
import { Control, AdvancedDynamicTexture } from "babylonjs-gui";
import { AdvancedDynamicTextureTreeItemComponent } from "./entities/gui/advancedDynamicTextureTreeItemComponent";
import { AnimationGroupItemComponent } from "./entities/animationGroupTreeItemComponent";
import { GlobalState } from "../globalState";

interface ITreeItemSpecializedComponentProps {
<<<<<<< HEAD
    label: string;
    entity?: any;
    extensibilityGroups?: IExplorerExtensibilityGroup[];
    onSelectionChangedObservable?: Observable<any>;
    onClick?: () => void;
=======
    label: string,
    entity?: any,
    extensibilityGroups?: IExplorerExtensibilityGroup[],
    globalState: GlobalState,
    onClick?: () => void
>>>>>>> 99677fcd
}

export class TreeItemSpecializedComponent extends React.Component<ITreeItemSpecializedComponentProps> {
    constructor(props: ITreeItemSpecializedComponentProps) {
        super(props);
    }

    onClick() {
        if (!this.props.onClick) {
            return;
        }

        this.props.onClick();
    }

    render() {
        const entity = this.props.entity;

        if (entity && entity.getClassName) {
            const className = entity.getClassName();

            if (className.indexOf("Mesh") !== -1) {
                const mesh = entity as AbstractMesh;
                if (mesh.getTotalVertices() > 0) {
                    return (<MeshTreeItemComponent extensibilityGroups={this.props.extensibilityGroups} mesh={mesh} onClick={() => this.onClick()} />);
                } else {
                    return (<TransformNodeItemComponent extensibilityGroups={this.props.extensibilityGroups} transformNode={entity as TransformNode} onClick={() => this.onClick()} />);
                }
            }

            if (className.indexOf("TransformNode") !== -1) {
                return (<TransformNodeItemComponent extensibilityGroups={this.props.extensibilityGroups} transformNode={entity as TransformNode} onClick={() => this.onClick()} />);
            }

            if (className.indexOf("Camera") !== -1) {
                return (<CameraTreeItemComponent extensibilityGroups={this.props.extensibilityGroups} camera={entity as Camera} onClick={() => this.onClick()} />);
            }

            if (className.indexOf("Light") !== -1) {
                return (<LightTreeItemComponent globalState={this.props.globalState} extensibilityGroups={this.props.extensibilityGroups} light={entity as Light} onClick={() => this.onClick()} />);
            }

            if (className.indexOf("Material") !== -1) {
                return (<MaterialTreeItemComponent extensibilityGroups={this.props.extensibilityGroups} material={entity as Material} onClick={() => this.onClick()} />);
            }

            if (className === "AdvancedDynamicTexture") {
                return (<AdvancedDynamicTextureTreeItemComponent onSelectionChangedObservable={this.props.globalState.onSelectionChangedObservable} extensibilityGroups={this.props.extensibilityGroups} texture={entity as AdvancedDynamicTexture} onClick={() => this.onClick()} />);
            }

            if (className === "AnimationGroup") {
                return (<AnimationGroupItemComponent extensibilityGroups={this.props.extensibilityGroups} animationGroup={entity as AnimationGroup} onClick={() => this.onClick()} />);
            }

            if (className.indexOf("Texture") !== -1) {
                return (<TextureTreeItemComponent extensibilityGroups={this.props.extensibilityGroups} texture={entity as Texture} onClick={() => this.onClick()} />);
            }

            if (entity._host) {
                return (<ControlTreeItemComponent extensibilityGroups={this.props.extensibilityGroups} control={entity as Control} onClick={() => this.onClick()} />);
            }
        }

        return (
            <div className="meshTools">
                <TreeItemLabelComponent label={entity.name} onClick={() => this.onClick()} icon={faProjectDiagram} color="cornflowerblue" />
            </div>
        );
    }
}
<|MERGE_RESOLUTION|>--- conflicted
+++ resolved
@@ -1,100 +1,92 @@
-import { AbstractMesh, Camera, Light, Material, Texture, TransformNode, IExplorerExtensibilityGroup, AnimationGroup } from "babylonjs";
-import { MeshTreeItemComponent } from "./entities/meshTreeItemComponent";
-import { CameraTreeItemComponent } from "./entities/cameraTreeItemComponent";
-import { LightTreeItemComponent } from "./entities/lightTreeItemComponent";
-import { TreeItemLabelComponent } from "./treeItemLabelComponent";
-import { faProjectDiagram } from '@fortawesome/free-solid-svg-icons';
-import { MaterialTreeItemComponent } from "./entities/materialTreeItemComponent";
-import { TextureTreeItemComponent } from "./entities/textureTreeItemComponent";
-import { TransformNodeItemComponent } from "./entities/transformNodeTreeItemComponent";
-import * as React from "react";
-import { ControlTreeItemComponent } from "./entities/gui/controlTreeItemComponent";
-import { Control, AdvancedDynamicTexture } from "babylonjs-gui";
-import { AdvancedDynamicTextureTreeItemComponent } from "./entities/gui/advancedDynamicTextureTreeItemComponent";
-import { AnimationGroupItemComponent } from "./entities/animationGroupTreeItemComponent";
-import { GlobalState } from "../globalState";
-
-interface ITreeItemSpecializedComponentProps {
-<<<<<<< HEAD
-    label: string;
-    entity?: any;
-    extensibilityGroups?: IExplorerExtensibilityGroup[];
-    onSelectionChangedObservable?: Observable<any>;
-    onClick?: () => void;
-=======
-    label: string,
-    entity?: any,
-    extensibilityGroups?: IExplorerExtensibilityGroup[],
-    globalState: GlobalState,
-    onClick?: () => void
->>>>>>> 99677fcd
-}
-
-export class TreeItemSpecializedComponent extends React.Component<ITreeItemSpecializedComponentProps> {
-    constructor(props: ITreeItemSpecializedComponentProps) {
-        super(props);
-    }
-
-    onClick() {
-        if (!this.props.onClick) {
-            return;
-        }
-
-        this.props.onClick();
-    }
-
-    render() {
-        const entity = this.props.entity;
-
-        if (entity && entity.getClassName) {
-            const className = entity.getClassName();
-
-            if (className.indexOf("Mesh") !== -1) {
-                const mesh = entity as AbstractMesh;
-                if (mesh.getTotalVertices() > 0) {
-                    return (<MeshTreeItemComponent extensibilityGroups={this.props.extensibilityGroups} mesh={mesh} onClick={() => this.onClick()} />);
-                } else {
-                    return (<TransformNodeItemComponent extensibilityGroups={this.props.extensibilityGroups} transformNode={entity as TransformNode} onClick={() => this.onClick()} />);
-                }
-            }
-
-            if (className.indexOf("TransformNode") !== -1) {
-                return (<TransformNodeItemComponent extensibilityGroups={this.props.extensibilityGroups} transformNode={entity as TransformNode} onClick={() => this.onClick()} />);
-            }
-
-            if (className.indexOf("Camera") !== -1) {
-                return (<CameraTreeItemComponent extensibilityGroups={this.props.extensibilityGroups} camera={entity as Camera} onClick={() => this.onClick()} />);
-            }
-
-            if (className.indexOf("Light") !== -1) {
-                return (<LightTreeItemComponent globalState={this.props.globalState} extensibilityGroups={this.props.extensibilityGroups} light={entity as Light} onClick={() => this.onClick()} />);
-            }
-
-            if (className.indexOf("Material") !== -1) {
-                return (<MaterialTreeItemComponent extensibilityGroups={this.props.extensibilityGroups} material={entity as Material} onClick={() => this.onClick()} />);
-            }
-
-            if (className === "AdvancedDynamicTexture") {
-                return (<AdvancedDynamicTextureTreeItemComponent onSelectionChangedObservable={this.props.globalState.onSelectionChangedObservable} extensibilityGroups={this.props.extensibilityGroups} texture={entity as AdvancedDynamicTexture} onClick={() => this.onClick()} />);
-            }
-
-            if (className === "AnimationGroup") {
-                return (<AnimationGroupItemComponent extensibilityGroups={this.props.extensibilityGroups} animationGroup={entity as AnimationGroup} onClick={() => this.onClick()} />);
-            }
-
-            if (className.indexOf("Texture") !== -1) {
-                return (<TextureTreeItemComponent extensibilityGroups={this.props.extensibilityGroups} texture={entity as Texture} onClick={() => this.onClick()} />);
-            }
-
-            if (entity._host) {
-                return (<ControlTreeItemComponent extensibilityGroups={this.props.extensibilityGroups} control={entity as Control} onClick={() => this.onClick()} />);
-            }
-        }
-
-        return (
-            <div className="meshTools">
-                <TreeItemLabelComponent label={entity.name} onClick={() => this.onClick()} icon={faProjectDiagram} color="cornflowerblue" />
-            </div>
-        );
-    }
-}
+import { AbstractMesh, Camera, Light, Material, Texture, TransformNode, IExplorerExtensibilityGroup, AnimationGroup } from "babylonjs";
+import { MeshTreeItemComponent } from "./entities/meshTreeItemComponent";
+import { CameraTreeItemComponent } from "./entities/cameraTreeItemComponent";
+import { LightTreeItemComponent } from "./entities/lightTreeItemComponent";
+import { TreeItemLabelComponent } from "./treeItemLabelComponent";
+import { faProjectDiagram } from '@fortawesome/free-solid-svg-icons';
+import { MaterialTreeItemComponent } from "./entities/materialTreeItemComponent";
+import { TextureTreeItemComponent } from "./entities/textureTreeItemComponent";
+import { TransformNodeItemComponent } from "./entities/transformNodeTreeItemComponent";
+import * as React from "react";
+import { ControlTreeItemComponent } from "./entities/gui/controlTreeItemComponent";
+import { Control, AdvancedDynamicTexture } from "babylonjs-gui";
+import { AdvancedDynamicTextureTreeItemComponent } from "./entities/gui/advancedDynamicTextureTreeItemComponent";
+import { AnimationGroupItemComponent } from "./entities/animationGroupTreeItemComponent";
+import { GlobalState } from "../globalState";
+
+interface ITreeItemSpecializedComponentProps {
+    label: string,
+    entity?: any,
+    extensibilityGroups?: IExplorerExtensibilityGroup[],
+    globalState: GlobalState,
+    onClick?: () => void
+}
+
+export class TreeItemSpecializedComponent extends React.Component<ITreeItemSpecializedComponentProps> {
+    constructor(props: ITreeItemSpecializedComponentProps) {
+        super(props);
+    }
+
+    onClick() {
+        if (!this.props.onClick) {
+            return;
+        }
+
+        this.props.onClick();
+    }
+
+    render() {
+        const entity = this.props.entity;
+
+        if (entity && entity.getClassName) {
+            const className = entity.getClassName();
+
+            if (className.indexOf("Mesh") !== -1) {
+                const mesh = entity as AbstractMesh;
+                if (mesh.getTotalVertices() > 0) {
+                    return (<MeshTreeItemComponent extensibilityGroups={this.props.extensibilityGroups} mesh={mesh} onClick={() => this.onClick()} />);
+                } else {
+                    return (<TransformNodeItemComponent extensibilityGroups={this.props.extensibilityGroups} transformNode={entity as TransformNode} onClick={() => this.onClick()} />);
+                }
+            }
+
+            if (className.indexOf("TransformNode") !== -1) {
+                return (<TransformNodeItemComponent extensibilityGroups={this.props.extensibilityGroups} transformNode={entity as TransformNode} onClick={() => this.onClick()} />);
+            }
+
+            if (className.indexOf("Camera") !== -1) {
+                return (<CameraTreeItemComponent extensibilityGroups={this.props.extensibilityGroups} camera={entity as Camera} onClick={() => this.onClick()} />);
+            }
+
+            if (className.indexOf("Light") !== -1) {
+                return (<LightTreeItemComponent globalState={this.props.globalState} extensibilityGroups={this.props.extensibilityGroups} light={entity as Light} onClick={() => this.onClick()} />);
+            }
+
+            if (className.indexOf("Material") !== -1) {
+                return (<MaterialTreeItemComponent extensibilityGroups={this.props.extensibilityGroups} material={entity as Material} onClick={() => this.onClick()} />);
+            }
+
+            if (className === "AdvancedDynamicTexture") {
+                return (<AdvancedDynamicTextureTreeItemComponent onSelectionChangedObservable={this.props.globalState.onSelectionChangedObservable} extensibilityGroups={this.props.extensibilityGroups} texture={entity as AdvancedDynamicTexture} onClick={() => this.onClick()} />);
+            }
+
+            if (className === "AnimationGroup") {
+                return (<AnimationGroupItemComponent extensibilityGroups={this.props.extensibilityGroups} animationGroup={entity as AnimationGroup} onClick={() => this.onClick()} />);
+            }
+
+            if (className.indexOf("Texture") !== -1) {
+                return (<TextureTreeItemComponent extensibilityGroups={this.props.extensibilityGroups} texture={entity as Texture} onClick={() => this.onClick()} />);
+            }
+
+            if (entity._host) {
+                return (<ControlTreeItemComponent extensibilityGroups={this.props.extensibilityGroups} control={entity as Control} onClick={() => this.onClick()} />);
+            }
+        }
+
+        return (
+            <div className="meshTools">
+                <TreeItemLabelComponent label={entity.name} onClick={() => this.onClick()} icon={faProjectDiagram} color="cornflowerblue" />
+            </div>
+        );
+    }
+}