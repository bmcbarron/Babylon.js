--- conflicted
+++ resolved
@@ -229,20 +229,12 @@
             var pathOfFile = BABYLON.Tools.BaseUrl + rootUrl + url;
 
             // Loads through the babylon tools to allow fileInput search.
-<<<<<<< HEAD
-            BABYLON.Tools.LoadFile(pathOfFile,
-                onSuccess,
-                null,
-                null,
-                false,
-=======
             BABYLON.Tools.LoadFile(pathOfFile, 
                 onSuccess, 
                 null, 
                 null, 
                 false, 
->>>>>>> 79ba2c07
-                () => { console.warn("Error - Unable to load " + pathOfFile); });
+                () => { console.warn("Error - Unable to load " + pathOfFile); });
         }
 
         public importMesh(meshesNames: any, scene: Scene, data: any, rootUrl: string, meshes: AbstractMesh[], particleSystems: ParticleSystem[], skeletons: Skeleton[]): boolean {
