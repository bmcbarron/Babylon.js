--- conflicted
+++ resolved
@@ -1,360 +1,356 @@
-
-import * as React from "react";
-import { GlobalState } from '../../globalState';
-import { Nullable } from 'babylonjs/types';
-import { ButtonLineComponent } from '../../sharedComponents/buttonLineComponent';
-import { LineContainerComponent } from '../../sharedComponents/lineContainerComponent';
-import { StringTools } from '../../stringTools';
-import { FileButtonLineComponent } from '../../sharedComponents/fileButtonLineComponent';
-import { Tools } from 'babylonjs/Misc/tools';
-import { SerializationTools } from '../../serializationTools';
-import { CheckBoxLineComponent } from '../../sharedComponents/checkBoxLineComponent';
-import { DataStorage } from 'babylonjs/Misc/dataStorage';
-import { GraphNode } from '../../diagram/graphNode';
-import { SliderLineComponent } from '../../sharedComponents/sliderLineComponent';
-import { GraphFrame } from '../../diagram/graphFrame';
-import { TextLineComponent } from '../../sharedComponents/textLineComponent';
-import { Engine } from 'babylonjs/Engines/engine';
-import { FramePropertyTabComponent } from '../../diagram/properties/framePropertyComponent';
-import { FrameNodePortPropertyTabComponent } from '../../diagram/properties/frameNodePortPropertyComponent';
-import { InputBlock } from 'babylonjs/Materials/Node/Blocks/Input/inputBlock';
-import { NodeMaterialBlockConnectionPointTypes } from 'babylonjs/Materials/Node/Enums/nodeMaterialBlockConnectionPointTypes';
-import { Color3LineComponent } from '../../sharedComponents/color3LineComponent';
-import { FloatLineComponent } from '../../sharedComponents/floatLineComponent';
-import { Color4LineComponent } from '../../sharedComponents/color4LineComponent';
-import { Vector2LineComponent } from '../../sharedComponents/vector2LineComponent';
-import { Vector3LineComponent } from '../../sharedComponents/vector3LineComponent';
-import { Vector4LineComponent } from '../../sharedComponents/vector4LineComponent';
-import { Observer } from 'babylonjs/Misc/observable';
-<<<<<<< HEAD
-import { FrameNodePort } from '../../diagram/frameNodePort';
-=======
-import { NodePort } from '../../diagram/nodePort';
-import { NodeMaterial } from 'babylonjs/Materials/Node/nodeMaterial';
->>>>>>> 5571968a
-require("./propertyTab.scss");
-
-interface IPropertyTabComponentProps {
-    globalState: GlobalState;
-}
-
-export class PropertyTabComponent extends React.Component<IPropertyTabComponentProps, { currentNode: Nullable<GraphNode>, currentFrame: Nullable<GraphFrame>, currentFrameNodePort: Nullable<FrameNodePort> }> {
-    private _onBuiltObserver: Nullable<Observer<void>>;
-
-    constructor(props: IPropertyTabComponentProps) {
-        super(props)
-
-        this.state = { currentNode: null, currentFrame: null, currentFrameNodePort: null };
-    }
-
-    componentDidMount() {
-        this.props.globalState.onSelectionChangedObservable.add(selection => {
-            if (selection instanceof GraphNode) {
-                this.setState({ currentNode: selection, currentFrame: null, currentFrameNodePort: null });
-            } else if (selection instanceof GraphFrame) {
-                this.setState({ currentNode: null, currentFrame: selection, currentFrameNodePort: null });
-            } else if(selection instanceof FrameNodePort) {
-                this.setState({ currentNode: null, currentFrame: null, currentFrameNodePort: selection });
-            } else {
-                this.setState({ currentNode: null, currentFrame: null, currentFrameNodePort: null });
-            }
-        });
-
-        this._onBuiltObserver = this.props.globalState.onBuiltObservable.add(() => {
-            this.forceUpdate();
-        });
-    }
-
-    componentWillUnmount() {
-        this.props.globalState.onBuiltObservable.remove(this._onBuiltObserver);
-    }
-
-    processInputBlockUpdate(ib: InputBlock) {
-        this.props.globalState.onUpdateRequiredObservable.notifyObservers();
-
-        if (ib.isConstant) {
-            this.props.globalState.onRebuildRequiredObservable.notifyObservers();
-        }
-    }
-
-    renderInputBlock(block: InputBlock) {
-        switch (block.type) {
-            case NodeMaterialBlockConnectionPointTypes.Float:
-                    let cantDisplaySlider = (isNaN(block.min) || isNaN(block.max) || block.min === block.max);
-                    return (
-                        <div key={block.uniqueId} >                            
-                            {
-                                block.isBoolean &&
-                                <CheckBoxLineComponent key={block.uniqueId} label={block.name} target={block} propertyName="value"                                 
-                                onValueChanged={() => {
-                                    this.processInputBlockUpdate(block);
-                                }}/>
-                            }
-                            {
-                                !block.isBoolean && cantDisplaySlider &&
-                                <FloatLineComponent globalState={this.props.globalState} key={block.uniqueId} label={block.name} target={block} propertyName="value" 
-                                onChange={() => this.processInputBlockUpdate(block)}/>
-                            }        
-                            {
-                                !block.isBoolean && !cantDisplaySlider &&
-                                <SliderLineComponent key={block.uniqueId} label={block.name} target={block} propertyName="value" 
-                                step={(block.max - block.min) / 100.0} minimum={block.min} maximum={block.max}
-                                onChange={() => this.processInputBlockUpdate(block)}/>
-                            }
-                        </div>
-                    );  
-            case NodeMaterialBlockConnectionPointTypes.Color3:
-                return (
-                    <Color3LineComponent globalState={this.props.globalState} key={block.uniqueId} label={block.name} target={block} 
-                        propertyName="value" 
-                        onChange={() => this.processInputBlockUpdate(block)}
-                    />
-                )     
-            case NodeMaterialBlockConnectionPointTypes.Color4:
-                return (
-                    <Color4LineComponent globalState={this.props.globalState} key={block.uniqueId} label={block.name} target={block} propertyName="value" 
-                    onChange={() => this.processInputBlockUpdate(block)}/>
-                )                         
-            case NodeMaterialBlockConnectionPointTypes.Vector2:
-                return (
-                        <Vector2LineComponent globalState={this.props.globalState} key={block.uniqueId} label={block.name} target={block} 
-                        propertyName="value" 
-                        onChange={() => this.processInputBlockUpdate(block)}/>
-                    )                                
-            case NodeMaterialBlockConnectionPointTypes.Vector3:
-                return (
-                    <Vector3LineComponent globalState={this.props.globalState} key={block.uniqueId} label={block.name} target={block} 
-                    propertyName="value" 
-                    onChange={() => this.processInputBlockUpdate(block)}/>
-                )
-            case NodeMaterialBlockConnectionPointTypes.Vector4:
-                return (
-                    <Vector4LineComponent globalState={this.props.globalState} key={block.uniqueId} label={block.name} target={block} 
-                    propertyName="value" 
-                    onChange={() => this.processInputBlockUpdate(block)}/>
-                )
-            }
-        return null;
-    }
-
-    load(file: File) {
-        Tools.ReadFile(file, (data) => {
-            let decoder = new TextDecoder("utf-8");
-            SerializationTools.Deserialize(JSON.parse(decoder.decode(data)), this.props.globalState);
-
-        }, undefined, true);
-    }
-
-    save() {
-        let json = SerializationTools.Serialize(this.props.globalState.nodeMaterial, this.props.globalState);
-        StringTools.DownloadAsFile(this.props.globalState.hostDocument, json, "nodeMaterial.json");
-    }
-
-    customSave() {
-        this.props.globalState.onLogRequiredObservable.notifyObservers({message: "Saving your material to Babylon.js snippet server...", isError: false});
-        this.props.globalState.customSave!.action(SerializationTools.Serialize(this.props.globalState.nodeMaterial, this.props.globalState)).then(() => {
-            this.props.globalState.onLogRequiredObservable.notifyObservers({message: "Material saved successfully", isError: false});
-        }).catch(err => {
-            this.props.globalState.onLogRequiredObservable.notifyObservers({message: err, isError: true});
-        });
-    }
-
-    saveToSnippetServer() {
-        const material = this.props.globalState.nodeMaterial;
-        const xmlHttp = new XMLHttpRequest();
-        
-        let json = SerializationTools.Serialize(material, this.props.globalState);
-
-        xmlHttp.onreadystatechange = () => {
-            if (xmlHttp.readyState == 4) {
-                if (xmlHttp.status == 200) {
-                    var snippet = JSON.parse(xmlHttp.responseText);
-                    const oldId = material.snippetId;
-                    material.snippetId = snippet.id;
-                    if (snippet.version && snippet.version != "0") {
-                        material.snippetId += "#" + snippet.version;
-                    }
-
-                    this.forceUpdate();
-                    if (navigator.clipboard) {
-                        navigator.clipboard.writeText(material.snippetId);
-                    }
-
-                    let windowAsAny = window as any;
-
-                    if (windowAsAny.Playground && oldId) {
-                        windowAsAny.Playground.onRequestCodeChangeObservable.notifyObservers({
-                            regex: new RegExp(oldId, "g"),
-                            replace: material.snippetId
-                        });
-                    }
-
-                    alert("NodeMaterial saved with ID: " + material.snippetId + " (please note that the id was also saved to your clipboard)");
-                               
-                }
-                else {
-                    alert(`Unable to save your node material. It may be too large (${(dataToSend.payload.length / 1024).toFixed(2)} KB) because of embedded textures. Please reduce texture sizes or point to a specific url instead of embedding them and try again.`);
-                }
-            }
-        }
-
-        xmlHttp.open("POST", NodeMaterial.SnippetUrl + (material.snippetId ? "/" + material.snippetId : ""), true);
-        xmlHttp.setRequestHeader("Content-Type", "application/json");
-
-        var dataToSend = {
-            payload : JSON.stringify({
-                nodeMaterial: json
-            }),
-            name: "",
-            description: "",
-            tags: ""
-        };
-
-        xmlHttp.send(JSON.stringify(dataToSend));
-    }
-
-    loadFromSnippet() {
-        const material = this.props.globalState.nodeMaterial;
-        const scene = material.getScene();
-
-        let snippedID = window.prompt("Please enter the snippet ID to use");
-
-        if (!snippedID) {
-            return;
-        }
-        
-        this.props.globalState.onSelectionChangedObservable.notifyObservers(null);
-
-        NodeMaterial.ParseFromSnippetAsync(snippedID, scene, "", material).then(() => {
-            material.build();
-            this.props.globalState.onResetRequiredObservable.notifyObservers();
-        }).catch(err => {
-            alert("Unable to load your node material: " + err);
-        });
-    }    
-
-    render() {
-        if (this.state.currentNode) {
-            return (
-                <div id="propertyTab">
-                    <div id="header">
-                        <img id="logo" src="https://www.babylonjs.com/Assets/logo-babylonjs-social-twitter.png" />
-                        <div id="title">
-                            NODE MATERIAL EDITOR
-                        </div>
-                    </div>
-                    {this.state.currentNode.renderProperties()}
-                </div>
-            );
-        }
-
-        if (this.state.currentFrame) {
-            return (
-                <FramePropertyTabComponent globalState={this.props.globalState} frame={this.state.currentFrame}/>
-            );
-        }
-
-        if (this.state.currentFrameNodePort) {
-            return (
-                <FrameNodePortPropertyTabComponent globalState={this.props.globalState} frameNodePort={this.state.currentFrameNodePort}/>
-            );
-        }
-
-        let gridSize = DataStorage.ReadNumber("GridSize", 20);
-
-        return (
-            <div id="propertyTab">
-                <div id="header">
-                    <img id="logo" src="https://www.babylonjs.com/Assets/logo-babylonjs-social-twitter.png" />
-                    <div id="title">
-                        NODE MATERIAL EDITOR
-                    </div>
-                </div>
-                <div>
-                    <LineContainerComponent title="GENERAL">
-                        <TextLineComponent label="Version" value={Engine.Version}/>
-                        <TextLineComponent label="Help" value="doc.babylonjs.com" underline={true} onLink={() => window.open('https://doc.babylonjs.com/how_to/node_material', '_blank')}/>
-                        <ButtonLineComponent label="Reset to default" onClick={() => {
-                            this.props.globalState.nodeMaterial!.setToDefault();
-                            this.props.globalState.onResetRequiredObservable.notifyObservers();
-                        }} />
-                    </LineContainerComponent>
-                    <LineContainerComponent title="UI">
-                        <ButtonLineComponent label="Zoom to fit" onClick={() => {
-                            this.props.globalState.onZoomToFitRequiredObservable.notifyObservers();
-                        }} />
-                        <ButtonLineComponent label="Reorganize" onClick={() => {
-                            this.props.globalState.onReOrganizedRequiredObservable.notifyObservers();
-                        }} />
-                    </LineContainerComponent>
-                    <LineContainerComponent title="OPTIONS">
-                        <CheckBoxLineComponent label="Embed textures when saving" 
-                            isSelected={() => DataStorage.ReadBoolean("EmbedTextures", true)}
-                            onSelect={(value: boolean) => {
-                                DataStorage.WriteBoolean("EmbedTextures", value);
-                            }}
-                        />
-                        <SliderLineComponent label="Grid size" minimum={0} maximum={100} step={5} 
-                            decimalCount={0} 
-                            directValue={gridSize}
-                            onChange={value => {
-                                DataStorage.WriteNumber("GridSize", value);                                
-                                this.props.globalState.onGridSizeChanged.notifyObservers();
-                                this.forceUpdate();
-                            }}
-                        />
-                        <CheckBoxLineComponent label="Show grid" 
-                            isSelected={() => DataStorage.ReadBoolean("ShowGrid", true)}
-                            onSelect={(value: boolean) => {
-                                DataStorage.WriteBoolean("ShowGrid", value);                
-                                this.props.globalState.onGridSizeChanged.notifyObservers();
-                            }}
-                        />
-                    </LineContainerComponent>
-                    <LineContainerComponent title="FILE">                        
-                        <FileButtonLineComponent label="Load" onClick={(file) => this.load(file)} accept=".json" />
-                        <ButtonLineComponent label="Save" onClick={() => {
-                            this.save();
-                        }} />
-                        <ButtonLineComponent label="Generate code" onClick={() => {
-                            StringTools.DownloadAsFile(this.props.globalState.hostDocument, this.props.globalState.nodeMaterial!.generateCode(), "code.txt");
-                        }} />
-                        <ButtonLineComponent label="Export shaders" onClick={() => {
-                            StringTools.DownloadAsFile(this.props.globalState.hostDocument, this.props.globalState.nodeMaterial!.compiledShaders, "shaders.txt");
-                        }} />
-                        {
-                            this.props.globalState.customSave && 
-                            <ButtonLineComponent label={this.props.globalState.customSave!.label} onClick={() => {
-                                this.customSave();
-                            }} />
-                        }                        
-
-                    </LineContainerComponent>                            
-                    {
-                        !this.props.globalState.customSave &&                           
-                        <LineContainerComponent title="SNIPPET"> 
-                            {
-                                this.props.globalState.nodeMaterial!.snippetId &&
-                                <TextLineComponent label="Snippet ID" value={this.props.globalState.nodeMaterial!.snippetId} />
-                            }                                
-                            <ButtonLineComponent label="Load from snippet server" onClick={() => this.loadFromSnippet()} />
-                            <ButtonLineComponent label="Save to snippet server" onClick={() => {
-                                this.saveToSnippetServer();
-                            }} />
-                        </LineContainerComponent>  
-                    }                
-                    <LineContainerComponent title="INPUTS">   
-                    {
-                        this.props.globalState.nodeMaterial.getInputBlocks().map(ib => {
-                            if (!ib.isUniform || ib.isSystemValue || !ib.name) {
-                                return null;
-                            }
-                            return this.renderInputBlock(ib);
-                        })
-                    }
-                    </LineContainerComponent>
-                </div>
-            </div>
-        );
-    }
+
+import * as React from "react";
+import { GlobalState } from '../../globalState';
+import { Nullable } from 'babylonjs/types';
+import { ButtonLineComponent } from '../../sharedComponents/buttonLineComponent';
+import { LineContainerComponent } from '../../sharedComponents/lineContainerComponent';
+import { StringTools } from '../../stringTools';
+import { FileButtonLineComponent } from '../../sharedComponents/fileButtonLineComponent';
+import { Tools } from 'babylonjs/Misc/tools';
+import { SerializationTools } from '../../serializationTools';
+import { CheckBoxLineComponent } from '../../sharedComponents/checkBoxLineComponent';
+import { DataStorage } from 'babylonjs/Misc/dataStorage';
+import { GraphNode } from '../../diagram/graphNode';
+import { SliderLineComponent } from '../../sharedComponents/sliderLineComponent';
+import { GraphFrame } from '../../diagram/graphFrame';
+import { TextLineComponent } from '../../sharedComponents/textLineComponent';
+import { Engine } from 'babylonjs/Engines/engine';
+import { FramePropertyTabComponent } from '../../diagram/properties/framePropertyComponent';
+import { FrameNodePortPropertyTabComponent } from '../../diagram/properties/frameNodePortPropertyComponent';
+import { InputBlock } from 'babylonjs/Materials/Node/Blocks/Input/inputBlock';
+import { NodeMaterialBlockConnectionPointTypes } from 'babylonjs/Materials/Node/Enums/nodeMaterialBlockConnectionPointTypes';
+import { Color3LineComponent } from '../../sharedComponents/color3LineComponent';
+import { FloatLineComponent } from '../../sharedComponents/floatLineComponent';
+import { Color4LineComponent } from '../../sharedComponents/color4LineComponent';
+import { Vector2LineComponent } from '../../sharedComponents/vector2LineComponent';
+import { Vector3LineComponent } from '../../sharedComponents/vector3LineComponent';
+import { Vector4LineComponent } from '../../sharedComponents/vector4LineComponent';
+import { Observer } from 'babylonjs/Misc/observable';
+import { FrameNodePort } from '../../diagram/frameNodePort';
+import { NodeMaterial } from 'babylonjs/Materials/Node/nodeMaterial';
+require("./propertyTab.scss");
+
+interface IPropertyTabComponentProps {
+    globalState: GlobalState;
+}
+
+export class PropertyTabComponent extends React.Component<IPropertyTabComponentProps, { currentNode: Nullable<GraphNode>, currentFrame: Nullable<GraphFrame>, currentFrameNodePort: Nullable<FrameNodePort> }> {
+    private _onBuiltObserver: Nullable<Observer<void>>;
+
+    constructor(props: IPropertyTabComponentProps) {
+        super(props)
+
+        this.state = { currentNode: null, currentFrame: null, currentFrameNodePort: null };
+    }
+
+    componentDidMount() {
+        this.props.globalState.onSelectionChangedObservable.add(selection => {
+            if (selection instanceof GraphNode) {
+                this.setState({ currentNode: selection, currentFrame: null, currentFrameNodePort: null });
+            } else if (selection instanceof GraphFrame) {
+                this.setState({ currentNode: null, currentFrame: selection, currentFrameNodePort: null });
+            } else if(selection instanceof FrameNodePort) {
+                this.setState({ currentNode: null, currentFrame: null, currentFrameNodePort: selection });
+            } else {
+                this.setState({ currentNode: null, currentFrame: null, currentFrameNodePort: null });
+            }
+        });
+
+        this._onBuiltObserver = this.props.globalState.onBuiltObservable.add(() => {
+            this.forceUpdate();
+        });
+    }
+
+    componentWillUnmount() {
+        this.props.globalState.onBuiltObservable.remove(this._onBuiltObserver);
+    }
+
+    processInputBlockUpdate(ib: InputBlock) {
+        this.props.globalState.onUpdateRequiredObservable.notifyObservers();
+
+        if (ib.isConstant) {
+            this.props.globalState.onRebuildRequiredObservable.notifyObservers();
+        }
+    }
+
+    renderInputBlock(block: InputBlock) {
+        switch (block.type) {
+            case NodeMaterialBlockConnectionPointTypes.Float:
+                    let cantDisplaySlider = (isNaN(block.min) || isNaN(block.max) || block.min === block.max);
+                    return (
+                        <div key={block.uniqueId} >                            
+                            {
+                                block.isBoolean &&
+                                <CheckBoxLineComponent key={block.uniqueId} label={block.name} target={block} propertyName="value"                                 
+                                onValueChanged={() => {
+                                    this.processInputBlockUpdate(block);
+                                }}/>
+                            }
+                            {
+                                !block.isBoolean && cantDisplaySlider &&
+                                <FloatLineComponent globalState={this.props.globalState} key={block.uniqueId} label={block.name} target={block} propertyName="value" 
+                                onChange={() => this.processInputBlockUpdate(block)}/>
+                            }        
+                            {
+                                !block.isBoolean && !cantDisplaySlider &&
+                                <SliderLineComponent key={block.uniqueId} label={block.name} target={block} propertyName="value" 
+                                step={(block.max - block.min) / 100.0} minimum={block.min} maximum={block.max}
+                                onChange={() => this.processInputBlockUpdate(block)}/>
+                            }
+                        </div>
+                    );  
+            case NodeMaterialBlockConnectionPointTypes.Color3:
+                return (
+                    <Color3LineComponent globalState={this.props.globalState} key={block.uniqueId} label={block.name} target={block} 
+                        propertyName="value" 
+                        onChange={() => this.processInputBlockUpdate(block)}
+                    />
+                )     
+            case NodeMaterialBlockConnectionPointTypes.Color4:
+                return (
+                    <Color4LineComponent globalState={this.props.globalState} key={block.uniqueId} label={block.name} target={block} propertyName="value" 
+                    onChange={() => this.processInputBlockUpdate(block)}/>
+                )                         
+            case NodeMaterialBlockConnectionPointTypes.Vector2:
+                return (
+                        <Vector2LineComponent globalState={this.props.globalState} key={block.uniqueId} label={block.name} target={block} 
+                        propertyName="value" 
+                        onChange={() => this.processInputBlockUpdate(block)}/>
+                    )                                
+            case NodeMaterialBlockConnectionPointTypes.Vector3:
+                return (
+                    <Vector3LineComponent globalState={this.props.globalState} key={block.uniqueId} label={block.name} target={block} 
+                    propertyName="value" 
+                    onChange={() => this.processInputBlockUpdate(block)}/>
+                )
+            case NodeMaterialBlockConnectionPointTypes.Vector4:
+                return (
+                    <Vector4LineComponent globalState={this.props.globalState} key={block.uniqueId} label={block.name} target={block} 
+                    propertyName="value" 
+                    onChange={() => this.processInputBlockUpdate(block)}/>
+                )
+            }
+        return null;
+    }
+
+    load(file: File) {
+        Tools.ReadFile(file, (data) => {
+            let decoder = new TextDecoder("utf-8");
+            SerializationTools.Deserialize(JSON.parse(decoder.decode(data)), this.props.globalState);
+
+        }, undefined, true);
+    }
+
+    save() {
+        let json = SerializationTools.Serialize(this.props.globalState.nodeMaterial, this.props.globalState);
+        StringTools.DownloadAsFile(this.props.globalState.hostDocument, json, "nodeMaterial.json");
+    }
+
+    customSave() {
+        this.props.globalState.onLogRequiredObservable.notifyObservers({message: "Saving your material to Babylon.js snippet server...", isError: false});
+        this.props.globalState.customSave!.action(SerializationTools.Serialize(this.props.globalState.nodeMaterial, this.props.globalState)).then(() => {
+            this.props.globalState.onLogRequiredObservable.notifyObservers({message: "Material saved successfully", isError: false});
+        }).catch(err => {
+            this.props.globalState.onLogRequiredObservable.notifyObservers({message: err, isError: true});
+        });
+    }
+
+    saveToSnippetServer() {
+        const material = this.props.globalState.nodeMaterial;
+        const xmlHttp = new XMLHttpRequest();
+        
+        let json = SerializationTools.Serialize(material, this.props.globalState);
+
+        xmlHttp.onreadystatechange = () => {
+            if (xmlHttp.readyState == 4) {
+                if (xmlHttp.status == 200) {
+                    var snippet = JSON.parse(xmlHttp.responseText);
+                    const oldId = material.snippetId;
+                    material.snippetId = snippet.id;
+                    if (snippet.version && snippet.version != "0") {
+                        material.snippetId += "#" + snippet.version;
+                    }
+
+                    this.forceUpdate();
+                    if (navigator.clipboard) {
+                        navigator.clipboard.writeText(material.snippetId);
+                    }
+
+                    let windowAsAny = window as any;
+
+                    if (windowAsAny.Playground && oldId) {
+                        windowAsAny.Playground.onRequestCodeChangeObservable.notifyObservers({
+                            regex: new RegExp(oldId, "g"),
+                            replace: material.snippetId
+                        });
+                    }
+
+                    alert("NodeMaterial saved with ID: " + material.snippetId + " (please note that the id was also saved to your clipboard)");
+                               
+                }
+                else {
+                    alert(`Unable to save your node material. It may be too large (${(dataToSend.payload.length / 1024).toFixed(2)} KB) because of embedded textures. Please reduce texture sizes or point to a specific url instead of embedding them and try again.`);
+                }
+            }
+        }
+
+        xmlHttp.open("POST", NodeMaterial.SnippetUrl + (material.snippetId ? "/" + material.snippetId : ""), true);
+        xmlHttp.setRequestHeader("Content-Type", "application/json");
+
+        var dataToSend = {
+            payload : JSON.stringify({
+                nodeMaterial: json
+            }),
+            name: "",
+            description: "",
+            tags: ""
+        };
+
+        xmlHttp.send(JSON.stringify(dataToSend));
+    }
+
+    loadFromSnippet() {
+        const material = this.props.globalState.nodeMaterial;
+        const scene = material.getScene();
+
+        let snippedID = window.prompt("Please enter the snippet ID to use");
+
+        if (!snippedID) {
+            return;
+        }
+        
+        this.props.globalState.onSelectionChangedObservable.notifyObservers(null);
+
+        NodeMaterial.ParseFromSnippetAsync(snippedID, scene, "", material).then(() => {
+            material.build();
+            this.props.globalState.onResetRequiredObservable.notifyObservers();
+        }).catch(err => {
+            alert("Unable to load your node material: " + err);
+        });
+    }    
+
+    render() {
+        if (this.state.currentNode) {
+            return (
+                <div id="propertyTab">
+                    <div id="header">
+                        <img id="logo" src="https://www.babylonjs.com/Assets/logo-babylonjs-social-twitter.png" />
+                        <div id="title">
+                            NODE MATERIAL EDITOR
+                        </div>
+                    </div>
+                    {this.state.currentNode.renderProperties()}
+                </div>
+            );
+        }
+
+        if (this.state.currentFrame) {
+            return (
+                <FramePropertyTabComponent globalState={this.props.globalState} frame={this.state.currentFrame}/>
+            );
+        }
+
+        if (this.state.currentFrameNodePort) {
+            return (
+                <FrameNodePortPropertyTabComponent globalState={this.props.globalState} frameNodePort={this.state.currentFrameNodePort}/>
+            );
+        }
+
+        let gridSize = DataStorage.ReadNumber("GridSize", 20);
+
+        return (
+            <div id="propertyTab">
+                <div id="header">
+                    <img id="logo" src="https://www.babylonjs.com/Assets/logo-babylonjs-social-twitter.png" />
+                    <div id="title">
+                        NODE MATERIAL EDITOR
+                    </div>
+                </div>
+                <div>
+                    <LineContainerComponent title="GENERAL">
+                        <TextLineComponent label="Version" value={Engine.Version}/>
+                        <TextLineComponent label="Help" value="doc.babylonjs.com" underline={true} onLink={() => window.open('https://doc.babylonjs.com/how_to/node_material', '_blank')}/>
+                        <ButtonLineComponent label="Reset to default" onClick={() => {
+                            this.props.globalState.nodeMaterial!.setToDefault();
+                            this.props.globalState.onResetRequiredObservable.notifyObservers();
+                        }} />
+                    </LineContainerComponent>
+                    <LineContainerComponent title="UI">
+                        <ButtonLineComponent label="Zoom to fit" onClick={() => {
+                            this.props.globalState.onZoomToFitRequiredObservable.notifyObservers();
+                        }} />
+                        <ButtonLineComponent label="Reorganize" onClick={() => {
+                            this.props.globalState.onReOrganizedRequiredObservable.notifyObservers();
+                        }} />
+                    </LineContainerComponent>
+                    <LineContainerComponent title="OPTIONS">
+                        <CheckBoxLineComponent label="Embed textures when saving" 
+                            isSelected={() => DataStorage.ReadBoolean("EmbedTextures", true)}
+                            onSelect={(value: boolean) => {
+                                DataStorage.WriteBoolean("EmbedTextures", value);
+                            }}
+                        />
+                        <SliderLineComponent label="Grid size" minimum={0} maximum={100} step={5} 
+                            decimalCount={0} 
+                            directValue={gridSize}
+                            onChange={value => {
+                                DataStorage.WriteNumber("GridSize", value);                                
+                                this.props.globalState.onGridSizeChanged.notifyObservers();
+                                this.forceUpdate();
+                            }}
+                        />
+                        <CheckBoxLineComponent label="Show grid" 
+                            isSelected={() => DataStorage.ReadBoolean("ShowGrid", true)}
+                            onSelect={(value: boolean) => {
+                                DataStorage.WriteBoolean("ShowGrid", value);                
+                                this.props.globalState.onGridSizeChanged.notifyObservers();
+                            }}
+                        />
+                    </LineContainerComponent>
+                    <LineContainerComponent title="FILE">                        
+                        <FileButtonLineComponent label="Load" onClick={(file) => this.load(file)} accept=".json" />
+                        <ButtonLineComponent label="Save" onClick={() => {
+                            this.save();
+                        }} />
+                        <ButtonLineComponent label="Generate code" onClick={() => {
+                            StringTools.DownloadAsFile(this.props.globalState.hostDocument, this.props.globalState.nodeMaterial!.generateCode(), "code.txt");
+                        }} />
+                        <ButtonLineComponent label="Export shaders" onClick={() => {
+                            StringTools.DownloadAsFile(this.props.globalState.hostDocument, this.props.globalState.nodeMaterial!.compiledShaders, "shaders.txt");
+                        }} />
+                        {
+                            this.props.globalState.customSave && 
+                            <ButtonLineComponent label={this.props.globalState.customSave!.label} onClick={() => {
+                                this.customSave();
+                            }} />
+                        }                        
+
+                    </LineContainerComponent>                            
+                    {
+                        !this.props.globalState.customSave &&                           
+                        <LineContainerComponent title="SNIPPET"> 
+                            {
+                                this.props.globalState.nodeMaterial!.snippetId &&
+                                <TextLineComponent label="Snippet ID" value={this.props.globalState.nodeMaterial!.snippetId} />
+                            }                                
+                            <ButtonLineComponent label="Load from snippet server" onClick={() => this.loadFromSnippet()} />
+                            <ButtonLineComponent label="Save to snippet server" onClick={() => {
+                                this.saveToSnippetServer();
+                            }} />
+                        </LineContainerComponent>  
+                    }                
+                    <LineContainerComponent title="INPUTS">   
+                    {
+                        this.props.globalState.nodeMaterial.getInputBlocks().map(ib => {
+                            if (!ib.isUniform || ib.isSystemValue || !ib.name) {
+                                return null;
+                            }
+                            return this.renderInputBlock(ib);
+                        })
+                    }
+                    </LineContainerComponent>
+                </div>
+            </div>
+        );
+    }
 }