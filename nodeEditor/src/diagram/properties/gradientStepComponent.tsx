--- conflicted
+++ resolved
@@ -1,92 +1,88 @@
-import * as React from 'react';
-import { GlobalState } from '../../globalState';
-import { Color3 } from 'babylonjs/Maths/math.color';
-import { GradientBlockColorStep } from 'babylonjs/Materials/Node/Blocks/gradientBlock';
-import { ColorPickerLineComponent } from '../../sharedComponents/colorPickerComponent';
-import { FloatLineComponent } from '../../sharedComponents/floatLineComponent';
-
-const deleteButton = require('../../../imgs/delete.svg');
-const copyIcon: string = require('../../sharedComponents/copy.svg');
-
-interface IGradientStepComponentProps {
-    globalState: GlobalState;
-    step: GradientBlockColorStep;
-    lineIndex: number;
-    onDelete: () => void;
-    onUpdateStep: () => void;
-    onCheckForReOrder: () => void;
-    onCopy?: () => void;
-}
-
-export class GradientStepComponent extends React.Component<IGradientStepComponentProps, {gradient: number}> {
-
-    constructor(props: IGradientStepComponentProps) {
-        super(props);
-
-        this.state={gradient: props.step.step};
-    }
-
-    updateColor(color: string) {
-        this.props.step.color = Color3.FromHexString(color);
-
-        this.props.onUpdateStep();
-        this.forceUpdate();
-    }    
-    
-    updateStep(gradient: number) {
-        this.props.step.step = gradient;
-
-        this.setState({gradient: gradient});
-
-        this.props.onUpdateStep();
-    }
-
-    onPointerUp() {
-        this.props.onCheckForReOrder();
-    }
-
-    render() {
-        let step = this.props.step;
-        
-        return (
-            <div className="gradient-step">
-                <div className="step">
-                    {`#${this.props.lineIndex}`}
-                </div>
-                <div className="color">
-                    <ColorPickerLineComponent value={step.color} disableAlpha={true} globalState={this.props.globalState} 
-                            onColorChanged={color => {
-                                    this.updateColor(color);
-                            }} 
-                    />  
-                </div>
-                <div className="step-value">
-                    <FloatLineComponent globalState={this.props.globalState} smallUI={true} label="" target={step} propertyName="step"
-                    min={0} max={1}
-<<<<<<< HEAD
-                    onEnter={ evt => { 
-=======
-                    onEnter={ () => { 
->>>>>>> 6a975328
-                            this.props.onUpdateStep();
-                            this.props.onCheckForReOrder();
-                            this.forceUpdate();
-                        }
-                    } 
-                    ></FloatLineComponent>
-                </div>
-                <div className="step-slider">
-                    <input className="range" type="range" step={0.01} min={0} max={1.0} value={step.step}
-                        onPointerUp={evt => this.onPointerUp()}
-                        onChange={evt => this.updateStep(parseFloat(evt.target.value))} />
-                </div>
-                <div className="gradient-copy" onClick={() => {if(this.props.onCopy) this.props.onCopy()}} title="Copy Step">
-                    <img className="img" src={copyIcon} />
-                </div>
-                <div className="gradient-delete" onClick={() => this.props.onDelete()} title={"Delete Step"}>
-                    <img className="img" src={deleteButton}/>
-                </div>
-            </div>
-        )
-    }
+import * as React from 'react';
+import { GlobalState } from '../../globalState';
+import { Color3 } from 'babylonjs/Maths/math.color';
+import { GradientBlockColorStep } from 'babylonjs/Materials/Node/Blocks/gradientBlock';
+import { ColorPickerLineComponent } from '../../sharedComponents/colorPickerComponent';
+import { FloatLineComponent } from '../../sharedComponents/floatLineComponent';
+
+const deleteButton = require('../../../imgs/delete.svg');
+const copyIcon: string = require('../../sharedComponents/copy.svg');
+
+interface IGradientStepComponentProps {
+    globalState: GlobalState;
+    step: GradientBlockColorStep;
+    lineIndex: number;
+    onDelete: () => void;
+    onUpdateStep: () => void;
+    onCheckForReOrder: () => void;
+    onCopy?: () => void;
+}
+
+export class GradientStepComponent extends React.Component<IGradientStepComponentProps, {gradient: number}> {
+
+    constructor(props: IGradientStepComponentProps) {
+        super(props);
+
+        this.state={gradient: props.step.step};
+    }
+
+    updateColor(color: string) {
+        this.props.step.color = Color3.FromHexString(color);
+
+        this.props.onUpdateStep();
+        this.forceUpdate();
+    }    
+    
+    updateStep(gradient: number) {
+        this.props.step.step = gradient;
+
+        this.setState({gradient: gradient});
+
+        this.props.onUpdateStep();
+    }
+
+    onPointerUp() {
+        this.props.onCheckForReOrder();
+    }
+
+    render() {
+        let step = this.props.step;
+        
+        return (
+            <div className="gradient-step">
+                <div className="step">
+                    {`#${this.props.lineIndex}`}
+                </div>
+                <div className="color">
+                    <ColorPickerLineComponent value={step.color} disableAlpha={true} globalState={this.props.globalState} 
+                            onColorChanged={color => {
+                                    this.updateColor(color);
+                            }} 
+                    />  
+                </div>
+                <div className="step-value">
+                    <FloatLineComponent globalState={this.props.globalState} smallUI={true} label="" target={step} propertyName="step"
+                    min={0} max={1}
+                    onEnter={ () => { 
+                            this.props.onUpdateStep();
+                            this.props.onCheckForReOrder();
+                            this.forceUpdate();
+                        }
+                    } 
+                    ></FloatLineComponent>
+                </div>
+                <div className="step-slider">
+                    <input className="range" type="range" step={0.01} min={0} max={1.0} value={step.step}
+                        onPointerUp={evt => this.onPointerUp()}
+                        onChange={evt => this.updateStep(parseFloat(evt.target.value))} />
+                </div>
+                <div className="gradient-copy" onClick={() => {if(this.props.onCopy) this.props.onCopy()}} title="Copy Step">
+                    <img className="img" src={copyIcon} />
+                </div>
+                <div className="gradient-delete" onClick={() => this.props.onDelete()} title={"Delete Step"}>
+                    <img className="img" src={deleteButton}/>
+                </div>
+            </div>
+        )
+    }
 }