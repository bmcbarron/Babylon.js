const path = require("path");
const HtmlWebpackPlugin = require("html-webpack-plugin");
const webpackTools = require("@dev/build-tools").webpackTools;

module.exports = (env) => {
    const source = env.source || process.env.SOURCE || "dev";
    const production = env.mode === "production" || process.env.NODE_ENV === "production";
    const commonConfig = {
        mode: env.mode === "production" ? "production" : "development",
        devtool: production ? "source-map" : "eval-cheap-module-source-map",
        entry: "./src/index.ts",
        output: {
            path: path.resolve(__dirname, "dist"),
            filename: "main.js",
            // library: { type: "module" },
            // environment: { module: true },
            // module: true,
            devtoolModuleFilenameTemplate: production ? "webpack://[namespace]/[resource-path]?[loaders]" : "file:///[absolute-resource-path]",
        },
        resolve: {
            extensions: [".ts", ".js"],
            alias: {
                core: `@${source}/core/dist`,
                loaders: `@${source}/loaders/dist`,
                gui: `@${source}/gui/dist`,
                serializers: `@${source}/serializers/dist`,
                inspector: `@dev/inspector/dist`,
                "shared-ui-components": `@dev/shared-ui-components/dist`,
                materials: `@${source}/materials/dist`,
                "post-processes": `@${source}/post-processes/dist`,
                "procedural-textures": `@${source}/procedural-textures/dist`,
                "gui-editor": `@tools/gui-editor/dist`,
                "node-editor": `@tools/node-editor/dist`,
            },
        },
        experiments: {
            outputModule: true,
        },
        // externalsType: "module",
        // externals: [
        //     function ({ context, request }, callback) {
        //         if (/^core\//.test(request)) {
        //             // Externalize to a commonjs module using the request path
        //             const changed = request.replace(/^core\//, "core/dist/");
        //             return callback(null, "../../dev/" + changed + ".js");
        //         }

        //         // Continue without externalizing the import
        //         callback();
        //     },
        // ],
        module: {
            rules: webpackTools.getRules(),
        },
        devServer: {
            client: {
<<<<<<< HEAD
                overlay: process.env.DISABLE_DEV_OVERLAY
                    ? false
                    : {
                          warnings: false,
                          errors: true,
                      },
=======
                overlay: process.env.DISABLE_DEV_OVERLAY ? false : {
                    warnings: false,
                    errors: true,
                },
>>>>>>> 679f2fa1
            },
            static: ["public"],
            port: process.env.TOOLS_PORT || 1338,
            server: env.enableHttps !== undefined || process.env.ENABLE_HTTPS === "true" ? "https" : "http",
            hot: (env.enableHotReload !== undefined || process.env.ENABLE_HOT_RELOAD === "true") && !production ? true : false,
            liveReload: (env.enableLiveReload !== undefined || process.env.ENABLE_LIVE_RELOAD === "true") && !production ? true : false,
            headers: {
                "Access-Control-Allow-Origin": "*",
            },
        },
        plugins: [
            new HtmlWebpackPlugin({
                inject: true,
                template: path.resolve("./public/index.html"),
                scriptLoading: "module",
            }),
        ],
    };
    return commonConfig;
};
<|MERGE_RESOLUTION|>--- conflicted
+++ resolved
@@ -1,89 +1,80 @@
-const path = require("path");
-const HtmlWebpackPlugin = require("html-webpack-plugin");
-const webpackTools = require("@dev/build-tools").webpackTools;
-
-module.exports = (env) => {
-    const source = env.source || process.env.SOURCE || "dev";
-    const production = env.mode === "production" || process.env.NODE_ENV === "production";
-    const commonConfig = {
-        mode: env.mode === "production" ? "production" : "development",
-        devtool: production ? "source-map" : "eval-cheap-module-source-map",
-        entry: "./src/index.ts",
-        output: {
-            path: path.resolve(__dirname, "dist"),
-            filename: "main.js",
-            // library: { type: "module" },
-            // environment: { module: true },
-            // module: true,
-            devtoolModuleFilenameTemplate: production ? "webpack://[namespace]/[resource-path]?[loaders]" : "file:///[absolute-resource-path]",
-        },
-        resolve: {
-            extensions: [".ts", ".js"],
-            alias: {
-                core: `@${source}/core/dist`,
-                loaders: `@${source}/loaders/dist`,
-                gui: `@${source}/gui/dist`,
-                serializers: `@${source}/serializers/dist`,
-                inspector: `@dev/inspector/dist`,
-                "shared-ui-components": `@dev/shared-ui-components/dist`,
-                materials: `@${source}/materials/dist`,
-                "post-processes": `@${source}/post-processes/dist`,
-                "procedural-textures": `@${source}/procedural-textures/dist`,
-                "gui-editor": `@tools/gui-editor/dist`,
-                "node-editor": `@tools/node-editor/dist`,
-            },
-        },
-        experiments: {
-            outputModule: true,
-        },
-        // externalsType: "module",
-        // externals: [
-        //     function ({ context, request }, callback) {
-        //         if (/^core\//.test(request)) {
-        //             // Externalize to a commonjs module using the request path
-        //             const changed = request.replace(/^core\//, "core/dist/");
-        //             return callback(null, "../../dev/" + changed + ".js");
-        //         }
-
-        //         // Continue without externalizing the import
-        //         callback();
-        //     },
-        // ],
-        module: {
-            rules: webpackTools.getRules(),
-        },
-        devServer: {
-            client: {
-<<<<<<< HEAD
-                overlay: process.env.DISABLE_DEV_OVERLAY
-                    ? false
-                    : {
-                          warnings: false,
-                          errors: true,
-                      },
-=======
-                overlay: process.env.DISABLE_DEV_OVERLAY ? false : {
-                    warnings: false,
-                    errors: true,
-                },
->>>>>>> 679f2fa1
-            },
-            static: ["public"],
-            port: process.env.TOOLS_PORT || 1338,
-            server: env.enableHttps !== undefined || process.env.ENABLE_HTTPS === "true" ? "https" : "http",
-            hot: (env.enableHotReload !== undefined || process.env.ENABLE_HOT_RELOAD === "true") && !production ? true : false,
-            liveReload: (env.enableLiveReload !== undefined || process.env.ENABLE_LIVE_RELOAD === "true") && !production ? true : false,
-            headers: {
-                "Access-Control-Allow-Origin": "*",
-            },
-        },
-        plugins: [
-            new HtmlWebpackPlugin({
-                inject: true,
-                template: path.resolve("./public/index.html"),
-                scriptLoading: "module",
-            }),
-        ],
-    };
-    return commonConfig;
-};
+const path = require("path");
+const HtmlWebpackPlugin = require("html-webpack-plugin");
+const webpackTools = require("@dev/build-tools").webpackTools;
+
+module.exports = (env) => {
+    const source = env.source || process.env.SOURCE || "dev";
+    const production = env.mode === "production" || process.env.NODE_ENV === "production";
+    const commonConfig = {
+        mode: env.mode === "production" ? "production" : "development",
+        devtool: production ? "source-map" : "eval-cheap-module-source-map",
+        entry: "./src/index.ts",
+        output: {
+            path: path.resolve(__dirname, "dist"),
+            filename: "main.js",
+            // library: { type: "module" },
+            // environment: { module: true },
+            // module: true,
+            devtoolModuleFilenameTemplate: production ? "webpack://[namespace]/[resource-path]?[loaders]" : "file:///[absolute-resource-path]",
+        },
+        resolve: {
+            extensions: [".ts", ".js"],
+            alias: {
+                core: `@${source}/core/dist`,
+                loaders: `@${source}/loaders/dist`,
+                gui: `@${source}/gui/dist`,
+                serializers: `@${source}/serializers/dist`,
+                inspector: `@dev/inspector/dist`,
+                "shared-ui-components": `@dev/shared-ui-components/dist`,
+                materials: `@${source}/materials/dist`,
+                "post-processes": `@${source}/post-processes/dist`,
+                "procedural-textures": `@${source}/procedural-textures/dist`,
+                "gui-editor": `@tools/gui-editor/dist`,
+                "node-editor": `@tools/node-editor/dist`,
+            },
+        },
+        experiments: {
+            outputModule: true,
+        },
+        // externalsType: "module",
+        // externals: [
+        //     function ({ context, request }, callback) {
+        //         if (/^core\//.test(request)) {
+        //             // Externalize to a commonjs module using the request path
+        //             const changed = request.replace(/^core\//, "core/dist/");
+        //             return callback(null, "../../dev/" + changed + ".js");
+        //         }
+
+        //         // Continue without externalizing the import
+        //         callback();
+        //     },
+        // ],
+        module: {
+            rules: webpackTools.getRules(),
+        },
+        devServer: {
+            client: {
+                overlay: process.env.DISABLE_DEV_OVERLAY ? false : {
+                    warnings: false,
+                    errors: true,
+                },
+            },
+            static: ["public"],
+            port: process.env.TOOLS_PORT || 1338,
+            server: env.enableHttps !== undefined || process.env.ENABLE_HTTPS === "true" ? "https" : "http",
+            hot: (env.enableHotReload !== undefined || process.env.ENABLE_HOT_RELOAD === "true") && !production ? true : false,
+            liveReload: (env.enableLiveReload !== undefined || process.env.ENABLE_LIVE_RELOAD === "true") && !production ? true : false,
+            headers: {
+                "Access-Control-Allow-Origin": "*",
+            },
+        },
+        plugins: [
+            new HtmlWebpackPlugin({
+                inject: true,
+                template: path.resolve("./public/index.html"),
+                scriptLoading: "module",
+            }),
+        ],
+    };
+    return commonConfig;
+};