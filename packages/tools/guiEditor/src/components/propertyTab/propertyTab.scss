--- conflicted
+++ resolved
@@ -1,1237 +1,1148 @@
-:root {
-    --backgroundGrey: #aaaaaa;
-    --spacingHeight: 30px;
-    --labelFamily: "acumin-pro-semi-condensed", sans-serif;
-    --button: #333333;
-    --buttonBackground: #ffffff;
-    --buttonDisabledBackground: #c8c8c8;
-    --buttonPressed: #ffffff;
-    --buttonPressedBackground: #606060;
-    --buttonHoverBackground: #afafaf;
-}
-
-hr.ge {
-    border: 1px solid #d0cece;
-}
-
-#ge-propertyTab {
-    user-select: none;
-    $line-padding-left: 5px;
-    $line-padding-bottom: 0px;
-    $line-padding-top: 0px;
-    $line-padding-right: 18px;
-    color: black;
-    background: #e2e2e2;
-    * {
-<<<<<<< HEAD
-        font-family: "acumin-pro-semicondensed";
-=======
-        font-family: "acumin-pro-semi-condensed", sans-serif;
->>>>>>> 5b2dc204
-        font-size: 12px;
-    }
-    #header {
-        height: 30px;
-        font-size: 16px;
-        color: white;
-        background: white;
-        grid-row: 1;
-        text-align: center;
-        display: grid;
-        grid-template-columns: 30px 1fr;
-        -webkit-user-select: none;
-        -moz-user-select: none;
-        -ms-user-select: none;
-        user-select: none;
-
-        #logo {
-            position: relative;
-            background: white;
-            grid-column: 1;
-            width: 32px;
-            height: 32px;
-            left: 0;
-            display: flex;
-            align-self: center;
-            justify-self: center;
-        }
-
-        #title {
-            background: white;
-            color: black;
-            grid-column: 2;
-            display: grid;
-            align-items: center;
-            text-align: center;
-        }
-    }
-
-    .range {
-        -webkit-appearance: none;
-        width: 100%;
-        height: 2px;
-        background: #bcbcbc;
-        border-radius: 5px;
-        outline: none;
-        opacity: 0.7;
-        -webkit-transition: 0.2s;
-        transition: opacity 0.2s;
-    }
-
-    .range:hover {
-        opacity: 1;
-    }
-
-    .range::-webkit-slider-thumb {
-        -webkit-appearance: none;
-        appearance: none;
-        width: 14px;
-        height: 14px;
-        border-radius: 50%;
-        background: #e2e2e2;
-        border: solid;
-        border-width: thin;
-        cursor: pointer;
-    }
-
-    .range::-moz-range-thumb {
-        width: 14px;
-        height: 14px;
-        border-radius: 50%;
-        background: rgb(0, 0, 0);
-        cursor: pointer;
-    }
-
-    input[type="color"] {
-        -webkit-appearance: none;
-        border: 1px solid rgba(255, 255, 255, 0.5);
-        padding: 0;
-        width: 30px;
-        height: 20px;
-    }
-    input[type="color"]::-webkit-color-swatch-wrapper {
-        padding: 0;
-    }
-    input[type="color"]::-webkit-color-swatch {
-        border: none;
-    }
-
-    .icon {
-        width: 30px;
-        height: 30px;
-    }
-
-    .unit {
-        width: 26px;
-        height: 26px;
-        color: var(--button);
-        background-color: var(--buttonBackground);
-        border: none;
-        margin-top: 2px;
-        cursor: pointer;
-        margin-left: 2px;
-    }
-
-    .unit.disabled {
-        background-color: var(--buttonDisabledBackground);
-    }
-
-    .unit:hover {
-        background-color: var(--buttonHoverBackground);
-    }
-
-    .unit:active {
-        color: var(--buttonPressed);
-        background-color: var(--buttonPressedBackground);
-    }
-
-    input,
-    select {
-        outline-style: solid;
-        outline-width: 0px;
-        outline-color: transparent;
-        outline-offset: -1px;
-        outline-width: 1px;
-        transition: outline-color 0.2s;
-        border: transparent;
-        padding-left: 5px;
-        &:focus {
-            outline-width: 1px;
-            outline-color: black;
-        }
-    }
-
-    .hasArrows input::-webkit-outer-spin-button,
-    .hasArrows input::-webkit-inner-spin-button {
-        -webkit-appearance: none;
-        margin: 0;
-    }
-
-    .hasArrows input[type="number"] {
-        -moz-appearance: textfield;
-    }
-
-    .sliderLine {
-        height: var(--spacingHeight);
-        display: grid;
-        grid-template-rows: 100%;
-        grid-template-columns: auto 1fr 75px 1fr;
-        flex-grow: 1;
-
-        .label {
-            grid-column: 1;
-            display: flex;
-            align-items: center;
-            min-width: 15px;
-            font-family: var(--labelFamily);
-            font-weight: 600;
-        }
-
-        .img {
-            grid-column: 1;
-            display: flex;
-            align-items: center;
-        }
-
-        .slider {
-            grid-column: 4;
-            grid-row: 1;
-            margin-right: 5px;
-            display: flex;
-            align-items: center;
-            padding-left: 5px;
-        }
-
-        .floatLine {
-            grid-column: 2;
-            padding-left: 0px;
-<<<<<<< HEAD
-=======
-            grid-template-columns: auto;
->>>>>>> 5b2dc204
-
-            .label {
-                grid-column: 1;
-                display: none;
-                align-items: center;
-                font-family: var(--labelFamily);
-                font-weight: 600;
-            }
-
-            .short {
-                grid-column: 1;
-                display: flex;
-                align-items: center;
-
-                input {
-                    width: 100%;
-                    background-color: white;
-                    height: 26px;
-<<<<<<< HEAD
-                    outline-width: 0px;
-=======
->>>>>>> 5b2dc204
-                }
-
-                input::-webkit-outer-spin-button,
-                input::-webkit-inner-spin-button {
-                    -webkit-appearance: none;
-                    margin: 0;
-                }
-
-                input[type="number"] {
-                    -webkit-appearance: textfield;
-                    -moz-appearance: textfield;
-                    appearance: textfield;
-                }
-            }
-        }
-    }
-
-<<<<<<< HEAD
-    .ge-divider,
-    .ge-divider-short,
-    .ge-divider-single {
-        display: flex;
-        flex-direction: row;
-=======
-    .ge-divider {
->>>>>>> 5b2dc204
-        padding-right: $line-padding-right;
-        padding-left: 5px;
-        display: grid;
-        grid-template-columns: auto 1fr;
-        padding-top: 1px;
-        padding-bottom: 1px;
-    }
-    .ge-divider.double {
-        display: grid;
-        grid-template-columns: auto 1fr 5px 1fr;
-        > .textInputLine,
-        > .floatLine {
-            &:first-of-type {
-                grid-column: 2;
-            }
-            &:nth-of-type(2) {
-                grid-column: 4;
-            }
-        }
-    }
-    .ge-grid-divider {
-        display: grid;
-        grid-template-columns: 150px 1fr auto;
-
-        .textLine {
-            grid-column: auto;
-        }
-    }
-
-    .ge-grid-button-divider {
-        display: grid;
-        grid-template-columns: 60px 60px 60px 60px;
-    }
-
-    .ge-grid-remove {
-        display: grid;
-        background-color: #c2c2c2;
-        margin-bottom: 5px;
-        filter: invert(1);
-    }
-
-    .ge-grid-edit {
-        display: grid;
-        background-color: #878787;
-        margin-bottom: 5px;
-        filter: invert(1);
-    }
-
-    .ge-grid {
-        display: grid;
-        margin-bottom: 5px;
-    }
-
-<<<<<<< HEAD
-    .textInputLine {
-=======
-    .ge-divider.double .textInputLine {
-        grid-template-columns: auto auto 1fr 28px;
-    }
-
-    .textInputLine,
-    .floatLine {
->>>>>>> 5b2dc204
-        user-select: none;
-        padding-bottom: $line-padding-bottom;
-        padding-top: $line-padding-top;
-        height: var(--spacingHeight);
-        display: grid;
-        grid-template-columns: auto auto 1fr;
-        flex-grow: 1;
-        .label {
-            grid-column: 2;
-            display: flex;
-            align-items: center;
-            min-width: 15px;
-            font-family: var(--labelFamily);
-            font-weight: 600;
-        }
-
-        img {
-            width: 30px;
-        }
-
-        .img {
-            grid-column: 1;
-            display: flex;
-            align-items: center;
-        }
-
-        .value {
-            display: flex;
-            align-items: center;
-            grid-column: 3;
-            background: transparent;
-            height: 26px;
-            position: relative;
-            background-color: white;
-            margin-top: 2px;
-            overflow-y: hidden;
-            input {
-                width: 100%;
-                height: 24px;
-            }
-            input.hasArrows {
-                padding-right: 15px;
-            }
-            .arrows {
-                display: none;
-<<<<<<< HEAD
-            }
-            &:hover .arrows,
-            &:focus .arrows,
-            &.dragging .arrows {
-=======
->>>>>>> 5b2dc204
-                position: absolute;
-                right: 0;
-                flex-direction: column;
-                cursor: grab;
-                .downArrowIcon,
-                .upArrowIcon {
-<<<<<<< HEAD
-                    width: 15px;
-                    height: 15px;
-=======
-                    width: 13px;
-                    height: 13px;
->>>>>>> 5b2dc204
-                }
-            }
-            &:hover .arrows,
-            &:focus .arrows,
-            &.dragging .arrows {
-                display: flex;
-            }
-            .arrows:hover {
-                background-color: var(--buttonHoverBackground);
-            }
-            &.dragging .arrows {
-                background-color: var(--buttonPressedBackground);
-                .downArrowIcon,
-                .upArrowIcon {
-                    filter: brightness(10);
-                }
-            }
-        }
-    }
-
-    .textInputLine.withUnits {
-        grid-template-columns: auto auto 1fr auto;
-    }
-
-    .textInputArea {
-        height: 100%;
-        display: grid;
-        grid-template-columns: 1fr 120px;
-
-        .label {
-            grid-column: 1;
-            display: flex;
-            align-items: center;
-        }
-
-        .value {
-            display: flex;
-            align-items: center;
-            grid-column: 2;
-
-            textarea {
-                width: calc(150% - 5px);
-                margin-left: -50%;
-                height: 40px;
-            }
-        }
-    }
-
-    .paneContainer {
-        margin-top: 3px;
-        display: grid;
-        grid-template-rows: 100%;
-        grid-template-columns: 100%;
-
-        .paneList {
-            border-left: 3px solid transparent;
-        }
-
-        &:hover {
-            .paneList {
-                border-left: 3px solid rgba(51, 122, 183, 0.8);
-            }
-
-            .paneContainer-content {
-                .header {
-                    .title {
-                        border-left: 3px solid rgb(51, 122, 183);
-                    }
-                }
-            }
-        }
-
-        .paneContainer-highlight-border {
-            grid-row: 1;
-            grid-column: 1;
-            opacity: 1;
-            border: 3px solid red;
-            transition: opacity 250ms;
-            pointer-events: none;
-
-            &.transparent {
-                opacity: 0;
-            }
-        }
-
-        .paneContainer-content {
-            grid-row: 1;
-            grid-column: 1;
-
-            .header {
-                display: grid;
-                grid-template-columns: 1fr auto;
-                background: #cccccc;
-                height: var(--spacingHeight);
-                padding-bottom: $line-padding-bottom;
-                padding-top: $line-padding-top;
-                padding-right: 5px;
-                cursor: pointer;
-
-                .title {
-                    border-left: 3px solid transparent;
-                    padding-left: 5px;
-                    grid-column: 1;
-                    display: flex;
-                    align-items: center;
-                }
-
-                .collapse {
-                    grid-column: 2;
-                    display: flex;
-                    align-items: center;
-                    justify-items: center;
-                    transform-origin: center;
-
-                    &.closed {
-                        transform: rotate(180deg);
-                    }
-                }
-            }
-
-            .paneList > div:not(:last-child) {
-                border-bottom: 0.5px solid rgba(255, 255, 255, 0.1);
-            }
-
-            .fragment > div:not(:last-child) {
-                border-bottom: 0.5px solid rgba(255, 255, 255, 0.1);
-            }
-        }
-    }
-
-    .color-picker {
-        height: 26px;
-        width: 26px;
-
-        .color-rect-background {
-            width: calc(100% - 2px);
-            height: calc(100% - 2px);
-            border: 1px black solid;
-            cursor: pointer;
-            background: repeating-conic-gradient(#e2e2e2 0% 25%, white 0% 50%) 50% / 100% 100%;
-            .color-rect {
-                height: 100%;
-            }
-        }
-
-        .color-picker-cover {
-            z-index: 2;
-            position: fixed;
-            top: 0px;
-            right: 0px;
-            bottom: 0px;
-            left: 0px;
-        }
-
-        .color-picker-float {
-            position: absolute;
-<<<<<<< HEAD
-=======
-            outline: 1px solid black;
-        }
-
-        .color-picker-container {
-            background-color: #e2e2e2;
->>>>>>> 5b2dc204
-        }
-    }
-
-    .gradient-step {
-        display: grid;
-        grid-template-rows: 100%;
-        grid-template-columns: 20px 30px 40px auto 20px 30px;
-        padding-top: 5px;
-        padding-left: 5px;
-        padding-bottom: 5px;
-
-        .step {
-            grid-row: 1;
-            grid-column: 1;
-        }
-
-        .color {
-            grid-row: 1;
-            grid-column: 2;
-            cursor: pointer;
-        }
-
-        .step-value {
-            margin-left: 5px;
-            grid-row: 1;
-            grid-column: 3;
-            text-align: right;
-            margin-right: 5px;
-        }
-
-        .step-slider {
-            grid-row: 1;
-            grid-column: 4;
-            display: grid;
-            justify-content: stretch;
-            align-content: center;
-            margin-right: -5px;
-            padding-left: 12px;
-
-            input {
-                width: 90%;
-            }
-        }
-
-        .gradient-copy {
-            grid-row: 1;
-            grid-column: 5;
-            display: grid;
-            align-content: center;
-            justify-content: center;
-
-            .img {
-                height: 20px;
-                width: 20px;
-            }
-            .img:hover {
-                cursor: pointer;
-            }
-        }
-        .gradient-delete {
-            grid-row: 1;
-            grid-column: 6;
-            display: grid;
-            align-content: center;
-            justify-content: center;
-            .img {
-                height: 20px;
-                width: 20px;
-            }
-            .img:hover {
-                cursor: pointer;
-            }
-        }
-    }
-
-    .alignment-bar {
-        display: flex;
-        justify-content: center;
-        padding-right: 5px;
-    }
-
-    .command-button {
-        cursor: pointer;
-        width: 30px;
-
-        .command-label {
-            display: none;
-        }
-
-        .command-button-icon {
-            height: 100%;
-            width: 100%;
-            display: grid;
-            color: white;
-            align-content: center;
-            justify-content: center;
-        }
-
-        &:hover {
-            background-color: white;
-        }
-
-        .active {
-            transform-origin: center;
-            background-color: white;
-        }
-
-        img {
-            &.active {
-                background-color: white;
-            }
-        }
-    }
-
-    .command-button-alt {
-        cursor: pointer;
-        width: 40px;
-        margin-left: 5px;
-        margin-right: 5px;
-        .command-label {
-            display: none;
-        }
-
-        background-color: white;
-        .command-button-icon {
-            height: 100%;
-            width: 100%;
-            display: grid;
-            align-content: center;
-            justify-content: center;
-        }
-        &:hover {
-            background-color: #c2c2c2;
-            filter: invert(1);
-        }
-    }
-
-    .command-button-alt-disabled {
-        cursor: pointer;
-        pointer-events: none;
-        width: 40px;
-        margin-left: 5px;
-        margin-right: 5px;
-        .command-label {
-            display: none;
-        }
-
-        background-color: white;
-        .command-button-icon {
-            height: 100%;
-            width: 100%;
-            display: grid;
-            align-content: center;
-            justify-content: center;
-        }
-
-        img {
-            filter: invert(1);
-        }
-    }
-
-    .command-button-alt-active {
-        cursor: pointer;
-        pointer-events: none;
-        width: 40px;
-        margin-left: 5px;
-        margin-right: 5px;
-        .command-label {
-            display: none;
-        }
-
-        background-color: #c2c2c2;
-        filter: invert(1);
-        .command-button-icon {
-            height: 100%;
-            width: 100%;
-            display: grid;
-            align-content: center;
-            justify-content: center;
-        }
-    }
-
-    .floatLine {
-        user-select: none;
-        height: var(--spacingHeight);
-        padding-bottom: $line-padding-bottom;
-        padding-top: $line-padding-top;
-        display: grid;
-        grid-template-columns: auto auto 2fr auto;
-        flex-grow: 1;
-
-        .label {
-            grid-column: 2;
-            display: flex;
-            align-items: center;
-            min-width: 15px;
-            font-family: var(--labelFamily);
-            font-weight: 600;
-        }
-
-        img {
-            width: 30px;
-        }
-
-        .img {
-            grid-column: 1;
-            display: flex;
-            align-items: center;
-        }
-
-        .value {
-            display: flex;
-            align-items: center;
-            grid-column: 3;
-            background: transparent;
-            height: 30px;
-            input {
-                width: 100%;
-                background-color: white;
-                height: 24px;
-            }
-        }
-
-        .short {
-            grid-column: 2;
-
-            display: flex;
-            align-items: center;
-
-            input {
-                width: 100%;
-            }
-
-            input::-webkit-outer-spin-button,
-            input::-webkit-inner-spin-button {
-                -webkit-appearance: none;
-                margin: 0;
-            }
-
-            input[type="number"] {
-                -moz-appearance: textfield;
-            }
-        }
-    }
-
-    .vector3Line {
-        padding-bottom: $line-padding-bottom;
-        padding-top: $line-padding-top;
-        display: grid;
-        .firstLine {
-            display: grid;
-            grid-template-columns: 1fr auto 20px;
-            height: var(--spacingHeight);
-
-            .label {
-                grid-column: 1;
-                display: flex;
-                align-items: center;
-            }
-
-            .vector {
-                grid-column: 2;
-                display: flex;
-                align-items: center;
-                text-align: right;
-                opacity: 0.8;
-            }
-
-            .expand {
-                grid-column: 3;
-                display: grid;
-                align-items: center;
-                justify-items: center;
-                cursor: pointer;
-            }
-        }
-
-        .secondLine {
-            display: grid;
-            padding-right: 5px;
-            border-left: 1px solid rgb(51, 122, 183);
-
-            .no-right-margin {
-                margin-right: 0;
-            }
-
-            .numeric {
-                display: grid;
-                grid-template-columns: 1fr auto;
-            }
-
-            .numeric-label {
-                text-align: right;
-                grid-column: 1;
-                display: flex;
-                align-items: center;
-                justify-self: right;
-                margin-right: 10px;
-            }
-
-            .numeric-value {
-                width: 120px;
-                grid-column: 2;
-                display: flex;
-                align-items: center;
-                border: 1px solid rgb(51, 122, 183);
-            }
-        }
-    }
-
-    .buttonLine {
-        height: var(--spacingHeight);
-        padding-bottom: $line-padding-bottom;
-        padding-top: $line-padding-top;
-        display: grid;
-        align-items: center;
-        justify-items: stretch;
-        padding-bottom: 5px;
-        input[type="file"] {
-            display: none;
-        }
-
-        .file-upload {
-            background: var(--backgroundGrey);
-            border: 1px solid #424242;
-            margin: 5px 10px;
-            color: white;
-            padding: 4px 5px;
-            opacity: 0.9;
-            cursor: pointer;
-            text-align: center;
-            border-radius: 4px;
-        }
-
-        .file-upload:hover {
-            opacity: 1;
-        }
-
-        .file-upload:active {
-            transform: scale(0.98);
-            transform-origin: 0.5 0.5;
-        }
-
-        button {
-            background: var(--backgroundGrey);
-            border: 1px solid #424242;
-            margin: 5px 10px 5px 10px;
-            color: white;
-            padding: 4px 5px;
-            opacity: 0.9;
-            border-radius: 4px;
-        }
-
-        button:hover {
-            opacity: 1;
-        }
-
-        button:active {
-            background: #282828;
-        }
-
-        button:focus {
-            border: 1px solid #424242;
-            outline: 0px;
-        }
-    }
-
-    .numeric {
-        padding-bottom: $line-padding-bottom;
-        padding-top: $line-padding-top;
-        height: var(--spacingHeight);
-        display: grid;
-        grid-template-columns: 1fr 120px auto;
-
-        .numeric-label {
-            grid-column: 1;
-            display: flex;
-            align-items: center;
-        }
-
-        .number {
-            display: flex;
-            align-items: center;
-            grid-column: 2;
-            height: 10px;
-            .input {
-                width: calc(100% - 5px);
-                height: 10px;
-            }
-        }
-    }
-
-    .checkBoxLine {
-        padding-bottom: $line-padding-bottom;
-        padding-top: $line-padding-top;
-        height: var(--spacingHeight);
-        display: grid;
-        grid-template-columns: auto 1fr auto;
-        flex-grow: 1;
-
-        .label {
-            grid-column: 2;
-            display: flex;
-            align-items: center;
-            min-width: 100px;
-            margin-left: 15px;
-            font-family: var(--labelFamily);
-            height: var(--spacingHeight);
-        }
-
-        img {
-            width: 30px;
-        }
-
-        .img {
-            grid-column: 1;
-            display: flex;
-            align-items: center;
-        }
-
-<<<<<<< HEAD
-        .checkBox {
-            grid-column: 3;
-            display: flex;
-            align-items: center;
-            margin-left: auto;
-            margin-right: 0px;
-
-            .cbx:checked ~ label {
-                background: transparent;
-            }
-
-            .cbx:checked ~ label:after {
-                left: 20px;
-                background: rgb(0, 0, 0);
-                border: solid;
-                border-width: thin;
-            }
-
-            .cbx.conflict ~ label:after {
-                left: 10px;
-                background: repeating-linear-gradient(45deg, transparent, transparent 5px, black 5px, black 10px);
-            }
-
-            .cbx:checked ~ label.disabled {
-                background: rgb(0, 0, 0);
-                cursor: pointer;
-            }
-
-            .cbx:checked ~ label.disabled:after {
-                left: 20px;
-                background: rgb(85, 85, 85);
-                cursor: pointer;
-            }
-
-            .cbx ~ label.disabled {
-                background: rgb(85, 85, 85);
-                cursor: pointer;
-            }
-
-            .hidden {
-                display: none;
-            }
-        }
-=======
-        .hidden {
-            display: none;
-        }
-
->>>>>>> 5b2dc204
-    }
-
-    .listLine {
-        padding-bottom: $line-padding-bottom;
-        padding-top: $line-padding-top;
-        height: var(--spacingHeight);
-        display: grid;
-        grid-template-columns: auto 1fr auto;
-        flex-grow: 1;
-
-        .label {
-            grid-column: 2;
-            display: none;
-            align-items: center;
-        }
-
-        img {
-            width: 30px;
-        }
-
-        .img {
-            grid-column: 1;
-            display: flex;
-            align-items: center;
-        }
-
-        .options {
-            grid-column: 2;
-            padding-left: 15px;
-            display: flex;
-            align-items: center;
-<<<<<<< HEAD
-            margin-right: 5px;
-=======
->>>>>>> 5b2dc204
-
-            select {
-                width: 100%;
-                height: 25px;
-                border: transparent;
-            }
-        }
-    }
-
-    .color3Line {
-        padding-left: 15px;
-        padding-bottom: $line-padding-bottom;
-        padding-top: $line-padding-top;
-        display: grid;
-        flex-grow: 1;
-
-        .firstLine {
-            height: var(--spacingHeight);
-            display: flex;
-            align-items: center;
-
-            .label {
-                grid-column: 2;
-                padding-left: 5px;
-                display: none;
-                align-items: center;
-                min-width: 15px;
-            }
-
-            .img {
-                grid-column: 1;
-                display: flex;
-                align-items: center;
-            }
-
-            img {
-                width: 30px;
-                height: 30px;
-            }
-
-            .textInputLine {
-                grid-column: 3;
-                padding-left: 2px;
-                flex-grow: 1;
-            }
-
-            .color3 {
-                display: flex;
-                align-items: center;
-
-                input {
-                    margin-right: 5px;
-                }
-            }
-
-            .copy {
-                grid-column: 4;
-                display: none;
-                align-items: center;
-                justify-items: center;
-                cursor: pointer;
-                color: black;
-                img {
-                    height: 100%;
-                    width: 20px;
-                }
-            }
-
-            .expand {
-                grid-column: 4;
-                display: none;
-                align-items: center;
-                justify-items: center;
-                cursor: pointer;
-
-                img {
-                    height: 100%;
-                    width: 20px;
-                }
-            }
-        }
-
-        .secondLine {
-            display: grid;
-            padding-right: 5px;
-            border-left: 1px solid rgb(51, 122, 183);
-
-            .numeric {
-                display: grid;
-                grid-template-columns: 1fr auto;
-            }
-
-            .numeric-label {
-                text-align: right;
-                grid-column: 1;
-                display: flex;
-                align-items: center;
-                justify-self: right;
-                margin-right: 10px;
-            }
-
-            .numeric-value {
-                width: 120px;
-                grid-column: 2;
-                display: flex;
-                align-items: center;
-                border: 1px solid rgb(51, 122, 183);
-            }
-        }
-    }
-
-    .textLine {
-        padding-left: $line-padding-left;
-        padding-bottom: $line-padding-bottom;
-        padding-top: $line-padding-top;
-        padding-right: $line-padding-right;
-        height: auto;
-        display: grid;
-        grid-template-columns: auto auto 2fr 1fr;
-        .label {
-            grid-column: 2;
-            padding-left: 5px;
-            padding-top: 4px;
-            display: flex;
-            align-items: left;
-            min-width: 15px;
-            color: #a9a9a9;
-            font-size: 10px;
-            font-family: "acumin-pro-semicondensed";
-        }
-
-        img {
-            width: 30px;
-        }
-
-        .img {
-            grid-column: 1;
-            display: flex;
-            align-items: center;
-        }
-
-        .link-value {
-            grid-column: 2;
-            white-space: nowrap;
-            text-overflow: ellipsis;
-            overflow: hidden;
-            text-align: end;
-            opacity: 0.8;
-            margin: 5px;
-            margin-top: 6px;
-            max-width: 140px;
-            text-decoration: underline;
-            cursor: pointer;
-        }
-
-        .value {
-            display: none;
-            grid-column: 3;
-            white-space: nowrap;
-            text-overflow: ellipsis;
-            overflow: hidden;
-            text-align: end;
-            opacity: 0.8;
-            margin: 5px;
-            margin-top: 6px;
-            max-width: 200px;
-            -webkit-user-select: text;
-            -moz-user-select: text;
-            -ms-user-select: text;
-            user-select: text;
-
-            &.check {
-                color: green;
-            }
-
-            &.uncheck {
-                color: red;
-            }
-        }
-    }
-}
+:root {
+    --backgroundGrey: #aaaaaa;
+    --spacingHeight: 30px;
+    --labelFamily: "acumin-pro-semi-condensed", sans-serif;
+    --button: #333333;
+    --buttonBackground: #ffffff;
+    --buttonDisabledBackground: #c8c8c8;
+    --buttonPressed: #ffffff;
+    --buttonPressedBackground: #606060;
+    --buttonHoverBackground: #afafaf;
+}
+
+hr.ge {
+    border: 1px solid #d0cece;
+}
+
+#ge-propertyTab {
+    user-select: none;
+    $line-padding-left: 5px;
+    $line-padding-bottom: 0px;
+    $line-padding-top: 0px;
+    $line-padding-right: 18px;
+    color: black;
+    background: #e2e2e2;
+    * {
+        font-family: "acumin-pro-semi-condensed", sans-serif;
+        font-size: 12px;
+    }
+    #header {
+        height: 30px;
+        font-size: 16px;
+        color: white;
+        background: white;
+        grid-row: 1;
+        text-align: center;
+        display: grid;
+        grid-template-columns: 30px 1fr;
+        -webkit-user-select: none;
+        -moz-user-select: none;
+        -ms-user-select: none;
+        user-select: none;
+
+        #logo {
+            position: relative;
+            background: white;
+            grid-column: 1;
+            width: 32px;
+            height: 32px;
+            left: 0;
+            display: flex;
+            align-self: center;
+            justify-self: center;
+        }
+
+        #title {
+            background: white;
+            color: black;
+            grid-column: 2;
+            display: grid;
+            align-items: center;
+            text-align: center;
+        }
+    }
+
+    .range {
+        -webkit-appearance: none;
+        width: 100%;
+        height: 2px;
+        background: #bcbcbc;
+        border-radius: 5px;
+        outline: none;
+        opacity: 0.7;
+        -webkit-transition: 0.2s;
+        transition: opacity 0.2s;
+    }
+
+    .range:hover {
+        opacity: 1;
+    }
+
+    .range::-webkit-slider-thumb {
+        -webkit-appearance: none;
+        appearance: none;
+        width: 14px;
+        height: 14px;
+        border-radius: 50%;
+        background: #e2e2e2;
+        border: solid;
+        border-width: thin;
+        cursor: pointer;
+    }
+
+    .range::-moz-range-thumb {
+        width: 14px;
+        height: 14px;
+        border-radius: 50%;
+        background: rgb(0, 0, 0);
+        cursor: pointer;
+    }
+
+    input[type="color"] {
+        -webkit-appearance: none;
+        border: 1px solid rgba(255, 255, 255, 0.5);
+        padding: 0;
+        width: 30px;
+        height: 20px;
+    }
+    input[type="color"]::-webkit-color-swatch-wrapper {
+        padding: 0;
+    }
+    input[type="color"]::-webkit-color-swatch {
+        border: none;
+    }
+
+    .icon {
+        width: 30px;
+        height: 30px;
+    }
+
+    .unit {
+        width: 26px;
+        height: 26px;
+        color: var(--button);
+        background-color: var(--buttonBackground);
+        border: none;
+        margin-top: 2px;
+        cursor: pointer;
+        margin-left: 2px;
+    }
+
+    .unit.disabled {
+        background-color: var(--buttonDisabledBackground);
+    }
+
+    .unit:hover {
+        background-color: var(--buttonHoverBackground);
+    }
+
+    .unit:active {
+        color: var(--buttonPressed);
+        background-color: var(--buttonPressedBackground);
+    }
+
+    input,
+    select {
+        outline-style: solid;
+        outline-width: 0px;
+        outline-color: transparent;
+        outline-offset: -1px;
+        outline-width: 1px;
+        transition: outline-color 0.2s;
+        border: transparent;
+        padding-left: 5px;
+        &:focus {
+            outline-width: 1px;
+            outline-color: black;
+        }
+    }
+
+    .hasArrows input::-webkit-outer-spin-button,
+    .hasArrows input::-webkit-inner-spin-button {
+        -webkit-appearance: none;
+        margin: 0;
+    }
+
+    .hasArrows input[type="number"] {
+        -moz-appearance: textfield;
+    }
+
+    .sliderLine {
+        height: var(--spacingHeight);
+        display: grid;
+        grid-template-rows: 100%;
+        grid-template-columns: auto 1fr 75px 1fr;
+        flex-grow: 1;
+
+        .label {
+            grid-column: 1;
+            display: flex;
+            align-items: center;
+            min-width: 15px;
+            font-family: var(--labelFamily);
+            font-weight: 600;
+        }
+
+        .img {
+            grid-column: 1;
+            display: flex;
+            align-items: center;
+        }
+
+        .slider {
+            grid-column: 4;
+            grid-row: 1;
+            margin-right: 5px;
+            display: flex;
+            align-items: center;
+            padding-left: 5px;
+        }
+
+        .floatLine {
+            grid-column: 2;
+            padding-left: 0px;
+            grid-template-columns: auto;
+
+            .label {
+                grid-column: 1;
+                display: none;
+                align-items: center;
+                font-family: var(--labelFamily);
+                font-weight: 600;
+            }
+
+            .short {
+                grid-column: 1;
+                display: flex;
+                align-items: center;
+
+                input {
+                    width: 100%;
+                    background-color: white;
+                    height: 26px;
+                }
+
+                input::-webkit-outer-spin-button,
+                input::-webkit-inner-spin-button {
+                    -webkit-appearance: none;
+                    margin: 0;
+                }
+
+                input[type="number"] {
+                    -webkit-appearance: textfield;
+                    -moz-appearance: textfield;
+                    appearance: textfield;
+                }
+            }
+        }
+    }
+
+    .ge-divider {
+        padding-right: $line-padding-right;
+        padding-left: 5px;
+        display: grid;
+        grid-template-columns: auto 1fr;
+        padding-top: 1px;
+        padding-bottom: 1px;
+    }
+    .ge-divider.double {
+        display: grid;
+        grid-template-columns: auto 1fr 5px 1fr;
+        > .textInputLine,
+        > .floatLine {
+            &:first-of-type {
+                grid-column: 2;
+            }
+            &:nth-of-type(2) {
+                grid-column: 4;
+            }
+        }
+    }
+    .ge-grid-divider {
+        display: grid;
+        grid-template-columns: 150px 1fr auto;
+
+        .textLine {
+            grid-column: auto;
+        }
+    }
+
+    .ge-grid-button-divider {
+        display: grid;
+        grid-template-columns: 60px 60px 60px 60px;
+    }
+
+    .ge-grid-remove {
+        display: grid;
+        background-color: #c2c2c2;
+        margin-bottom: 5px;
+        filter: invert(1);
+    }
+
+    .ge-grid-edit {
+        display: grid;
+        background-color: #878787;
+        margin-bottom: 5px;
+        filter: invert(1);
+    }
+
+    .ge-grid {
+        display: grid;
+        margin-bottom: 5px;
+    }
+
+    .ge-divider.double .textInputLine {
+        grid-template-columns: auto auto 1fr 28px;
+    }
+
+    .textInputLine,
+    .floatLine {
+        user-select: none;
+        padding-bottom: $line-padding-bottom;
+        padding-top: $line-padding-top;
+        height: var(--spacingHeight);
+        display: grid;
+        grid-template-columns: auto auto 1fr;
+        flex-grow: 1;
+        .label {
+            grid-column: 2;
+            display: flex;
+            align-items: center;
+            min-width: 15px;
+            font-family: var(--labelFamily);
+            font-weight: 600;
+        }
+
+        img {
+            width: 30px;
+        }
+
+        .img {
+            grid-column: 1;
+            display: flex;
+            align-items: center;
+        }
+
+        .value {
+            display: flex;
+            align-items: center;
+            grid-column: 3;
+            background: transparent;
+            height: 26px;
+            position: relative;
+            background-color: white;
+            margin-top: 2px;
+            overflow-y: hidden;
+            input {
+                width: 100%;
+                height: 24px;
+            }
+            input.hasArrows {
+                padding-right: 15px;
+            }
+            .arrows {
+                display: none;
+                position: absolute;
+                right: 0;
+                flex-direction: column;
+                cursor: grab;
+                .downArrowIcon,
+                .upArrowIcon {
+                    width: 13px;
+                    height: 13px;
+                }
+            }
+            &:hover .arrows,
+            &:focus .arrows,
+            &.dragging .arrows {
+                display: flex;
+            }
+            .arrows:hover {
+                background-color: var(--buttonHoverBackground);
+            }
+            &.dragging .arrows {
+                background-color: var(--buttonPressedBackground);
+                .downArrowIcon,
+                .upArrowIcon {
+                    filter: brightness(10);
+                }
+            }
+        }
+    }
+
+    .textInputLine.withUnits {
+        grid-template-columns: auto auto 1fr auto;
+    }
+
+    .textInputArea {
+        height: 100%;
+        display: grid;
+        grid-template-columns: 1fr 120px;
+
+        .label {
+            grid-column: 1;
+            display: flex;
+            align-items: center;
+        }
+
+        .value {
+            display: flex;
+            align-items: center;
+            grid-column: 2;
+
+            textarea {
+                width: calc(150% - 5px);
+                margin-left: -50%;
+                height: 40px;
+            }
+        }
+    }
+
+    .paneContainer {
+        margin-top: 3px;
+        display: grid;
+        grid-template-rows: 100%;
+        grid-template-columns: 100%;
+
+        .paneList {
+            border-left: 3px solid transparent;
+        }
+
+        &:hover {
+            .paneList {
+                border-left: 3px solid rgba(51, 122, 183, 0.8);
+            }
+
+            .paneContainer-content {
+                .header {
+                    .title {
+                        border-left: 3px solid rgb(51, 122, 183);
+                    }
+                }
+            }
+        }
+
+        .paneContainer-highlight-border {
+            grid-row: 1;
+            grid-column: 1;
+            opacity: 1;
+            border: 3px solid red;
+            transition: opacity 250ms;
+            pointer-events: none;
+
+            &.transparent {
+                opacity: 0;
+            }
+        }
+
+        .paneContainer-content {
+            grid-row: 1;
+            grid-column: 1;
+
+            .header {
+                display: grid;
+                grid-template-columns: 1fr auto;
+                background: #cccccc;
+                height: var(--spacingHeight);
+                padding-bottom: $line-padding-bottom;
+                padding-top: $line-padding-top;
+                padding-right: 5px;
+                cursor: pointer;
+
+                .title {
+                    border-left: 3px solid transparent;
+                    padding-left: 5px;
+                    grid-column: 1;
+                    display: flex;
+                    align-items: center;
+                }
+
+                .collapse {
+                    grid-column: 2;
+                    display: flex;
+                    align-items: center;
+                    justify-items: center;
+                    transform-origin: center;
+
+                    &.closed {
+                        transform: rotate(180deg);
+                    }
+                }
+            }
+
+            .paneList > div:not(:last-child) {
+                border-bottom: 0.5px solid rgba(255, 255, 255, 0.1);
+            }
+
+            .fragment > div:not(:last-child) {
+                border-bottom: 0.5px solid rgba(255, 255, 255, 0.1);
+            }
+        }
+    }
+
+    .color-picker {
+        height: 26px;
+        width: 26px;
+
+        .color-rect-background {
+            width: calc(100% - 2px);
+            height: calc(100% - 2px);
+            border: 1px black solid;
+            cursor: pointer;
+            background: repeating-conic-gradient(#e2e2e2 0% 25%, white 0% 50%) 50% / 100% 100%;
+            .color-rect {
+                height: 100%;
+            }
+        }
+
+        .color-picker-cover {
+            z-index: 2;
+            position: fixed;
+            top: 0px;
+            right: 0px;
+            bottom: 0px;
+            left: 0px;
+        }
+
+        .color-picker-float {
+            position: absolute;
+            outline: 1px solid black;
+        }
+
+        .color-picker-container {
+            background-color: #e2e2e2;
+        }
+    }
+
+    .gradient-step {
+        display: grid;
+        grid-template-rows: 100%;
+        grid-template-columns: 20px 30px 40px auto 20px 30px;
+        padding-top: 5px;
+        padding-left: 5px;
+        padding-bottom: 5px;
+
+        .step {
+            grid-row: 1;
+            grid-column: 1;
+        }
+
+        .color {
+            grid-row: 1;
+            grid-column: 2;
+            cursor: pointer;
+        }
+
+        .step-value {
+            margin-left: 5px;
+            grid-row: 1;
+            grid-column: 3;
+            text-align: right;
+            margin-right: 5px;
+        }
+
+        .step-slider {
+            grid-row: 1;
+            grid-column: 4;
+            display: grid;
+            justify-content: stretch;
+            align-content: center;
+            margin-right: -5px;
+            padding-left: 12px;
+
+            input {
+                width: 90%;
+            }
+        }
+
+        .gradient-copy {
+            grid-row: 1;
+            grid-column: 5;
+            display: grid;
+            align-content: center;
+            justify-content: center;
+
+            .img {
+                height: 20px;
+                width: 20px;
+            }
+            .img:hover {
+                cursor: pointer;
+            }
+        }
+        .gradient-delete {
+            grid-row: 1;
+            grid-column: 6;
+            display: grid;
+            align-content: center;
+            justify-content: center;
+            .img {
+                height: 20px;
+                width: 20px;
+            }
+            .img:hover {
+                cursor: pointer;
+            }
+        }
+    }
+
+    .alignment-bar {
+        display: flex;
+        justify-content: center;
+        padding-right: 5px;
+    }
+
+    .command-button {
+        cursor: pointer;
+        width: 30px;
+
+        .command-label {
+            display: none;
+        }
+
+        .command-button-icon {
+            height: 100%;
+            width: 100%;
+            display: grid;
+            color: white;
+            align-content: center;
+            justify-content: center;
+        }
+
+        &:hover {
+            background-color: white;
+        }
+
+        .active {
+            transform-origin: center;
+            background-color: white;
+        }
+
+        img {
+            &.active {
+                background-color: white;
+            }
+        }
+    }
+
+    .command-button-alt {
+        cursor: pointer;
+        width: 40px;
+        margin-left: 5px;
+        margin-right: 5px;
+        .command-label {
+            display: none;
+        }
+
+        background-color: white;
+        .command-button-icon {
+            height: 100%;
+            width: 100%;
+            display: grid;
+            align-content: center;
+            justify-content: center;
+        }
+        &:hover {
+            background-color: #c2c2c2;
+            filter: invert(1);
+        }
+    }
+
+    .command-button-alt-disabled {
+        cursor: pointer;
+        pointer-events: none;
+        width: 40px;
+        margin-left: 5px;
+        margin-right: 5px;
+        .command-label {
+            display: none;
+        }
+
+        background-color: white;
+        .command-button-icon {
+            height: 100%;
+            width: 100%;
+            display: grid;
+            align-content: center;
+            justify-content: center;
+        }
+
+        img {
+            filter: invert(1);
+        }
+    }
+
+    .command-button-alt-active {
+        cursor: pointer;
+        pointer-events: none;
+        width: 40px;
+        margin-left: 5px;
+        margin-right: 5px;
+        .command-label {
+            display: none;
+        }
+
+        background-color: #c2c2c2;
+        filter: invert(1);
+        .command-button-icon {
+            height: 100%;
+            width: 100%;
+            display: grid;
+            align-content: center;
+            justify-content: center;
+        }
+    }
+
+    .floatLine {
+        user-select: none;
+        height: var(--spacingHeight);
+        padding-bottom: $line-padding-bottom;
+        padding-top: $line-padding-top;
+        display: grid;
+        grid-template-columns: auto auto 2fr auto;
+        flex-grow: 1;
+
+        .label {
+            grid-column: 2;
+            display: flex;
+            align-items: center;
+            min-width: 15px;
+            font-family: var(--labelFamily);
+            font-weight: 600;
+        }
+
+        img {
+            width: 30px;
+        }
+
+        .img {
+            grid-column: 1;
+            display: flex;
+            align-items: center;
+        }
+
+        .value {
+            display: flex;
+            align-items: center;
+            grid-column: 3;
+            background: transparent;
+            height: 30px;
+            input {
+                width: 100%;
+                background-color: white;
+                height: 24px;
+            }
+        }
+
+        .short {
+            grid-column: 2;
+
+            display: flex;
+            align-items: center;
+
+            input {
+                width: 100%;
+            }
+
+            input::-webkit-outer-spin-button,
+            input::-webkit-inner-spin-button {
+                -webkit-appearance: none;
+                margin: 0;
+            }
+
+            input[type="number"] {
+                -moz-appearance: textfield;
+            }
+        }
+    }
+
+    .vector3Line {
+        padding-bottom: $line-padding-bottom;
+        padding-top: $line-padding-top;
+        display: grid;
+        .firstLine {
+            display: grid;
+            grid-template-columns: 1fr auto 20px;
+            height: var(--spacingHeight);
+
+            .label {
+                grid-column: 1;
+                display: flex;
+                align-items: center;
+            }
+
+            .vector {
+                grid-column: 2;
+                display: flex;
+                align-items: center;
+                text-align: right;
+                opacity: 0.8;
+            }
+
+            .expand {
+                grid-column: 3;
+                display: grid;
+                align-items: center;
+                justify-items: center;
+                cursor: pointer;
+            }
+        }
+
+        .secondLine {
+            display: grid;
+            padding-right: 5px;
+            border-left: 1px solid rgb(51, 122, 183);
+
+            .no-right-margin {
+                margin-right: 0;
+            }
+
+            .numeric {
+                display: grid;
+                grid-template-columns: 1fr auto;
+            }
+
+            .numeric-label {
+                text-align: right;
+                grid-column: 1;
+                display: flex;
+                align-items: center;
+                justify-self: right;
+                margin-right: 10px;
+            }
+
+            .numeric-value {
+                width: 120px;
+                grid-column: 2;
+                display: flex;
+                align-items: center;
+                border: 1px solid rgb(51, 122, 183);
+            }
+        }
+    }
+
+    .buttonLine {
+        height: var(--spacingHeight);
+        padding-bottom: $line-padding-bottom;
+        padding-top: $line-padding-top;
+        display: grid;
+        align-items: center;
+        justify-items: stretch;
+        padding-bottom: 5px;
+        input[type="file"] {
+            display: none;
+        }
+
+        .file-upload {
+            background: var(--backgroundGrey);
+            border: 1px solid #424242;
+            margin: 5px 10px;
+            color: white;
+            padding: 4px 5px;
+            opacity: 0.9;
+            cursor: pointer;
+            text-align: center;
+            border-radius: 4px;
+        }
+
+        .file-upload:hover {
+            opacity: 1;
+        }
+
+        .file-upload:active {
+            transform: scale(0.98);
+            transform-origin: 0.5 0.5;
+        }
+
+        button {
+            background: var(--backgroundGrey);
+            border: 1px solid #424242;
+            margin: 5px 10px 5px 10px;
+            color: white;
+            padding: 4px 5px;
+            opacity: 0.9;
+            border-radius: 4px;
+        }
+
+        button:hover {
+            opacity: 1;
+        }
+
+        button:active {
+            background: #282828;
+        }
+
+        button:focus {
+            border: 1px solid #424242;
+            outline: 0px;
+        }
+    }
+
+    .numeric {
+        padding-bottom: $line-padding-bottom;
+        padding-top: $line-padding-top;
+        height: var(--spacingHeight);
+        display: grid;
+        grid-template-columns: 1fr 120px auto;
+
+        .numeric-label {
+            grid-column: 1;
+            display: flex;
+            align-items: center;
+        }
+
+        .number {
+            display: flex;
+            align-items: center;
+            grid-column: 2;
+            height: 10px;
+            .input {
+                width: calc(100% - 5px);
+                height: 10px;
+            }
+        }
+    }
+
+    .checkBoxLine {
+        padding-bottom: $line-padding-bottom;
+        padding-top: $line-padding-top;
+        height: var(--spacingHeight);
+        display: grid;
+        grid-template-columns: auto 1fr auto;
+        flex-grow: 1;
+
+        .label {
+            grid-column: 2;
+            display: flex;
+            align-items: center;
+            min-width: 100px;
+            margin-left: 15px;
+            font-family: var(--labelFamily);
+            height: var(--spacingHeight);
+        }
+
+        img {
+            width: 30px;
+        }
+
+        .img {
+            grid-column: 1;
+            display: flex;
+            align-items: center;
+        }
+
+        .hidden {
+            display: none;
+        }
+    }
+
+    .listLine {
+        padding-bottom: $line-padding-bottom;
+        padding-top: $line-padding-top;
+        height: var(--spacingHeight);
+        display: grid;
+        grid-template-columns: auto 1fr auto;
+        flex-grow: 1;
+
+        .label {
+            grid-column: 2;
+            display: none;
+            align-items: center;
+        }
+
+        img {
+            width: 30px;
+        }
+
+        .img {
+            grid-column: 1;
+            display: flex;
+            align-items: center;
+        }
+
+        .options {
+            grid-column: 2;
+            padding-left: 15px;
+            display: flex;
+            align-items: center;
+
+            select {
+                width: 100%;
+                height: 25px;
+                border: transparent;
+            }
+        }
+    }
+
+    .color3Line {
+        padding-left: 15px;
+        padding-bottom: $line-padding-bottom;
+        padding-top: $line-padding-top;
+        display: grid;
+        flex-grow: 1;
+
+        .firstLine {
+            height: var(--spacingHeight);
+            display: flex;
+            align-items: center;
+
+            .label {
+                grid-column: 2;
+                padding-left: 5px;
+                display: none;
+                align-items: center;
+                min-width: 15px;
+            }
+
+            .img {
+                grid-column: 1;
+                display: flex;
+                align-items: center;
+            }
+
+            img {
+                width: 30px;
+                height: 30px;
+            }
+
+            .textInputLine {
+                grid-column: 3;
+                padding-left: 2px;
+                flex-grow: 1;
+            }
+
+            .color3 {
+                display: flex;
+                align-items: center;
+
+                input {
+                    margin-right: 5px;
+                }
+            }
+
+            .copy {
+                grid-column: 4;
+                display: none;
+                align-items: center;
+                justify-items: center;
+                cursor: pointer;
+                color: black;
+                img {
+                    height: 100%;
+                    width: 20px;
+                }
+            }
+
+            .expand {
+                grid-column: 4;
+                display: none;
+                align-items: center;
+                justify-items: center;
+                cursor: pointer;
+
+                img {
+                    height: 100%;
+                    width: 20px;
+                }
+            }
+        }
+
+        .secondLine {
+            display: grid;
+            padding-right: 5px;
+            border-left: 1px solid rgb(51, 122, 183);
+
+            .numeric {
+                display: grid;
+                grid-template-columns: 1fr auto;
+            }
+
+            .numeric-label {
+                text-align: right;
+                grid-column: 1;
+                display: flex;
+                align-items: center;
+                justify-self: right;
+                margin-right: 10px;
+            }
+
+            .numeric-value {
+                width: 120px;
+                grid-column: 2;
+                display: flex;
+                align-items: center;
+                border: 1px solid rgb(51, 122, 183);
+            }
+        }
+    }
+
+    .textLine {
+        padding-left: $line-padding-left;
+        padding-bottom: $line-padding-bottom;
+        padding-top: $line-padding-top;
+        padding-right: $line-padding-right;
+        height: auto;
+        display: grid;
+        grid-template-columns: auto auto 2fr 1fr;
+        .label {
+            grid-column: 2;
+            padding-left: 5px;
+            padding-top: 4px;
+            display: flex;
+            align-items: left;
+            min-width: 15px;
+            color: #a9a9a9;
+            font-size: 10px;
+            font-family: "acumin-pro-semicondensed";
+        }
+
+        img {
+            width: 30px;
+        }
+
+        .img {
+            grid-column: 1;
+            display: flex;
+            align-items: center;
+        }
+
+        .link-value {
+            grid-column: 2;
+            white-space: nowrap;
+            text-overflow: ellipsis;
+            overflow: hidden;
+            text-align: end;
+            opacity: 0.8;
+            margin: 5px;
+            margin-top: 6px;
+            max-width: 140px;
+            text-decoration: underline;
+            cursor: pointer;
+        }
+
+        .value {
+            display: none;
+            grid-column: 3;
+            white-space: nowrap;
+            text-overflow: ellipsis;
+            overflow: hidden;
+            text-align: end;
+            opacity: 0.8;
+            margin: 5px;
+            margin-top: 6px;
+            max-width: 200px;
+            -webkit-user-select: text;
+            -moz-user-select: text;
+            -ms-user-select: text;
+            user-select: text;
+
+            &.check {
+                color: green;
+            }
+
+            &.uncheck {
+                color: red;
+            }
+        }
+    }
+}