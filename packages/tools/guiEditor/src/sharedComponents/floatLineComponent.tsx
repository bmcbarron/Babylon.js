import * as React from "react";
import { Observable } from "core/Misc/observable";
import { PropertyChangedEvent } from "./propertyChangedEvent";
import { GlobalState } from "../globalState";

interface IFloatLineComponentProps {
    label: string;
    target: any;
    propertyName: string;
    onChange?: (newValue: number) => void;
    isInteger?: boolean;
    onPropertyChangedObservable?: Observable<PropertyChangedEvent>;
    additionalClass?: string;
    step?: string;
    digits?: number;
    globalState: GlobalState;
    min?: number;
    max?: number;
    smallUI?: boolean;
    onEnter?: (newValue: number) => void;
}

export class FloatLineComponent extends React.Component<IFloatLineComponentProps, { value: string }> {
    private _localChange = false;
    private _store: number;
    private _regExp: RegExp;
    private _digits: number;
    constructor(props: IFloatLineComponentProps) {
        super(props);
        const currentValue = this.props.target[this.props.propertyName];

        (this._digits == this.props.digits) == undefined ? 2 : this.props.digits;

        this.state = { value: currentValue ? (this.props.isInteger ? currentValue.toFixed(0) : currentValue.toFixed(this._digits)) : "0" };
        this._store = currentValue;

        let rexp = "(.*\\.";
        let numDigits = this._digits;
        while (numDigits--) {
            rexp += ".";
        }
        rexp += ").+";

        this._regExp = new RegExp(rexp);
    }

    shouldComponentUpdate(nextProps: IFloatLineComponentProps, nextState: { value: string }) {
        if (this._localChange) {
            this._localChange = false;
            return true;
        }

        const newValue = nextProps.target[nextProps.propertyName];
        const newValueString = newValue ? (this.props.isInteger ? newValue.toFixed(0) : newValue.toFixed(this._digits)) : "0";

        if (newValueString !== nextState.value) {
            nextState.value = newValueString;
            return true;
        }
        return false;
    }

    raiseOnPropertyChanged(newValue: number, previousValue: number) {
        if (this.props.onChange) {
            this.props.onChange(newValue);
        }

        if (!this.props.onPropertyChangedObservable) {
            return;
        }
        this.props.onPropertyChangedObservable.notifyObservers({
            object: this.props.target,
            property: this.props.propertyName,
            value: newValue,
            initialValue: previousValue,
        });
    }

    updateValue(valueString: string) {
        if (/[^0-9.-]/g.test(valueString)) {
            return;
        }

        valueString = valueString.replace(this._regExp, "$1");

        let valueAsNumber: number;

        if (this.props.isInteger) {
            valueAsNumber = parseInt(valueString);
        } else {
            valueAsNumber = parseFloat(valueString);
        }

        this._localChange = true;
        this.setState({ value: valueString });

        if (isNaN(valueAsNumber)) {
            return;
        }
        if (this.props.max != undefined && valueAsNumber > this.props.max) {
            valueAsNumber = this.props.max;
        }
        if (this.props.min != undefined && valueAsNumber < this.props.min) {
            valueAsNumber = this.props.min;
        }

        this.props.target[this.props.propertyName] = valueAsNumber;
        this.raiseOnPropertyChanged(valueAsNumber, this._store);

        this._store = valueAsNumber;
    }

    render() {
        const className = this.props.smallUI ? "short" : "value";

        return (
            <div>
                {
                    <div className={this.props.additionalClass ? this.props.additionalClass + " floatLine" : "floatLine"}>
                        <div className="label">{this.props.label}</div>
                        <div className={className}>
                            <input
                                type="number"
                                step={this.props.step || "0.01"}
                                className="numeric-input"
                                onBlur={() => {
<<<<<<< HEAD
=======
                                    this.props.globalState.blockKeyboardEvents = false;
>>>>>>> a0101691
                                    if (this.props.onEnter) {
                                        this.props.onEnter(this._store);
                                    }
                                }}
                                onKeyDown={(evt) => {
                                    if (evt.keyCode !== 13) {
                                        return;
                                    }
                                    if (this.props.onEnter) {
                                        this.props.onEnter(this._store);
                                    }
                                }}
                                value={this.state.value}
                                onChange={(evt) => this.updateValue(evt.target.value)}
                            />
                        </div>
                    </div>
                }
            </div>
        );
    }
}
<|MERGE_RESOLUTION|>--- conflicted
+++ resolved
@@ -1,152 +1,149 @@
-import * as React from "react";
-import { Observable } from "core/Misc/observable";
-import { PropertyChangedEvent } from "./propertyChangedEvent";
-import { GlobalState } from "../globalState";
-
-interface IFloatLineComponentProps {
-    label: string;
-    target: any;
-    propertyName: string;
-    onChange?: (newValue: number) => void;
-    isInteger?: boolean;
-    onPropertyChangedObservable?: Observable<PropertyChangedEvent>;
-    additionalClass?: string;
-    step?: string;
-    digits?: number;
-    globalState: GlobalState;
-    min?: number;
-    max?: number;
-    smallUI?: boolean;
-    onEnter?: (newValue: number) => void;
-}
-
-export class FloatLineComponent extends React.Component<IFloatLineComponentProps, { value: string }> {
-    private _localChange = false;
-    private _store: number;
-    private _regExp: RegExp;
-    private _digits: number;
-    constructor(props: IFloatLineComponentProps) {
-        super(props);
-        const currentValue = this.props.target[this.props.propertyName];
-
-        (this._digits == this.props.digits) == undefined ? 2 : this.props.digits;
-
-        this.state = { value: currentValue ? (this.props.isInteger ? currentValue.toFixed(0) : currentValue.toFixed(this._digits)) : "0" };
-        this._store = currentValue;
-
-        let rexp = "(.*\\.";
-        let numDigits = this._digits;
-        while (numDigits--) {
-            rexp += ".";
-        }
-        rexp += ").+";
-
-        this._regExp = new RegExp(rexp);
-    }
-
-    shouldComponentUpdate(nextProps: IFloatLineComponentProps, nextState: { value: string }) {
-        if (this._localChange) {
-            this._localChange = false;
-            return true;
-        }
-
-        const newValue = nextProps.target[nextProps.propertyName];
-        const newValueString = newValue ? (this.props.isInteger ? newValue.toFixed(0) : newValue.toFixed(this._digits)) : "0";
-
-        if (newValueString !== nextState.value) {
-            nextState.value = newValueString;
-            return true;
-        }
-        return false;
-    }
-
-    raiseOnPropertyChanged(newValue: number, previousValue: number) {
-        if (this.props.onChange) {
-            this.props.onChange(newValue);
-        }
-
-        if (!this.props.onPropertyChangedObservable) {
-            return;
-        }
-        this.props.onPropertyChangedObservable.notifyObservers({
-            object: this.props.target,
-            property: this.props.propertyName,
-            value: newValue,
-            initialValue: previousValue,
-        });
-    }
-
-    updateValue(valueString: string) {
-        if (/[^0-9.-]/g.test(valueString)) {
-            return;
-        }
-
-        valueString = valueString.replace(this._regExp, "$1");
-
-        let valueAsNumber: number;
-
-        if (this.props.isInteger) {
-            valueAsNumber = parseInt(valueString);
-        } else {
-            valueAsNumber = parseFloat(valueString);
-        }
-
-        this._localChange = true;
-        this.setState({ value: valueString });
-
-        if (isNaN(valueAsNumber)) {
-            return;
-        }
-        if (this.props.max != undefined && valueAsNumber > this.props.max) {
-            valueAsNumber = this.props.max;
-        }
-        if (this.props.min != undefined && valueAsNumber < this.props.min) {
-            valueAsNumber = this.props.min;
-        }
-
-        this.props.target[this.props.propertyName] = valueAsNumber;
-        this.raiseOnPropertyChanged(valueAsNumber, this._store);
-
-        this._store = valueAsNumber;
-    }
-
-    render() {
-        const className = this.props.smallUI ? "short" : "value";
-
-        return (
-            <div>
-                {
-                    <div className={this.props.additionalClass ? this.props.additionalClass + " floatLine" : "floatLine"}>
-                        <div className="label">{this.props.label}</div>
-                        <div className={className}>
-                            <input
-                                type="number"
-                                step={this.props.step || "0.01"}
-                                className="numeric-input"
-                                onBlur={() => {
-<<<<<<< HEAD
-=======
-                                    this.props.globalState.blockKeyboardEvents = false;
->>>>>>> a0101691
-                                    if (this.props.onEnter) {
-                                        this.props.onEnter(this._store);
-                                    }
-                                }}
-                                onKeyDown={(evt) => {
-                                    if (evt.keyCode !== 13) {
-                                        return;
-                                    }
-                                    if (this.props.onEnter) {
-                                        this.props.onEnter(this._store);
-                                    }
-                                }}
-                                value={this.state.value}
-                                onChange={(evt) => this.updateValue(evt.target.value)}
-                            />
-                        </div>
-                    </div>
-                }
-            </div>
-        );
-    }
-}
+import * as React from "react";
+import { Observable } from "core/Misc/observable";
+import { PropertyChangedEvent } from "./propertyChangedEvent";
+import { GlobalState } from "../globalState";
+
+interface IFloatLineComponentProps {
+    label: string;
+    target: any;
+    propertyName: string;
+    onChange?: (newValue: number) => void;
+    isInteger?: boolean;
+    onPropertyChangedObservable?: Observable<PropertyChangedEvent>;
+    additionalClass?: string;
+    step?: string;
+    digits?: number;
+    globalState: GlobalState;
+    min?: number;
+    max?: number;
+    smallUI?: boolean;
+    onEnter?: (newValue: number) => void;
+}
+
+export class FloatLineComponent extends React.Component<IFloatLineComponentProps, { value: string }> {
+    private _localChange = false;
+    private _store: number;
+    private _regExp: RegExp;
+    private _digits: number;
+    constructor(props: IFloatLineComponentProps) {
+        super(props);
+        const currentValue = this.props.target[this.props.propertyName];
+
+        (this._digits == this.props.digits) == undefined ? 2 : this.props.digits;
+
+        this.state = { value: currentValue ? (this.props.isInteger ? currentValue.toFixed(0) : currentValue.toFixed(this._digits)) : "0" };
+        this._store = currentValue;
+
+        let rexp = "(.*\\.";
+        let numDigits = this._digits;
+        while (numDigits--) {
+            rexp += ".";
+        }
+        rexp += ").+";
+
+        this._regExp = new RegExp(rexp);
+    }
+
+    shouldComponentUpdate(nextProps: IFloatLineComponentProps, nextState: { value: string }) {
+        if (this._localChange) {
+            this._localChange = false;
+            return true;
+        }
+
+        const newValue = nextProps.target[nextProps.propertyName];
+        const newValueString = newValue ? (this.props.isInteger ? newValue.toFixed(0) : newValue.toFixed(this._digits)) : "0";
+
+        if (newValueString !== nextState.value) {
+            nextState.value = newValueString;
+            return true;
+        }
+        return false;
+    }
+
+    raiseOnPropertyChanged(newValue: number, previousValue: number) {
+        if (this.props.onChange) {
+            this.props.onChange(newValue);
+        }
+
+        if (!this.props.onPropertyChangedObservable) {
+            return;
+        }
+        this.props.onPropertyChangedObservable.notifyObservers({
+            object: this.props.target,
+            property: this.props.propertyName,
+            value: newValue,
+            initialValue: previousValue,
+        });
+    }
+
+    updateValue(valueString: string) {
+        if (/[^0-9.-]/g.test(valueString)) {
+            return;
+        }
+
+        valueString = valueString.replace(this._regExp, "$1");
+
+        let valueAsNumber: number;
+
+        if (this.props.isInteger) {
+            valueAsNumber = parseInt(valueString);
+        } else {
+            valueAsNumber = parseFloat(valueString);
+        }
+
+        this._localChange = true;
+        this.setState({ value: valueString });
+
+        if (isNaN(valueAsNumber)) {
+            return;
+        }
+        if (this.props.max != undefined && valueAsNumber > this.props.max) {
+            valueAsNumber = this.props.max;
+        }
+        if (this.props.min != undefined && valueAsNumber < this.props.min) {
+            valueAsNumber = this.props.min;
+        }
+
+        this.props.target[this.props.propertyName] = valueAsNumber;
+        this.raiseOnPropertyChanged(valueAsNumber, this._store);
+
+        this._store = valueAsNumber;
+    }
+
+    render() {
+        const className = this.props.smallUI ? "short" : "value";
+
+        return (
+            <div>
+                {
+                    <div className={this.props.additionalClass ? this.props.additionalClass + " floatLine" : "floatLine"}>
+                        <div className="label">{this.props.label}</div>
+                        <div className={className}>
+                            <input
+                                type="number"
+                                step={this.props.step || "0.01"}
+                                className="numeric-input"
+                                onBlur={() => {
+                                    this.props.globalState.blockKeyboardEvents = false;
+                                    if (this.props.onEnter) {
+                                        this.props.onEnter(this._store);
+                                    }
+                                }}
+                                onKeyDown={(evt) => {
+                                    if (evt.keyCode !== 13) {
+                                        return;
+                                    }
+                                    if (this.props.onEnter) {
+                                        this.props.onEnter(this._store);
+                                    }
+                                }}
+                                value={this.state.value}
+                                onChange={(evt) => this.updateValue(evt.target.value)}
+                            />
+                        </div>
+                    </div>
+                }
+            </div>
+        );
+    }
+}