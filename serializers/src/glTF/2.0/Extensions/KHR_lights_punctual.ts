--- conflicted
+++ resolved
@@ -1,11 +1,7 @@
 import { SpotLight } from "babylonjs/Lights/spotLight";
-<<<<<<< HEAD
 import { Nullable } from "babylonjs/types";
-import { Vector3, Color3, Quaternion, Matrix, TmpVectors } from "babylonjs/Maths/math";
-=======
 import { Vector3, Quaternion } from "babylonjs/Maths/math.vector";
 import { Color3 } from "babylonjs/Maths/math.color";
->>>>>>> 5b454d2b
 import { Light } from "babylonjs/Lights/light";
 import { DirectionalLight } from "babylonjs/Lights/directionalLight"
 import { Node } from "babylonjs/node";
