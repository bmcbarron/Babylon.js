﻿module BABYLON {
    export class Sprite2DRenderCache extends ModelRenderCache {
        effectsReady: boolean = false;
        vb: WebGLBuffer = null;
        ib: WebGLBuffer = null;
        instancingAttributes: InstancingAttributeInfo[] = null;
        texture: Texture = null;
        effect: Effect = null;
        effectInstanced: Effect = null;

        render(instanceInfo: GroupInstanceInfo, context: Render2DContext): boolean {
            // Do nothing if the shader is still loading/preparing 
            if (!this.effectsReady) {
                if ((this.effect && (!this.effect.isReady() || (this.effectInstanced && !this.effectInstanced.isReady())))) {
                    return false;
                }
                this.effectsReady = true;
            }

            // Compute the offset locations of the attributes in the vertex shader that will be mapped to the instance buffer data
            let canvas = instanceInfo.owner.owner;
            var engine = canvas.engine;

            var cur = engine.getAlphaMode();
            let effect = context.useInstancing ? this.effectInstanced : this.effect;

            engine.enableEffect(effect);
            effect.setTexture("diffuseSampler", this.texture);
            engine.bindBuffersDirectly(this.vb, this.ib, [1], 4, effect);

            if (context.renderMode !== Render2DContext.RenderModeOpaque) {
                engine.setAlphaMode(Engine.ALPHA_COMBINE);
            }

            let pid = context.groupInfoPartData[0];
            if (context.useInstancing) {
                if (!this.instancingAttributes) {
                    this.instancingAttributes = this.loadInstancingAttributes(Sprite2D.SPRITE2D_MAINPARTID, effect);
                }
                let glBuffer = context.instancedBuffers ? context.instancedBuffers[0] : pid._partBuffer;
                let count = context.instancedBuffers ? context.instancesCount : pid._partData.usedElementCount;
                canvas._addDrawCallCount(1, context.renderMode);
                engine.updateAndBindInstancesBuffer(glBuffer, null, this.instancingAttributes);
                engine.draw(true, 0, 6, count);
                engine.unbindInstanceAttributes();
            } else {
                canvas._addDrawCallCount(context.partDataEndIndex - context.partDataStartIndex, context.renderMode);
                for (let i = context.partDataStartIndex; i < context.partDataEndIndex; i++) {
                    this.setupUniforms(effect, 0, pid._partData, i);
                    engine.draw(true, 0, 6);
                }
            }

            engine.setAlphaMode(cur);

            return true;
        }

        public dispose(): boolean {
            if (!super.dispose()) {
                return false;
            }

            if (this.vb) {
                this._engine._releaseBuffer(this.vb);
                this.vb = null;
            }

            if (this.ib) {
                this._engine._releaseBuffer(this.ib);
                this.ib = null;
            }

            if (this.texture) {
                this.texture.dispose();
                this.texture = null;
            }

            if (this.effect) {
                this._engine._releaseEffect(this.effect);
                this.effect = null;
            }

            if (this.effectInstanced) {
                this._engine._releaseEffect(this.effectInstanced);
                this.effectInstanced = null;
            }

            return true;
        }
    }

    export class Sprite2DInstanceData extends InstanceDataBase {
        constructor(partId: number) {
            super(partId, 1);
        }

        @instanceData()
        get topLeftUV(): Vector2 {
            return null;
        }

        @instanceData()
        get sizeUV(): Vector2 {
            return null;
        }

        @instanceData()
        get textureSize(): Vector2 {
            return null;
        }

        // 3 floats being:
        // - x: frame number to display
        // - y: invertY setting
        // - z: alignToPixel setting
        @instanceData()
        get properties(): Vector3 {
            return null;
        }
    }

    @className("Sprite2D")
    /**
     * Primitive that displays a Sprite/Picture
     */
    export class Sprite2D extends RenderablePrim2D {
        static SPRITE2D_MAINPARTID = 1;

        public static textureProperty: Prim2DPropInfo;
        public static actualSizeProperty: Prim2DPropInfo;
        public static spriteLocationProperty: Prim2DPropInfo;
        public static spriteFrameProperty: Prim2DPropInfo;
        public static invertYProperty: Prim2DPropInfo;
        public static alignToPixelProperty: Prim2DPropInfo;

        @modelLevelProperty(RenderablePrim2D.RENDERABLEPRIM2D_PROPCOUNT + 1, pi => Sprite2D.textureProperty = pi)
        /**
         * Get/set the texture that contains the sprite to display
         */
        public get texture(): Texture {
            return this._texture;
        }

        public set texture(value: Texture) {
            this._texture = value;
        }

        @instanceLevelProperty(RenderablePrim2D.RENDERABLEPRIM2D_PROPCOUNT + 2, pi => Sprite2D.actualSizeProperty = pi, false, true)
        /**
         * Get/set the actual size of the sprite to display
         */
        public get actualSize(): Size {
            if (this._actualSize) {
                return this._actualSize;
            }
            return this.size;
        }

        public set actualSize(value: Size) {
            this._actualSize = value;
        }

        @instanceLevelProperty(RenderablePrim2D.RENDERABLEPRIM2D_PROPCOUNT + 3, pi => Sprite2D.spriteLocationProperty = pi)
        /**
         * Get/set the sprite location (in pixels) in the texture
         */
        public get spriteLocation(): Vector2 {
            return this._location;
        }

        public set spriteLocation(value: Vector2) {
            this._location = value;
        }

        @instanceLevelProperty(RenderablePrim2D.RENDERABLEPRIM2D_PROPCOUNT + 4, pi => Sprite2D.spriteFrameProperty = pi)
        /**
         * Get/set the sprite frame to display.
         * The frame number is just an offset applied horizontally, based on the sprite's width. it does not wrap, all the frames must be on the same line.
         */
        public get spriteFrame(): number {
            return this._spriteFrame;
        }

        public set spriteFrame(value: number) {
            this._spriteFrame = value;
        }

        @instanceLevelProperty(RenderablePrim2D.RENDERABLEPRIM2D_PROPCOUNT + 5, pi => Sprite2D.invertYProperty = pi)
        /**
         * Get/set if the sprite texture coordinates should be inverted on the Y axis
         */
        public get invertY(): boolean {
            return this._invertY;
        }

        public set invertY(value: boolean) {
            this._invertY = value;
        }

        /**
         * Get/set if the sprite rendering should be aligned to the target rendering device pixel or not
         */
        public get alignToPixel(): boolean {
            return this._alignToPixel;
        }

        public set alignToPixel(value: boolean) {
            this._alignToPixel = value;
        }

        protected updateLevelBoundingInfo() {
            BoundingInfo2D.CreateFromSizeToRef(this.size, this._levelBoundingInfo);
        }

        /**
         * Get the animatable array (see http://doc.babylonjs.com/tutorials/Animations)
         */
        public getAnimatables(): IAnimatable[] {
            let res = new Array<IAnimatable>();

            if (this.texture && this.texture.animations && this.texture.animations.length > 0) {
                res.push(this.texture);
            }
            return res;
        }

        protected levelIntersect(intersectInfo: IntersectInfo2D): boolean {
            // If we've made it so far it means the boundingInfo intersection test succeed, the Sprite2D is shaped the same, so we always return true
            return true;
        }

        /**
         * Create an 2D Sprite primitive
         * @param texture the texture that stores the sprite to render
         * @param settings a combination of settings, possible ones are
         * - parent: the parent primitive/canvas, must be specified if the primitive is not constructed as a child of another one (i.e. as part of the children array setting)
         * - children: an array of direct children
         * - id a text identifier, for information purpose
         * - position: the X & Y positions relative to its parent. Alternatively the x and y properties can be set. Default is [0;0]
         * - rotation: the initial rotation (in radian) of the primitive. default is 0
         * - scale: the initial scale of the primitive. default is 1
         * - opacity: set the overall opacity of the primitive, 1 to be opaque (default), less than 1 to be transparent.
         * - origin: define the normalized origin point location, default [0.5;0.5]
         * - spriteSize: the size of the sprite (in pixels), if null the size of the given texture will be used, default is null.
         * - spriteLocation: the location (in pixels) in the texture of the top/left corner of the Sprite to display, default is null (0,0)
         * - invertY: if true the texture Y will be inverted, default is false.
         * - alignToPixel: if true the sprite's texels will be aligned to the rendering viewport pixels, ensuring the best rendering quality but slow animations won't be done as smooth as if you set false. If false a texel could lies between two pixels, being blended by the texture sampling mode you choose, the rendering result won't be as good, but very slow animation will be overall better looking. Default is true: content will be aligned.
         * - isVisible: true if the sprite must be visible, false for hidden. Default is true.
         * - childrenFlatZOrder: if true all the children (direct and indirect) will share the same Z-Order. Use this when there's a lot of children which don't overlap. The drawing order IS NOT GUARANTED!
         * - marginTop: top margin, can be a number (will be pixels) or a string (see PrimitiveThickness.fromString)
         * - marginLeft: left margin, can be a number (will be pixels) or a string (see PrimitiveThickness.fromString)
         * - marginRight: right margin, can be a number (will be pixels) or a string (see PrimitiveThickness.fromString)
         * - marginBottom: bottom margin, can be a number (will be pixels) or a string (see PrimitiveThickness.fromString)
         * - margin: top, left, right and bottom margin formatted as a single string (see PrimitiveThickness.fromString)
         * - marginHAlignment: one value of the PrimitiveAlignment type's static properties
         * - marginVAlignment: one value of the PrimitiveAlignment type's static properties
         * - marginAlignment: a string defining the alignment, see PrimitiveAlignment.fromString
         * - paddingTop: top padding, can be a number (will be pixels) or a string (see PrimitiveThickness.fromString)
         * - paddingLeft: left padding, can be a number (will be pixels) or a string (see PrimitiveThickness.fromString)
         * - paddingRight: right padding, can be a number (will be pixels) or a string (see PrimitiveThickness.fromString)
         * - paddingBottom: bottom padding, can be a number (will be pixels) or a string (see PrimitiveThickness.fromString)
         * - padding: top, left, right and bottom padding formatted as a single string (see PrimitiveThickness.fromString)
         */
        constructor(texture: Texture, settings?: {

            parent?: Prim2DBase,
            children?: Array<Prim2DBase>,
            id?: string,
            position?: Vector2,
            x?: number,
            y?: number,
            rotation?: number,
            scale?: number,
            opacity?: number,
            origin?: Vector2,
            spriteSize?: Size,
            spriteLocation?: Vector2,
            invertY?: boolean,
            alignToPixel?: boolean,
            isVisible?: boolean,
            childrenFlatZOrder?: boolean,
            marginTop?: number | string,
            marginLeft?: number | string,
            marginRight?: number | string,
            marginBottom?: number | string,
            margin?: number | string,
            marginHAlignment?: number,
            marginVAlignment?: number,
            marginAlignment?: string,
            paddingTop?: number | string,
            paddingLeft?: number | string,
            paddingRight?: number | string,
            paddingBottom?: number | string,
            padding?: string,
        }) {

            if (!settings) {
                settings = {};
            }

            super(settings);

            this.texture = texture;
            this.texture.wrapU = Texture.CLAMP_ADDRESSMODE;
            this.texture.wrapV = Texture.CLAMP_ADDRESSMODE;
            this.size = settings.spriteSize;
            this.spriteLocation = settings.spriteLocation || new Vector2(0, 0);
            this.spriteFrame = 0;
            this.invertY = (settings.invertY == null) ? false : settings.invertY;
            this.alignToPixel = (settings.alignToPixel == null) ? true : settings.alignToPixel;
            this.isAlphaTest = true;

            if (settings.spriteSize == null) {
<<<<<<< HEAD
                if (texture.isReady()) {
                    this.size = <Size>texture.getSize();
                } else {
                    texture.onLoadObservable.add(() => {
                        this.size = <Size>texture.getSize();
                    });
                }
=======
                var s = texture.getSize();
                this.size = new Size(s.width, s.height);
>>>>>>> e84b184f
            }
        }

        static _createCachedCanvasSprite(owner: Canvas2D, texture: MapTexture, size: Size, pos: Vector2): Sprite2D {

            let sprite = new Sprite2D(texture, { parent: owner, id: "__cachedCanvasSprite__", position: Vector2.Zero(), origin: Vector2.Zero(), spriteSize: size, spriteLocation: pos, alignToPixel: true });
            return sprite;
        }

        protected createModelRenderCache(modelKey: string): ModelRenderCache {
            let renderCache = new Sprite2DRenderCache(this.owner.engine, modelKey);
            return renderCache;
        }

        protected setupModelRenderCache(modelRenderCache: ModelRenderCache) {
            let renderCache = <Sprite2DRenderCache>modelRenderCache;
            let engine = this.owner.engine;

            let vb = new Float32Array(4);
            for (let i = 0; i < 4; i++) {
                vb[i] = i;
            }
            renderCache.vb = engine.createVertexBuffer(vb);

            let ib = new Float32Array(6);
            ib[0] = 0;
            ib[1] = 2;
            ib[2] = 1;
            ib[3] = 0;
            ib[4] = 3;
            ib[5] = 2;

            renderCache.ib = engine.createIndexBuffer(ib);

            renderCache.texture = this.texture;

            // Get the instanced version of the effect, if the engine does not support it, null is return and we'll only draw on by one
            let ei = this.getDataPartEffectInfo(Sprite2D.SPRITE2D_MAINPARTID, ["index"], true);
            if (ei) {
                renderCache.effectInstanced = engine.createEffect("sprite2d", ei.attributes, ei.uniforms, ["diffuseSampler"], ei.defines, null);
            }

            ei = this.getDataPartEffectInfo(Sprite2D.SPRITE2D_MAINPARTID, ["index"], false);
            renderCache.effect = engine.createEffect("sprite2d", ei.attributes, ei.uniforms, ["diffuseSampler"], ei.defines, null);

            return renderCache;
        }

        protected createInstanceDataParts(): InstanceDataBase[] {
            return [new Sprite2DInstanceData(Sprite2D.SPRITE2D_MAINPARTID)];
        }

        private static _prop: Vector3 = Vector3.Zero();

        protected refreshInstanceDataPart(part: InstanceDataBase): boolean {
            if (!super.refreshInstanceDataPart(part)) {
                return false;
            }

            if (!this.texture.isReady()) {
                return false;
            }

            if (part.id === Sprite2D.SPRITE2D_MAINPARTID) {
                let d = <Sprite2DInstanceData>this._instanceDataParts[0];
                let ts = this.texture.getBaseSize();
                let sl = this.spriteLocation;
                let ss = this.actualSize;
                d.topLeftUV = new Vector2(sl.x / ts.width, sl.y / ts.height);
                let suv = new Vector2(ss.width / ts.width, ss.height / ts.height);
                d.sizeUV = suv;

                Sprite2D._prop.x = this.spriteFrame;
                Sprite2D._prop.y = this.invertY ? 1 : 0;
                Sprite2D._prop.z = this.alignToPixel ? 1 : 0;
                d.properties = Sprite2D._prop;

                d.textureSize = new Vector2(ts.width, ts.height);
            }
            return true;
        }

        private _texture: Texture;
        private _location: Vector2;
        private _spriteFrame: number;
        private _invertY: boolean;
        private _alignToPixel: boolean;
    }
}<|MERGE_RESOLUTION|>--- conflicted
+++ resolved
@@ -1,415 +1,410 @@
-﻿module BABYLON {
-    export class Sprite2DRenderCache extends ModelRenderCache {
-        effectsReady: boolean = false;
-        vb: WebGLBuffer = null;
-        ib: WebGLBuffer = null;
-        instancingAttributes: InstancingAttributeInfo[] = null;
-        texture: Texture = null;
-        effect: Effect = null;
-        effectInstanced: Effect = null;
-
-        render(instanceInfo: GroupInstanceInfo, context: Render2DContext): boolean {
-            // Do nothing if the shader is still loading/preparing 
-            if (!this.effectsReady) {
-                if ((this.effect && (!this.effect.isReady() || (this.effectInstanced && !this.effectInstanced.isReady())))) {
-                    return false;
-                }
-                this.effectsReady = true;
-            }
-
-            // Compute the offset locations of the attributes in the vertex shader that will be mapped to the instance buffer data
-            let canvas = instanceInfo.owner.owner;
-            var engine = canvas.engine;
-
-            var cur = engine.getAlphaMode();
-            let effect = context.useInstancing ? this.effectInstanced : this.effect;
-
-            engine.enableEffect(effect);
-            effect.setTexture("diffuseSampler", this.texture);
-            engine.bindBuffersDirectly(this.vb, this.ib, [1], 4, effect);
-
-            if (context.renderMode !== Render2DContext.RenderModeOpaque) {
-                engine.setAlphaMode(Engine.ALPHA_COMBINE);
-            }
-
-            let pid = context.groupInfoPartData[0];
-            if (context.useInstancing) {
-                if (!this.instancingAttributes) {
-                    this.instancingAttributes = this.loadInstancingAttributes(Sprite2D.SPRITE2D_MAINPARTID, effect);
-                }
-                let glBuffer = context.instancedBuffers ? context.instancedBuffers[0] : pid._partBuffer;
-                let count = context.instancedBuffers ? context.instancesCount : pid._partData.usedElementCount;
-                canvas._addDrawCallCount(1, context.renderMode);
-                engine.updateAndBindInstancesBuffer(glBuffer, null, this.instancingAttributes);
-                engine.draw(true, 0, 6, count);
-                engine.unbindInstanceAttributes();
-            } else {
-                canvas._addDrawCallCount(context.partDataEndIndex - context.partDataStartIndex, context.renderMode);
-                for (let i = context.partDataStartIndex; i < context.partDataEndIndex; i++) {
-                    this.setupUniforms(effect, 0, pid._partData, i);
-                    engine.draw(true, 0, 6);
-                }
-            }
-
-            engine.setAlphaMode(cur);
-
-            return true;
-        }
-
-        public dispose(): boolean {
-            if (!super.dispose()) {
-                return false;
-            }
-
-            if (this.vb) {
-                this._engine._releaseBuffer(this.vb);
-                this.vb = null;
-            }
-
-            if (this.ib) {
-                this._engine._releaseBuffer(this.ib);
-                this.ib = null;
-            }
-
-            if (this.texture) {
-                this.texture.dispose();
-                this.texture = null;
-            }
-
-            if (this.effect) {
-                this._engine._releaseEffect(this.effect);
-                this.effect = null;
-            }
-
-            if (this.effectInstanced) {
-                this._engine._releaseEffect(this.effectInstanced);
-                this.effectInstanced = null;
-            }
-
-            return true;
-        }
-    }
-
-    export class Sprite2DInstanceData extends InstanceDataBase {
-        constructor(partId: number) {
-            super(partId, 1);
-        }
-
-        @instanceData()
-        get topLeftUV(): Vector2 {
-            return null;
-        }
-
-        @instanceData()
-        get sizeUV(): Vector2 {
-            return null;
-        }
-
-        @instanceData()
-        get textureSize(): Vector2 {
-            return null;
-        }
-
-        // 3 floats being:
-        // - x: frame number to display
-        // - y: invertY setting
-        // - z: alignToPixel setting
-        @instanceData()
-        get properties(): Vector3 {
-            return null;
-        }
-    }
-
-    @className("Sprite2D")
-    /**
-     * Primitive that displays a Sprite/Picture
-     */
-    export class Sprite2D extends RenderablePrim2D {
-        static SPRITE2D_MAINPARTID = 1;
-
-        public static textureProperty: Prim2DPropInfo;
-        public static actualSizeProperty: Prim2DPropInfo;
-        public static spriteLocationProperty: Prim2DPropInfo;
-        public static spriteFrameProperty: Prim2DPropInfo;
-        public static invertYProperty: Prim2DPropInfo;
-        public static alignToPixelProperty: Prim2DPropInfo;
-
-        @modelLevelProperty(RenderablePrim2D.RENDERABLEPRIM2D_PROPCOUNT + 1, pi => Sprite2D.textureProperty = pi)
-        /**
-         * Get/set the texture that contains the sprite to display
-         */
-        public get texture(): Texture {
-            return this._texture;
-        }
-
-        public set texture(value: Texture) {
-            this._texture = value;
-        }
-
-        @instanceLevelProperty(RenderablePrim2D.RENDERABLEPRIM2D_PROPCOUNT + 2, pi => Sprite2D.actualSizeProperty = pi, false, true)
-        /**
-         * Get/set the actual size of the sprite to display
-         */
-        public get actualSize(): Size {
-            if (this._actualSize) {
-                return this._actualSize;
-            }
-            return this.size;
-        }
-
-        public set actualSize(value: Size) {
-            this._actualSize = value;
-        }
-
-        @instanceLevelProperty(RenderablePrim2D.RENDERABLEPRIM2D_PROPCOUNT + 3, pi => Sprite2D.spriteLocationProperty = pi)
-        /**
-         * Get/set the sprite location (in pixels) in the texture
-         */
-        public get spriteLocation(): Vector2 {
-            return this._location;
-        }
-
-        public set spriteLocation(value: Vector2) {
-            this._location = value;
-        }
-
-        @instanceLevelProperty(RenderablePrim2D.RENDERABLEPRIM2D_PROPCOUNT + 4, pi => Sprite2D.spriteFrameProperty = pi)
-        /**
-         * Get/set the sprite frame to display.
-         * The frame number is just an offset applied horizontally, based on the sprite's width. it does not wrap, all the frames must be on the same line.
-         */
-        public get spriteFrame(): number {
-            return this._spriteFrame;
-        }
-
-        public set spriteFrame(value: number) {
-            this._spriteFrame = value;
-        }
-
-        @instanceLevelProperty(RenderablePrim2D.RENDERABLEPRIM2D_PROPCOUNT + 5, pi => Sprite2D.invertYProperty = pi)
-        /**
-         * Get/set if the sprite texture coordinates should be inverted on the Y axis
-         */
-        public get invertY(): boolean {
-            return this._invertY;
-        }
-
-        public set invertY(value: boolean) {
-            this._invertY = value;
-        }
-
-        /**
-         * Get/set if the sprite rendering should be aligned to the target rendering device pixel or not
-         */
-        public get alignToPixel(): boolean {
-            return this._alignToPixel;
-        }
-
-        public set alignToPixel(value: boolean) {
-            this._alignToPixel = value;
-        }
-
-        protected updateLevelBoundingInfo() {
-            BoundingInfo2D.CreateFromSizeToRef(this.size, this._levelBoundingInfo);
-        }
-
-        /**
-         * Get the animatable array (see http://doc.babylonjs.com/tutorials/Animations)
-         */
-        public getAnimatables(): IAnimatable[] {
-            let res = new Array<IAnimatable>();
-
-            if (this.texture && this.texture.animations && this.texture.animations.length > 0) {
-                res.push(this.texture);
-            }
-            return res;
-        }
-
-        protected levelIntersect(intersectInfo: IntersectInfo2D): boolean {
-            // If we've made it so far it means the boundingInfo intersection test succeed, the Sprite2D is shaped the same, so we always return true
-            return true;
-        }
-
-        /**
-         * Create an 2D Sprite primitive
-         * @param texture the texture that stores the sprite to render
-         * @param settings a combination of settings, possible ones are
-         * - parent: the parent primitive/canvas, must be specified if the primitive is not constructed as a child of another one (i.e. as part of the children array setting)
-         * - children: an array of direct children
-         * - id a text identifier, for information purpose
-         * - position: the X & Y positions relative to its parent. Alternatively the x and y properties can be set. Default is [0;0]
-         * - rotation: the initial rotation (in radian) of the primitive. default is 0
-         * - scale: the initial scale of the primitive. default is 1
-         * - opacity: set the overall opacity of the primitive, 1 to be opaque (default), less than 1 to be transparent.
-         * - origin: define the normalized origin point location, default [0.5;0.5]
-         * - spriteSize: the size of the sprite (in pixels), if null the size of the given texture will be used, default is null.
-         * - spriteLocation: the location (in pixels) in the texture of the top/left corner of the Sprite to display, default is null (0,0)
-         * - invertY: if true the texture Y will be inverted, default is false.
-         * - alignToPixel: if true the sprite's texels will be aligned to the rendering viewport pixels, ensuring the best rendering quality but slow animations won't be done as smooth as if you set false. If false a texel could lies between two pixels, being blended by the texture sampling mode you choose, the rendering result won't be as good, but very slow animation will be overall better looking. Default is true: content will be aligned.
-         * - isVisible: true if the sprite must be visible, false for hidden. Default is true.
-         * - childrenFlatZOrder: if true all the children (direct and indirect) will share the same Z-Order. Use this when there's a lot of children which don't overlap. The drawing order IS NOT GUARANTED!
-         * - marginTop: top margin, can be a number (will be pixels) or a string (see PrimitiveThickness.fromString)
-         * - marginLeft: left margin, can be a number (will be pixels) or a string (see PrimitiveThickness.fromString)
-         * - marginRight: right margin, can be a number (will be pixels) or a string (see PrimitiveThickness.fromString)
-         * - marginBottom: bottom margin, can be a number (will be pixels) or a string (see PrimitiveThickness.fromString)
-         * - margin: top, left, right and bottom margin formatted as a single string (see PrimitiveThickness.fromString)
-         * - marginHAlignment: one value of the PrimitiveAlignment type's static properties
-         * - marginVAlignment: one value of the PrimitiveAlignment type's static properties
-         * - marginAlignment: a string defining the alignment, see PrimitiveAlignment.fromString
-         * - paddingTop: top padding, can be a number (will be pixels) or a string (see PrimitiveThickness.fromString)
-         * - paddingLeft: left padding, can be a number (will be pixels) or a string (see PrimitiveThickness.fromString)
-         * - paddingRight: right padding, can be a number (will be pixels) or a string (see PrimitiveThickness.fromString)
-         * - paddingBottom: bottom padding, can be a number (will be pixels) or a string (see PrimitiveThickness.fromString)
-         * - padding: top, left, right and bottom padding formatted as a single string (see PrimitiveThickness.fromString)
-         */
-        constructor(texture: Texture, settings?: {
-
-            parent?: Prim2DBase,
-            children?: Array<Prim2DBase>,
-            id?: string,
-            position?: Vector2,
-            x?: number,
-            y?: number,
-            rotation?: number,
-            scale?: number,
-            opacity?: number,
-            origin?: Vector2,
-            spriteSize?: Size,
-            spriteLocation?: Vector2,
-            invertY?: boolean,
-            alignToPixel?: boolean,
-            isVisible?: boolean,
-            childrenFlatZOrder?: boolean,
-            marginTop?: number | string,
-            marginLeft?: number | string,
-            marginRight?: number | string,
-            marginBottom?: number | string,
-            margin?: number | string,
-            marginHAlignment?: number,
-            marginVAlignment?: number,
-            marginAlignment?: string,
-            paddingTop?: number | string,
-            paddingLeft?: number | string,
-            paddingRight?: number | string,
-            paddingBottom?: number | string,
-            padding?: string,
-        }) {
-
-            if (!settings) {
-                settings = {};
-            }
-
-            super(settings);
-
-            this.texture = texture;
-            this.texture.wrapU = Texture.CLAMP_ADDRESSMODE;
-            this.texture.wrapV = Texture.CLAMP_ADDRESSMODE;
-            this.size = settings.spriteSize;
-            this.spriteLocation = settings.spriteLocation || new Vector2(0, 0);
-            this.spriteFrame = 0;
-            this.invertY = (settings.invertY == null) ? false : settings.invertY;
-            this.alignToPixel = (settings.alignToPixel == null) ? true : settings.alignToPixel;
-            this.isAlphaTest = true;
-
-            if (settings.spriteSize == null) {
-<<<<<<< HEAD
-                if (texture.isReady()) {
-                    this.size = <Size>texture.getSize();
-                } else {
-                    texture.onLoadObservable.add(() => {
-                        this.size = <Size>texture.getSize();
-                    });
-                }
-=======
-                var s = texture.getSize();
-                this.size = new Size(s.width, s.height);
->>>>>>> e84b184f
-            }
-        }
-
-        static _createCachedCanvasSprite(owner: Canvas2D, texture: MapTexture, size: Size, pos: Vector2): Sprite2D {
-
-            let sprite = new Sprite2D(texture, { parent: owner, id: "__cachedCanvasSprite__", position: Vector2.Zero(), origin: Vector2.Zero(), spriteSize: size, spriteLocation: pos, alignToPixel: true });
-            return sprite;
-        }
-
-        protected createModelRenderCache(modelKey: string): ModelRenderCache {
-            let renderCache = new Sprite2DRenderCache(this.owner.engine, modelKey);
-            return renderCache;
-        }
-
-        protected setupModelRenderCache(modelRenderCache: ModelRenderCache) {
-            let renderCache = <Sprite2DRenderCache>modelRenderCache;
-            let engine = this.owner.engine;
-
-            let vb = new Float32Array(4);
-            for (let i = 0; i < 4; i++) {
-                vb[i] = i;
-            }
-            renderCache.vb = engine.createVertexBuffer(vb);
-
-            let ib = new Float32Array(6);
-            ib[0] = 0;
-            ib[1] = 2;
-            ib[2] = 1;
-            ib[3] = 0;
-            ib[4] = 3;
-            ib[5] = 2;
-
-            renderCache.ib = engine.createIndexBuffer(ib);
-
-            renderCache.texture = this.texture;
-
-            // Get the instanced version of the effect, if the engine does not support it, null is return and we'll only draw on by one
-            let ei = this.getDataPartEffectInfo(Sprite2D.SPRITE2D_MAINPARTID, ["index"], true);
-            if (ei) {
-                renderCache.effectInstanced = engine.createEffect("sprite2d", ei.attributes, ei.uniforms, ["diffuseSampler"], ei.defines, null);
-            }
-
-            ei = this.getDataPartEffectInfo(Sprite2D.SPRITE2D_MAINPARTID, ["index"], false);
-            renderCache.effect = engine.createEffect("sprite2d", ei.attributes, ei.uniforms, ["diffuseSampler"], ei.defines, null);
-
-            return renderCache;
-        }
-
-        protected createInstanceDataParts(): InstanceDataBase[] {
-            return [new Sprite2DInstanceData(Sprite2D.SPRITE2D_MAINPARTID)];
-        }
-
-        private static _prop: Vector3 = Vector3.Zero();
-
-        protected refreshInstanceDataPart(part: InstanceDataBase): boolean {
-            if (!super.refreshInstanceDataPart(part)) {
-                return false;
-            }
-
-            if (!this.texture.isReady()) {
-                return false;
-            }
-
-            if (part.id === Sprite2D.SPRITE2D_MAINPARTID) {
-                let d = <Sprite2DInstanceData>this._instanceDataParts[0];
-                let ts = this.texture.getBaseSize();
-                let sl = this.spriteLocation;
-                let ss = this.actualSize;
-                d.topLeftUV = new Vector2(sl.x / ts.width, sl.y / ts.height);
-                let suv = new Vector2(ss.width / ts.width, ss.height / ts.height);
-                d.sizeUV = suv;
-
-                Sprite2D._prop.x = this.spriteFrame;
-                Sprite2D._prop.y = this.invertY ? 1 : 0;
-                Sprite2D._prop.z = this.alignToPixel ? 1 : 0;
-                d.properties = Sprite2D._prop;
-
-                d.textureSize = new Vector2(ts.width, ts.height);
-            }
-            return true;
-        }
-
-        private _texture: Texture;
-        private _location: Vector2;
-        private _spriteFrame: number;
-        private _invertY: boolean;
-        private _alignToPixel: boolean;
-    }
+﻿module BABYLON {
+    export class Sprite2DRenderCache extends ModelRenderCache {
+        effectsReady: boolean = false;
+        vb: WebGLBuffer = null;
+        ib: WebGLBuffer = null;
+        instancingAttributes: InstancingAttributeInfo[] = null;
+        texture: Texture = null;
+        effect: Effect = null;
+        effectInstanced: Effect = null;
+
+        render(instanceInfo: GroupInstanceInfo, context: Render2DContext): boolean {
+            // Do nothing if the shader is still loading/preparing 
+            if (!this.effectsReady) {
+                if ((this.effect && (!this.effect.isReady() || (this.effectInstanced && !this.effectInstanced.isReady())))) {
+                    return false;
+                }
+                this.effectsReady = true;
+            }
+
+            // Compute the offset locations of the attributes in the vertex shader that will be mapped to the instance buffer data
+            let canvas = instanceInfo.owner.owner;
+            var engine = canvas.engine;
+
+            var cur = engine.getAlphaMode();
+            let effect = context.useInstancing ? this.effectInstanced : this.effect;
+
+            engine.enableEffect(effect);
+            effect.setTexture("diffuseSampler", this.texture);
+            engine.bindBuffersDirectly(this.vb, this.ib, [1], 4, effect);
+
+            if (context.renderMode !== Render2DContext.RenderModeOpaque) {
+                engine.setAlphaMode(Engine.ALPHA_COMBINE);
+            }
+
+            let pid = context.groupInfoPartData[0];
+            if (context.useInstancing) {
+                if (!this.instancingAttributes) {
+                    this.instancingAttributes = this.loadInstancingAttributes(Sprite2D.SPRITE2D_MAINPARTID, effect);
+                }
+                let glBuffer = context.instancedBuffers ? context.instancedBuffers[0] : pid._partBuffer;
+                let count = context.instancedBuffers ? context.instancesCount : pid._partData.usedElementCount;
+                canvas._addDrawCallCount(1, context.renderMode);
+                engine.updateAndBindInstancesBuffer(glBuffer, null, this.instancingAttributes);
+                engine.draw(true, 0, 6, count);
+                engine.unbindInstanceAttributes();
+            } else {
+                canvas._addDrawCallCount(context.partDataEndIndex - context.partDataStartIndex, context.renderMode);
+                for (let i = context.partDataStartIndex; i < context.partDataEndIndex; i++) {
+                    this.setupUniforms(effect, 0, pid._partData, i);
+                    engine.draw(true, 0, 6);
+                }
+            }
+
+            engine.setAlphaMode(cur);
+
+            return true;
+        }
+
+        public dispose(): boolean {
+            if (!super.dispose()) {
+                return false;
+            }
+
+            if (this.vb) {
+                this._engine._releaseBuffer(this.vb);
+                this.vb = null;
+            }
+
+            if (this.ib) {
+                this._engine._releaseBuffer(this.ib);
+                this.ib = null;
+            }
+
+            if (this.texture) {
+                this.texture.dispose();
+                this.texture = null;
+            }
+
+            if (this.effect) {
+                this._engine._releaseEffect(this.effect);
+                this.effect = null;
+            }
+
+            if (this.effectInstanced) {
+                this._engine._releaseEffect(this.effectInstanced);
+                this.effectInstanced = null;
+            }
+
+            return true;
+        }
+    }
+
+    export class Sprite2DInstanceData extends InstanceDataBase {
+        constructor(partId: number) {
+            super(partId, 1);
+        }
+
+        @instanceData()
+        get topLeftUV(): Vector2 {
+            return null;
+        }
+
+        @instanceData()
+        get sizeUV(): Vector2 {
+            return null;
+        }
+
+        @instanceData()
+        get textureSize(): Vector2 {
+            return null;
+        }
+
+        // 3 floats being:
+        // - x: frame number to display
+        // - y: invertY setting
+        // - z: alignToPixel setting
+        @instanceData()
+        get properties(): Vector3 {
+            return null;
+        }
+    }
+
+    @className("Sprite2D")
+    /**
+     * Primitive that displays a Sprite/Picture
+     */
+    export class Sprite2D extends RenderablePrim2D {
+        static SPRITE2D_MAINPARTID = 1;
+
+        public static textureProperty: Prim2DPropInfo;
+        public static actualSizeProperty: Prim2DPropInfo;
+        public static spriteLocationProperty: Prim2DPropInfo;
+        public static spriteFrameProperty: Prim2DPropInfo;
+        public static invertYProperty: Prim2DPropInfo;
+        public static alignToPixelProperty: Prim2DPropInfo;
+
+        @modelLevelProperty(RenderablePrim2D.RENDERABLEPRIM2D_PROPCOUNT + 1, pi => Sprite2D.textureProperty = pi)
+        /**
+         * Get/set the texture that contains the sprite to display
+         */
+        public get texture(): Texture {
+            return this._texture;
+        }
+
+        public set texture(value: Texture) {
+            this._texture = value;
+        }
+
+        @instanceLevelProperty(RenderablePrim2D.RENDERABLEPRIM2D_PROPCOUNT + 2, pi => Sprite2D.actualSizeProperty = pi, false, true)
+        /**
+         * Get/set the actual size of the sprite to display
+         */
+        public get actualSize(): Size {
+            if (this._actualSize) {
+                return this._actualSize;
+            }
+            return this.size;
+        }
+
+        public set actualSize(value: Size) {
+            this._actualSize = value;
+        }
+
+        @instanceLevelProperty(RenderablePrim2D.RENDERABLEPRIM2D_PROPCOUNT + 3, pi => Sprite2D.spriteLocationProperty = pi)
+        /**
+         * Get/set the sprite location (in pixels) in the texture
+         */
+        public get spriteLocation(): Vector2 {
+            return this._location;
+        }
+
+        public set spriteLocation(value: Vector2) {
+            this._location = value;
+        }
+
+        @instanceLevelProperty(RenderablePrim2D.RENDERABLEPRIM2D_PROPCOUNT + 4, pi => Sprite2D.spriteFrameProperty = pi)
+        /**
+         * Get/set the sprite frame to display.
+         * The frame number is just an offset applied horizontally, based on the sprite's width. it does not wrap, all the frames must be on the same line.
+         */
+        public get spriteFrame(): number {
+            return this._spriteFrame;
+        }
+
+        public set spriteFrame(value: number) {
+            this._spriteFrame = value;
+        }
+
+        @instanceLevelProperty(RenderablePrim2D.RENDERABLEPRIM2D_PROPCOUNT + 5, pi => Sprite2D.invertYProperty = pi)
+        /**
+         * Get/set if the sprite texture coordinates should be inverted on the Y axis
+         */
+        public get invertY(): boolean {
+            return this._invertY;
+        }
+
+        public set invertY(value: boolean) {
+            this._invertY = value;
+        }
+
+        /**
+         * Get/set if the sprite rendering should be aligned to the target rendering device pixel or not
+         */
+        public get alignToPixel(): boolean {
+            return this._alignToPixel;
+        }
+
+        public set alignToPixel(value: boolean) {
+            this._alignToPixel = value;
+        }
+
+        protected updateLevelBoundingInfo() {
+            BoundingInfo2D.CreateFromSizeToRef(this.size, this._levelBoundingInfo);
+        }
+
+        /**
+         * Get the animatable array (see http://doc.babylonjs.com/tutorials/Animations)
+         */
+        public getAnimatables(): IAnimatable[] {
+            let res = new Array<IAnimatable>();
+
+            if (this.texture && this.texture.animations && this.texture.animations.length > 0) {
+                res.push(this.texture);
+            }
+            return res;
+        }
+
+        protected levelIntersect(intersectInfo: IntersectInfo2D): boolean {
+            // If we've made it so far it means the boundingInfo intersection test succeed, the Sprite2D is shaped the same, so we always return true
+            return true;
+        }
+
+        /**
+         * Create an 2D Sprite primitive
+         * @param texture the texture that stores the sprite to render
+         * @param settings a combination of settings, possible ones are
+         * - parent: the parent primitive/canvas, must be specified if the primitive is not constructed as a child of another one (i.e. as part of the children array setting)
+         * - children: an array of direct children
+         * - id a text identifier, for information purpose
+         * - position: the X & Y positions relative to its parent. Alternatively the x and y properties can be set. Default is [0;0]
+         * - rotation: the initial rotation (in radian) of the primitive. default is 0
+         * - scale: the initial scale of the primitive. default is 1
+         * - opacity: set the overall opacity of the primitive, 1 to be opaque (default), less than 1 to be transparent.
+         * - origin: define the normalized origin point location, default [0.5;0.5]
+         * - spriteSize: the size of the sprite (in pixels), if null the size of the given texture will be used, default is null.
+         * - spriteLocation: the location (in pixels) in the texture of the top/left corner of the Sprite to display, default is null (0,0)
+         * - invertY: if true the texture Y will be inverted, default is false.
+         * - alignToPixel: if true the sprite's texels will be aligned to the rendering viewport pixels, ensuring the best rendering quality but slow animations won't be done as smooth as if you set false. If false a texel could lies between two pixels, being blended by the texture sampling mode you choose, the rendering result won't be as good, but very slow animation will be overall better looking. Default is true: content will be aligned.
+         * - isVisible: true if the sprite must be visible, false for hidden. Default is true.
+         * - childrenFlatZOrder: if true all the children (direct and indirect) will share the same Z-Order. Use this when there's a lot of children which don't overlap. The drawing order IS NOT GUARANTED!
+         * - marginTop: top margin, can be a number (will be pixels) or a string (see PrimitiveThickness.fromString)
+         * - marginLeft: left margin, can be a number (will be pixels) or a string (see PrimitiveThickness.fromString)
+         * - marginRight: right margin, can be a number (will be pixels) or a string (see PrimitiveThickness.fromString)
+         * - marginBottom: bottom margin, can be a number (will be pixels) or a string (see PrimitiveThickness.fromString)
+         * - margin: top, left, right and bottom margin formatted as a single string (see PrimitiveThickness.fromString)
+         * - marginHAlignment: one value of the PrimitiveAlignment type's static properties
+         * - marginVAlignment: one value of the PrimitiveAlignment type's static properties
+         * - marginAlignment: a string defining the alignment, see PrimitiveAlignment.fromString
+         * - paddingTop: top padding, can be a number (will be pixels) or a string (see PrimitiveThickness.fromString)
+         * - paddingLeft: left padding, can be a number (will be pixels) or a string (see PrimitiveThickness.fromString)
+         * - paddingRight: right padding, can be a number (will be pixels) or a string (see PrimitiveThickness.fromString)
+         * - paddingBottom: bottom padding, can be a number (will be pixels) or a string (see PrimitiveThickness.fromString)
+         * - padding: top, left, right and bottom padding formatted as a single string (see PrimitiveThickness.fromString)
+         */
+        constructor(texture: Texture, settings?: {
+
+            parent?: Prim2DBase,
+            children?: Array<Prim2DBase>,
+            id?: string,
+            position?: Vector2,
+            x?: number,
+            y?: number,
+            rotation?: number,
+            scale?: number,
+            opacity?: number,
+            origin?: Vector2,
+            spriteSize?: Size,
+            spriteLocation?: Vector2,
+            invertY?: boolean,
+            alignToPixel?: boolean,
+            isVisible?: boolean,
+            childrenFlatZOrder?: boolean,
+            marginTop?: number | string,
+            marginLeft?: number | string,
+            marginRight?: number | string,
+            marginBottom?: number | string,
+            margin?: number | string,
+            marginHAlignment?: number,
+            marginVAlignment?: number,
+            marginAlignment?: string,
+            paddingTop?: number | string,
+            paddingLeft?: number | string,
+            paddingRight?: number | string,
+            paddingBottom?: number | string,
+            padding?: string,
+        }) {
+
+            if (!settings) {
+                settings = {};
+            }
+
+            super(settings);
+
+            this.texture = texture;
+            this.texture.wrapU = Texture.CLAMP_ADDRESSMODE;
+            this.texture.wrapV = Texture.CLAMP_ADDRESSMODE;
+            this.size = settings.spriteSize;
+            this.spriteLocation = settings.spriteLocation || new Vector2(0, 0);
+            this.spriteFrame = 0;
+            this.invertY = (settings.invertY == null) ? false : settings.invertY;
+            this.alignToPixel = (settings.alignToPixel == null) ? true : settings.alignToPixel;
+            this.isAlphaTest = true;
+
+            if (settings.spriteSize == null) {
+                if (texture.isReady()) {
+                    this.size = <Size>texture.getSize();
+                } else {
+                    texture.onLoadObservable.add(() => {
+                        this.size = <Size>texture.getSize();
+                    });
+                }
+            }
+        }
+
+        static _createCachedCanvasSprite(owner: Canvas2D, texture: MapTexture, size: Size, pos: Vector2): Sprite2D {
+
+            let sprite = new Sprite2D(texture, { parent: owner, id: "__cachedCanvasSprite__", position: Vector2.Zero(), origin: Vector2.Zero(), spriteSize: size, spriteLocation: pos, alignToPixel: true });
+            return sprite;
+        }
+
+        protected createModelRenderCache(modelKey: string): ModelRenderCache {
+            let renderCache = new Sprite2DRenderCache(this.owner.engine, modelKey);
+            return renderCache;
+        }
+
+        protected setupModelRenderCache(modelRenderCache: ModelRenderCache) {
+            let renderCache = <Sprite2DRenderCache>modelRenderCache;
+            let engine = this.owner.engine;
+
+            let vb = new Float32Array(4);
+            for (let i = 0; i < 4; i++) {
+                vb[i] = i;
+            }
+            renderCache.vb = engine.createVertexBuffer(vb);
+
+            let ib = new Float32Array(6);
+            ib[0] = 0;
+            ib[1] = 2;
+            ib[2] = 1;
+            ib[3] = 0;
+            ib[4] = 3;
+            ib[5] = 2;
+
+            renderCache.ib = engine.createIndexBuffer(ib);
+
+            renderCache.texture = this.texture;
+
+            // Get the instanced version of the effect, if the engine does not support it, null is return and we'll only draw on by one
+            let ei = this.getDataPartEffectInfo(Sprite2D.SPRITE2D_MAINPARTID, ["index"], true);
+            if (ei) {
+                renderCache.effectInstanced = engine.createEffect("sprite2d", ei.attributes, ei.uniforms, ["diffuseSampler"], ei.defines, null);
+            }
+
+            ei = this.getDataPartEffectInfo(Sprite2D.SPRITE2D_MAINPARTID, ["index"], false);
+            renderCache.effect = engine.createEffect("sprite2d", ei.attributes, ei.uniforms, ["diffuseSampler"], ei.defines, null);
+
+            return renderCache;
+        }
+
+        protected createInstanceDataParts(): InstanceDataBase[] {
+            return [new Sprite2DInstanceData(Sprite2D.SPRITE2D_MAINPARTID)];
+        }
+
+        private static _prop: Vector3 = Vector3.Zero();
+
+        protected refreshInstanceDataPart(part: InstanceDataBase): boolean {
+            if (!super.refreshInstanceDataPart(part)) {
+                return false;
+            }
+
+            if (!this.texture.isReady()) {
+                return false;
+            }
+
+            if (part.id === Sprite2D.SPRITE2D_MAINPARTID) {
+                let d = <Sprite2DInstanceData>this._instanceDataParts[0];
+                let ts = this.texture.getBaseSize();
+                let sl = this.spriteLocation;
+                let ss = this.actualSize;
+                d.topLeftUV = new Vector2(sl.x / ts.width, sl.y / ts.height);
+                let suv = new Vector2(ss.width / ts.width, ss.height / ts.height);
+                d.sizeUV = suv;
+
+                Sprite2D._prop.x = this.spriteFrame;
+                Sprite2D._prop.y = this.invertY ? 1 : 0;
+                Sprite2D._prop.z = this.alignToPixel ? 1 : 0;
+                d.properties = Sprite2D._prop;
+
+                d.textureSize = new Vector2(ts.width, ts.height);
+            }
+            return true;
+        }
+
+        private _texture: Texture;
+        private _location: Vector2;
+        private _spriteFrame: number;
+        private _invertY: boolean;
+        private _alignToPixel: boolean;
+    }
 }