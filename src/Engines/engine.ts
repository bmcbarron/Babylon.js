--- conflicted
+++ resolved
@@ -1,7625 +1,7606 @@
-import { Observer, Observable } from "../Misc/observable";
-import { PerformanceMonitor } from "../Misc/performanceMonitor";
-import { StringDictionary } from "../Misc/stringDictionary";
-import { PromisePolyfill } from "../Misc/promise";
-import { Tools, ICustomAnimationFrameRequester, PerfCounter, IFileRequest } from "../Misc/tools";
-import { Nullable, FloatArray, DataArray, IndicesArray } from "../types";
-import { Camera } from "../Cameras/camera";
-import { Scene } from "../scene";
-import { Matrix, Color3, Color4, Viewport, Size, Vector4 } from "../Maths/math";
-import { Scalar } from "../Maths/math.scalar";
-import { IDisplayChangedEventArgs } from "../Engines/engine";
-import { VertexBuffer } from "../Meshes/buffer";
-import { UniformBuffer } from "../Materials/uniformBuffer";
-import { Effect, EffectCreationOptions, EffectFallbacks } from "../Materials/effect";
-import { Material } from "../Materials/material";
-import { IInternalTextureTracker, DummyInternalTextureTracker } from "../Materials/Textures/internalTextureTracker";
-import { IInternalTextureLoader } from "../Materials/Textures/internalTextureLoader";
-import { InternalTexture } from "../Materials/Textures/internalTexture";
-import { BaseTexture } from "../Materials/Textures/baseTexture";
-import { IMultiRenderTargetOptions } from "../Materials/Textures/multiRenderTarget";
-import { _TimeToken } from "../Instrumentation/timeToken";
-import { IAudioEngine } from "../Audio/audioEngine";
-import { IOfflineProvider } from "../Offline/IOfflineProvider";
-import { ILoadingScreen } from "../Loading/loadingScreen";
-import { _DepthCullingState, _StencilState, _AlphaState } from "../States/index";
-import { Constants } from "./constants";
-import { DomManagement } from "../Misc/domManagement";
-import { Logger } from "../Misc/logger";
-import { EngineStore } from "./engineStore";
-import { RenderTargetCreationOptions } from "../Materials/Textures/renderTargetCreationOptions";
-import { _DevTools } from '../Misc/devTools';
-import { WebRequest } from '../Misc/webRequest';
-
-declare type PostProcess = import("../PostProcesses/postProcess").PostProcess;
-declare type Texture = import("../Materials/Textures/texture").Texture;
-declare type VideoTexture = import("../Materials/Textures/videoTexture").VideoTexture;
-declare type RenderTargetTexture = import("../Materials/Textures/renderTargetTexture").RenderTargetTexture;
-
-/**
- * Keeps track of all the buffer info used in engine.
- */
-class BufferPointer {
-    public active: boolean;
-    public index: number;
-    public size: number;
-    public type: number;
-    public normalized: boolean;
-    public stride: number;
-    public offset: number;
-    public buffer: WebGLBuffer;
-}
-
-/**
- * Interface for attribute information associated with buffer instanciation
- */
-export class InstancingAttributeInfo {
-    /**
-     * Index/offset of the attribute in the vertex shader
-     */
-    index: number;
-
-    /**
-     * size of the attribute, 1, 2, 3 or 4
-     */
-    attributeSize: number;
-
-    /**
-     * type of the attribute, gl.BYTE, gl.UNSIGNED_BYTE, gl.SHORT, gl.UNSIGNED_SHORT, gl.FIXED, gl.FLOAT.
-     * default is FLOAT
-     */
-    attribyteType: number;
-
-    /**
-     * normalization of fixed-point data. behavior unclear, use FALSE, default is FALSE
-     */
-    normalized: boolean;
-
-    /**
-     * Offset of the data in the Vertex Buffer acting as the instancing buffer
-     */
-    offset: number;
-
-    /**
-     * Name of the GLSL attribute, for debugging purpose only
-     */
-    attributeName: string;
-}
-
-/**
- * Define options used to create a depth texture
- */
-export class DepthTextureCreationOptions {
-    /** Specifies whether or not a stencil should be allocated in the texture */
-    generateStencil?: boolean;
-    /** Specifies whether or not bilinear filtering is enable on the texture */
-    bilinearFiltering?: boolean;
-    /** Specifies the comparison function to set on the texture. If 0 or undefined, the texture is not in comparison mode */
-    comparisonFunction?: number;
-    /** Specifies if the created texture is a cube texture */
-    isCube?: boolean;
-}
-
-/**
- * Class used to describe the capabilities of the engine relatively to the current browser
- */
-export class EngineCapabilities {
-    /** Maximum textures units per fragment shader */
-    public maxTexturesImageUnits: number;
-    /** Maximum texture units per vertex shader */
-    public maxVertexTextureImageUnits: number;
-    /** Maximum textures units in the entire pipeline */
-    public maxCombinedTexturesImageUnits: number;
-    /** Maximum texture size */
-    public maxTextureSize: number;
-    /** Maximum cube texture size */
-    public maxCubemapTextureSize: number;
-    /** Maximum render texture size */
-    public maxRenderTextureSize: number;
-    /** Maximum number of vertex attributes */
-    public maxVertexAttribs: number;
-    /** Maximum number of varyings */
-    public maxVaryingVectors: number;
-    /** Maximum number of uniforms per vertex shader */
-    public maxVertexUniformVectors: number;
-    /** Maximum number of uniforms per fragment shader */
-    public maxFragmentUniformVectors: number;
-    /** Defines if standard derivates (dx/dy) are supported */
-    public standardDerivatives: boolean;
-    /** Defines if s3tc texture compression is supported */
-    public s3tc: Nullable<WEBGL_compressed_texture_s3tc>;
-    /** Defines if pvrtc texture compression is supported */
-    public pvrtc: any; //WEBGL_compressed_texture_pvrtc;
-    /** Defines if etc1 texture compression is supported */
-    public etc1: any; //WEBGL_compressed_texture_etc1;
-    /** Defines if etc2 texture compression is supported */
-    public etc2: any; //WEBGL_compressed_texture_etc;
-    /** Defines if astc texture compression is supported */
-    public astc: any; //WEBGL_compressed_texture_astc;
-    /** Defines if float textures are supported */
-    public textureFloat: boolean;
-    /** Defines if vertex array objects are supported */
-    public vertexArrayObject: boolean;
-    /** Gets the webgl extension for anisotropic filtering (null if not supported) */
-    public textureAnisotropicFilterExtension: Nullable<EXT_texture_filter_anisotropic>;
-    /** Gets the maximum level of anisotropy supported */
-    public maxAnisotropy: number;
-    /** Defines if instancing is supported */
-    public instancedArrays: boolean;
-    /** Defines if 32 bits indices are supported */
-    public uintIndices: boolean;
-    /** Defines if high precision shaders are supported */
-    public highPrecisionShaderSupported: boolean;
-    /** Defines if depth reading in the fragment shader is supported */
-    public fragmentDepthSupported: boolean;
-    /** Defines if float texture linear filtering is supported*/
-    public textureFloatLinearFiltering: boolean;
-    /** Defines if rendering to float textures is supported */
-    public textureFloatRender: boolean;
-    /** Defines if half float textures are supported*/
-    public textureHalfFloat: boolean;
-    /** Defines if half float texture linear filtering is supported*/
-    public textureHalfFloatLinearFiltering: boolean;
-    /** Defines if rendering to half float textures is supported */
-    public textureHalfFloatRender: boolean;
-    /** Defines if textureLOD shader command is supported */
-    public textureLOD: boolean;
-    /** Defines if draw buffers extension is supported */
-    public drawBuffersExtension: boolean;
-    /** Defines if depth textures are supported */
-    public depthTextureExtension: boolean;
-    /** Defines if float color buffer are supported */
-    public colorBufferFloat: boolean;
-    /** Gets disjoint timer query extension (null if not supported) */
-    public timerQuery: EXT_disjoint_timer_query;
-    /** Defines if timestamp can be used with timer query */
-    public canUseTimestampForTimerQuery: boolean;
-    /** Defines if multiview is supported (https://www.khronos.org/registry/webgl/extensions/WEBGL_multiview/) */
-    public multiview: any;
-    /** Function used to let the system compiles shaders in background */
-    public parallelShaderCompile: {
-<<<<<<< HEAD
-        MAX_SHADER_COMPILER_THREADS_KHR?: number;
-        MAX_SHADER_COMPILER_THREADS?: number;
-        maxShaderCompilerThreadsKHR?: (thread: number) => void;
-        maxShaderCompilerThreads?: (thread: number) => void;
-=======
->>>>>>> 6ada1128
-        COMPLETION_STATUS_KHR: number;
-    };
-}
-
-/** Interface defining initialization parameters for Engine class */
-export interface EngineOptions extends WebGLContextAttributes {
-    /**
-     * Defines if the engine should no exceed a specified device ratio
-     * @see https://developer.mozilla.org/en-US/docs/Web/API/Window/devicePixelRatio
-     */
-    limitDeviceRatio?: number;
-    /**
-     * Defines if webvr should be enabled automatically
-     * @see http://doc.babylonjs.com/how_to/webvr_camera
-     */
-    autoEnableWebVR?: boolean;
-    /**
-     * Defines if webgl2 should be turned off even if supported
-     * @see http://doc.babylonjs.com/features/webgl2
-     */
-    disableWebGL2Support?: boolean;
-    /**
-     * Defines if webaudio should be initialized as well
-     * @see http://doc.babylonjs.com/how_to/playing_sounds_and_music
-     */
-    audioEngine?: boolean;
-    /**
-     * Defines if animations should run using a deterministic lock step
-     * @see http://doc.babylonjs.com/babylon101/animations#deterministic-lockstep
-     */
-    deterministicLockstep?: boolean;
-    /** Defines the maximum steps to use with deterministic lock step mode */
-    lockstepMaxSteps?: number;
-    /**
-     * Defines that engine should ignore context lost events
-     * If this event happens when this parameter is true, you will have to reload the page to restore rendering
-     */
-    doNotHandleContextLost?: boolean;
-    /**
-     * Defines that engine should ignore modifying touch action attribute and style
-     * If not handle, you might need to set it up on your side for expected touch devices behavior.
-     */
-    doNotHandleTouchAction?: boolean;
-    /**
-     * Defines that engine should compile shaders with high precision floats (if supported). True by default
-     */
-    useHighPrecisionFloats?: boolean;
-}
-
-/**
- * Defines the interface used by display changed events
- */
-export interface IDisplayChangedEventArgs {
-    /** Gets the vrDisplay object (if any) */
-    vrDisplay: Nullable<any>;
-    /** Gets a boolean indicating if webVR is supported */
-    vrSupported: boolean;
-}
-
-/**
- * The engine class is responsible for interfacing with all lower-level APIs such as WebGL and Audio
- */
-export class Engine {
-    /** Use this array to turn off some WebGL2 features on known buggy browsers version */
-    public static ExceptionList = [
-        { key: "Chrome/63.0", capture: "63\\.0\\.3239\\.(\\d+)", captureConstraint: 108, targets: ["uniformBuffer"] },
-        { key: "Firefox/58", capture: null, captureConstraint: null, targets: ["uniformBuffer"] },
-        { key: "Firefox/59", capture: null, captureConstraint: null, targets: ["uniformBuffer"] },
-        { key: "Macintosh", capture: null, captureConstraint: null, targets: ["textureBindingOptimization"] },
-        { key: "iPhone", capture: null, captureConstraint: null, targets: ["textureBindingOptimization"] },
-        { key: "iPad", capture: null, captureConstraint: null, targets: ["textureBindingOptimization"] }
-    ];
-
-    /** Gets the list of created engines */
-    public static get Instances(): Engine[] {
-        return EngineStore.Instances;
-    }
-
-    /**
-     * Gets the latest created engine
-     */
-    public static get LastCreatedEngine(): Nullable<Engine> {
-        return EngineStore.LastCreatedEngine;
-    }
-
-    /**
-     * Gets the latest created scene
-     */
-    public static get LastCreatedScene(): Nullable<Scene> {
-        return EngineStore.LastCreatedScene;
-    }
-
-    /**
-     * Will flag all materials in all scenes in all engines as dirty to trigger new shader compilation
-     * @param flag defines which part of the materials must be marked as dirty
-     * @param predicate defines a predicate used to filter which materials should be affected
-     */
-    public static MarkAllMaterialsAsDirty(flag: number, predicate?: (mat: Material) => boolean): void {
-        for (var engineIndex = 0; engineIndex < Engine.Instances.length; engineIndex++) {
-            var engine = Engine.Instances[engineIndex];
-
-            for (var sceneIndex = 0; sceneIndex < engine.scenes.length; sceneIndex++) {
-                engine.scenes[sceneIndex].markAllMaterialsAsDirty(flag, predicate);
-            }
-        }
-    }
-
-    /**
-     * Hidden
-     */
-    public static _TextureLoaders: IInternalTextureLoader[] = [];
-
-    // Const statics
-    /** Defines that alpha blending is disabled */
-    public static readonly ALPHA_DISABLE = Constants.ALPHA_DISABLE;
-    /** Defines that alpha blending to SRC ALPHA * SRC + DEST */
-    public static readonly ALPHA_ADD = Constants.ALPHA_ADD;
-    /** Defines that alpha blending to SRC ALPHA * SRC + (1 - SRC ALPHA) * DEST */
-    public static readonly ALPHA_COMBINE = Constants.ALPHA_COMBINE;
-    /** Defines that alpha blending to DEST - SRC * DEST */
-    public static readonly ALPHA_SUBTRACT = Constants.ALPHA_SUBTRACT;
-    /** Defines that alpha blending to SRC * DEST */
-    public static readonly ALPHA_MULTIPLY = Constants.ALPHA_MULTIPLY;
-    /** Defines that alpha blending to SRC ALPHA * SRC + (1 - SRC) * DEST */
-    public static readonly ALPHA_MAXIMIZED = Constants.ALPHA_MAXIMIZED;
-    /** Defines that alpha blending to SRC + DEST */
-    public static readonly ALPHA_ONEONE = Constants.ALPHA_ONEONE;
-    /** Defines that alpha blending to SRC + (1 - SRC ALPHA) * DEST */
-    public static readonly ALPHA_PREMULTIPLIED = Constants.ALPHA_PREMULTIPLIED;
-    /**
-     * Defines that alpha blending to SRC + (1 - SRC ALPHA) * DEST
-     * Alpha will be set to (1 - SRC ALPHA) * DEST ALPHA
-     */
-    public static readonly ALPHA_PREMULTIPLIED_PORTERDUFF = Constants.ALPHA_PREMULTIPLIED_PORTERDUFF;
-    /** Defines that alpha blending to CST * SRC + (1 - CST) * DEST */
-    public static readonly ALPHA_INTERPOLATE = Constants.ALPHA_INTERPOLATE;
-    /**
-     * Defines that alpha blending to SRC + (1 - SRC) * DEST
-     * Alpha will be set to SRC ALPHA + (1 - SRC ALPHA) * DEST ALPHA
-     */
-    public static readonly ALPHA_SCREENMODE = Constants.ALPHA_SCREENMODE;
-
-    /** Defines that the ressource is not delayed*/
-    public static readonly DELAYLOADSTATE_NONE = Constants.DELAYLOADSTATE_NONE;
-    /** Defines that the ressource was successfully delay loaded */
-    public static readonly DELAYLOADSTATE_LOADED = Constants.DELAYLOADSTATE_LOADED;
-    /** Defines that the ressource is currently delay loading */
-    public static readonly DELAYLOADSTATE_LOADING = Constants.DELAYLOADSTATE_LOADING;
-    /** Defines that the ressource is delayed and has not started loading */
-    public static readonly DELAYLOADSTATE_NOTLOADED = Constants.DELAYLOADSTATE_NOTLOADED;
-
-    // Depht or Stencil test Constants.
-    /** Passed to depthFunction or stencilFunction to specify depth or stencil tests will never pass. i.e. Nothing will be drawn */
-    public static readonly NEVER = Constants.NEVER;
-    /** Passed to depthFunction or stencilFunction to specify depth or stencil tests will always pass. i.e. Pixels will be drawn in the order they are drawn */
-    public static readonly ALWAYS = Constants.ALWAYS;
-    /** Passed to depthFunction or stencilFunction to specify depth or stencil tests will pass if the new depth value is less than the stored value */
-    public static readonly LESS = Constants.LESS;
-    /** Passed to depthFunction or stencilFunction to specify depth or stencil tests will pass if the new depth value is equals to the stored value */
-    public static readonly EQUAL = Constants.EQUAL;
-    /** Passed to depthFunction or stencilFunction to specify depth or stencil tests will pass if the new depth value is less than or equal to the stored value */
-    public static readonly LEQUAL = Constants.LEQUAL;
-    /** Passed to depthFunction or stencilFunction to specify depth or stencil tests will pass if the new depth value is greater than the stored value */
-    public static readonly GREATER = Constants.GREATER;
-    /** Passed to depthFunction or stencilFunction to specify depth or stencil tests will pass if the new depth value is greater than or equal to the stored value */
-    public static readonly GEQUAL = Constants.GEQUAL;
-    /** Passed to depthFunction or stencilFunction to specify depth or stencil tests will pass if the new depth value is not equal to the stored value */
-    public static readonly NOTEQUAL = Constants.NOTEQUAL;
-
-    // Stencil Actions Constants.
-    /** Passed to stencilOperation to specify that stencil value must be kept */
-    public static readonly KEEP = Constants.KEEP;
-    /** Passed to stencilOperation to specify that stencil value must be replaced */
-    public static readonly REPLACE = Constants.REPLACE;
-    /** Passed to stencilOperation to specify that stencil value must be incremented */
-    public static readonly INCR = Constants.INCR;
-    /** Passed to stencilOperation to specify that stencil value must be decremented */
-    public static readonly DECR = Constants.DECR;
-    /** Passed to stencilOperation to specify that stencil value must be inverted */
-    public static readonly INVERT = Constants.INVERT;
-    /** Passed to stencilOperation to specify that stencil value must be incremented with wrapping */
-    public static readonly INCR_WRAP = Constants.INCR_WRAP;
-    /** Passed to stencilOperation to specify that stencil value must be decremented with wrapping */
-    public static readonly DECR_WRAP = Constants.DECR_WRAP;
-
-    /** Texture is not repeating outside of 0..1 UVs */
-    public static readonly TEXTURE_CLAMP_ADDRESSMODE = Constants.TEXTURE_CLAMP_ADDRESSMODE;
-    /** Texture is repeating outside of 0..1 UVs */
-    public static readonly TEXTURE_WRAP_ADDRESSMODE = Constants.TEXTURE_WRAP_ADDRESSMODE;
-    /** Texture is repeating and mirrored */
-    public static readonly TEXTURE_MIRROR_ADDRESSMODE = Constants.TEXTURE_MIRROR_ADDRESSMODE;
-
-    /** ALPHA */
-    public static readonly TEXTUREFORMAT_ALPHA = Constants.TEXTUREFORMAT_ALPHA;
-    /** LUMINANCE */
-    public static readonly TEXTUREFORMAT_LUMINANCE = Constants.TEXTUREFORMAT_LUMINANCE;
-    /** LUMINANCE_ALPHA */
-    public static readonly TEXTUREFORMAT_LUMINANCE_ALPHA = Constants.TEXTUREFORMAT_LUMINANCE_ALPHA;
-    /** RGB */
-    public static readonly TEXTUREFORMAT_RGB = Constants.TEXTUREFORMAT_RGB;
-    /** RGBA */
-    public static readonly TEXTUREFORMAT_RGBA = Constants.TEXTUREFORMAT_RGBA;
-    /** RED */
-    public static readonly TEXTUREFORMAT_RED = Constants.TEXTUREFORMAT_RED;
-    /** RED (2nd reference) */
-    public static readonly TEXTUREFORMAT_R = Constants.TEXTUREFORMAT_R;
-    /** RG */
-    public static readonly TEXTUREFORMAT_RG = Constants.TEXTUREFORMAT_RG;
-    /** RED_INTEGER */
-    public static readonly TEXTUREFORMAT_RED_INTEGER = Constants.TEXTUREFORMAT_RED_INTEGER;
-    /** RED_INTEGER (2nd reference) */
-    public static readonly TEXTUREFORMAT_R_INTEGER = Constants.TEXTUREFORMAT_R_INTEGER;
-    /** RG_INTEGER */
-    public static readonly TEXTUREFORMAT_RG_INTEGER = Constants.TEXTUREFORMAT_RG_INTEGER;
-    /** RGB_INTEGER */
-    public static readonly TEXTUREFORMAT_RGB_INTEGER = Constants.TEXTUREFORMAT_RGB_INTEGER;
-    /** RGBA_INTEGER */
-    public static readonly TEXTUREFORMAT_RGBA_INTEGER = Constants.TEXTUREFORMAT_RGBA_INTEGER;
-
-    /** UNSIGNED_BYTE */
-    public static readonly TEXTURETYPE_UNSIGNED_BYTE = Constants.TEXTURETYPE_UNSIGNED_BYTE;
-    /** UNSIGNED_BYTE (2nd reference) */
-    public static readonly TEXTURETYPE_UNSIGNED_INT = Constants.TEXTURETYPE_UNSIGNED_INT;
-    /** FLOAT */
-    public static readonly TEXTURETYPE_FLOAT = Constants.TEXTURETYPE_FLOAT;
-    /** HALF_FLOAT */
-    public static readonly TEXTURETYPE_HALF_FLOAT = Constants.TEXTURETYPE_HALF_FLOAT;
-    /** BYTE */
-    public static readonly TEXTURETYPE_BYTE = Constants.TEXTURETYPE_BYTE;
-    /** SHORT */
-    public static readonly TEXTURETYPE_SHORT = Constants.TEXTURETYPE_SHORT;
-    /** UNSIGNED_SHORT */
-    public static readonly TEXTURETYPE_UNSIGNED_SHORT = Constants.TEXTURETYPE_UNSIGNED_SHORT;
-    /** INT */
-    public static readonly TEXTURETYPE_INT = Constants.TEXTURETYPE_INT;
-    /** UNSIGNED_INT */
-    public static readonly TEXTURETYPE_UNSIGNED_INTEGER = Constants.TEXTURETYPE_UNSIGNED_INTEGER;
-    /** UNSIGNED_SHORT_4_4_4_4 */
-    public static readonly TEXTURETYPE_UNSIGNED_SHORT_4_4_4_4 = Constants.TEXTURETYPE_UNSIGNED_SHORT_4_4_4_4;
-    /** UNSIGNED_SHORT_5_5_5_1 */
-    public static readonly TEXTURETYPE_UNSIGNED_SHORT_5_5_5_1 = Constants.TEXTURETYPE_UNSIGNED_SHORT_5_5_5_1;
-    /** UNSIGNED_SHORT_5_6_5 */
-    public static readonly TEXTURETYPE_UNSIGNED_SHORT_5_6_5 = Constants.TEXTURETYPE_UNSIGNED_SHORT_5_6_5;
-    /** UNSIGNED_INT_2_10_10_10_REV */
-    public static readonly TEXTURETYPE_UNSIGNED_INT_2_10_10_10_REV = Constants.TEXTURETYPE_UNSIGNED_INT_2_10_10_10_REV;
-    /** UNSIGNED_INT_24_8 */
-    public static readonly TEXTURETYPE_UNSIGNED_INT_24_8 = Constants.TEXTURETYPE_UNSIGNED_INT_24_8;
-    /** UNSIGNED_INT_10F_11F_11F_REV */
-    public static readonly TEXTURETYPE_UNSIGNED_INT_10F_11F_11F_REV = Constants.TEXTURETYPE_UNSIGNED_INT_10F_11F_11F_REV;
-    /** UNSIGNED_INT_5_9_9_9_REV */
-    public static readonly TEXTURETYPE_UNSIGNED_INT_5_9_9_9_REV = Constants.TEXTURETYPE_UNSIGNED_INT_5_9_9_9_REV;
-    /** FLOAT_32_UNSIGNED_INT_24_8_REV */
-    public static readonly TEXTURETYPE_FLOAT_32_UNSIGNED_INT_24_8_REV = Constants.TEXTURETYPE_FLOAT_32_UNSIGNED_INT_24_8_REV;
-
-    /** nearest is mag = nearest and min = nearest and mip = linear */
-    public static readonly TEXTURE_NEAREST_SAMPLINGMODE = Constants.TEXTURE_NEAREST_SAMPLINGMODE;
-    /** Bilinear is mag = linear and min = linear and mip = nearest */
-    public static readonly TEXTURE_BILINEAR_SAMPLINGMODE = Constants.TEXTURE_BILINEAR_SAMPLINGMODE;
-    /** Trilinear is mag = linear and min = linear and mip = linear */
-    public static readonly TEXTURE_TRILINEAR_SAMPLINGMODE = Constants.TEXTURE_TRILINEAR_SAMPLINGMODE;
-    /** nearest is mag = nearest and min = nearest and mip = linear */
-    public static readonly TEXTURE_NEAREST_NEAREST_MIPLINEAR = Constants.TEXTURE_NEAREST_NEAREST_MIPLINEAR;
-    /** Bilinear is mag = linear and min = linear and mip = nearest */
-    public static readonly TEXTURE_LINEAR_LINEAR_MIPNEAREST = Constants.TEXTURE_LINEAR_LINEAR_MIPNEAREST;
-    /** Trilinear is mag = linear and min = linear and mip = linear */
-    public static readonly TEXTURE_LINEAR_LINEAR_MIPLINEAR = Constants.TEXTURE_LINEAR_LINEAR_MIPLINEAR;
-    /** mag = nearest and min = nearest and mip = nearest */
-    public static readonly TEXTURE_NEAREST_NEAREST_MIPNEAREST = Constants.TEXTURE_NEAREST_NEAREST_MIPNEAREST;
-    /** mag = nearest and min = linear and mip = nearest */
-    public static readonly TEXTURE_NEAREST_LINEAR_MIPNEAREST = Constants.TEXTURE_NEAREST_LINEAR_MIPNEAREST;
-    /** mag = nearest and min = linear and mip = linear */
-    public static readonly TEXTURE_NEAREST_LINEAR_MIPLINEAR = Constants.TEXTURE_NEAREST_LINEAR_MIPLINEAR;
-    /** mag = nearest and min = linear and mip = none */
-    public static readonly TEXTURE_NEAREST_LINEAR = Constants.TEXTURE_NEAREST_LINEAR;
-    /** mag = nearest and min = nearest and mip = none */
-    public static readonly TEXTURE_NEAREST_NEAREST = Constants.TEXTURE_NEAREST_NEAREST;
-    /** mag = linear and min = nearest and mip = nearest */
-    public static readonly TEXTURE_LINEAR_NEAREST_MIPNEAREST = Constants.TEXTURE_LINEAR_NEAREST_MIPNEAREST;
-    /** mag = linear and min = nearest and mip = linear */
-    public static readonly TEXTURE_LINEAR_NEAREST_MIPLINEAR = Constants.TEXTURE_LINEAR_NEAREST_MIPLINEAR;
-    /** mag = linear and min = linear and mip = none */
-    public static readonly TEXTURE_LINEAR_LINEAR = Constants.TEXTURE_LINEAR_LINEAR;
-    /** mag = linear and min = nearest and mip = none */
-    public static readonly TEXTURE_LINEAR_NEAREST = Constants.TEXTURE_LINEAR_NEAREST;
-
-    /** Explicit coordinates mode */
-    public static readonly TEXTURE_EXPLICIT_MODE = Constants.TEXTURE_EXPLICIT_MODE;
-    /** Spherical coordinates mode */
-    public static readonly TEXTURE_SPHERICAL_MODE = Constants.TEXTURE_SPHERICAL_MODE;
-    /** Planar coordinates mode */
-    public static readonly TEXTURE_PLANAR_MODE = Constants.TEXTURE_PLANAR_MODE;
-    /** Cubic coordinates mode */
-    public static readonly TEXTURE_CUBIC_MODE = Constants.TEXTURE_CUBIC_MODE;
-    /** Projection coordinates mode */
-    public static readonly TEXTURE_PROJECTION_MODE = Constants.TEXTURE_PROJECTION_MODE;
-    /** Skybox coordinates mode */
-    public static readonly TEXTURE_SKYBOX_MODE = Constants.TEXTURE_SKYBOX_MODE;
-    /** Inverse Cubic coordinates mode */
-    public static readonly TEXTURE_INVCUBIC_MODE = Constants.TEXTURE_INVCUBIC_MODE;
-    /** Equirectangular coordinates mode */
-    public static readonly TEXTURE_EQUIRECTANGULAR_MODE = Constants.TEXTURE_EQUIRECTANGULAR_MODE;
-    /** Equirectangular Fixed coordinates mode */
-    public static readonly TEXTURE_FIXED_EQUIRECTANGULAR_MODE = Constants.TEXTURE_FIXED_EQUIRECTANGULAR_MODE;
-    /** Equirectangular Fixed Mirrored coordinates mode */
-    public static readonly TEXTURE_FIXED_EQUIRECTANGULAR_MIRRORED_MODE = Constants.TEXTURE_FIXED_EQUIRECTANGULAR_MIRRORED_MODE;
-
-    // Texture rescaling mode
-    /** Defines that texture rescaling will use a floor to find the closer power of 2 size */
-    public static readonly SCALEMODE_FLOOR = Constants.SCALEMODE_FLOOR;
-    /** Defines that texture rescaling will look for the nearest power of 2 size */
-    public static readonly SCALEMODE_NEAREST = Constants.SCALEMODE_NEAREST;
-    /** Defines that texture rescaling will use a ceil to find the closer power of 2 size */
-    public static readonly SCALEMODE_CEILING = Constants.SCALEMODE_CEILING;
-
-    /**
-     * Returns the current npm package of the sdk
-     */
-    // Not mixed with Version for tooling purpose.
-    public static get NpmPackage(): string {
-        return "babylonjs@4.0.0-alpha.29";
-    }
-
-    /**
-     * Returns the current version of the framework
-     */
-    public static get Version(): string {
-        return "4.0.0-alpha.29";
-    }
-
-    /**
-     * Returns a string describing the current engine
-     */
-    public get description(): string {
-        let description = "WebGL" + this.webGLVersion;
-
-        if (this._caps.parallelShaderCompile) {
-            description += " - Parallel shader compilation";
-        }
-
-        return description;
-    }
-
-    // Updatable statics so stick with vars here
-
-    /**
-     * Gets or sets the epsilon value used by collision engine
-     */
-    public static CollisionsEpsilon = 0.001;
-
-    /**
-     * Gets or sets the relative url used to load shaders if using the engine in non-minified mode
-     */
-    public static get ShadersRepository(): string {
-        return Effect.ShadersRepository;
-    }
-    public static set ShadersRepository(value: string) {
-        Effect.ShadersRepository = value;
-    }
-
-    /**
-     * Method called to create the default loading screen.
-     * This can be overriden in your own app.
-     * @param canvas The rendering canvas element
-     * @returns The loading screen
-     */
-    public static DefaultLoadingScreenFactory(canvas: HTMLCanvasElement): ILoadingScreen {
-        throw _DevTools.WarnImport("LoadingScreen");
-    }
-
-    /**
-     * Method called to create the default rescale post process on each engine.
-     */
-    public static _RescalePostProcessFactory: Nullable<(engine: Engine) => PostProcess> = null;
-
-    // Public members
-
-    /**
-     * Gets or sets a boolean that indicates if textures must be forced to power of 2 size even if not required
-     */
-    public forcePOTTextures = false;
-
-    /**
-     * Gets a boolean indicating if the engine is currently rendering in fullscreen mode
-     */
-    public isFullscreen = false;
-
-    /**
-     * Gets a boolean indicating if the pointer is currently locked
-     */
-    public isPointerLock = false;
-
-    /**
-     * Gets or sets a boolean indicating if back faces must be culled (true by default)
-     */
-    public cullBackFaces = true;
-
-    /**
-     * Gets or sets a boolean indicating if the engine must keep rendering even if the window is not in foregroun
-     */
-    public renderEvenInBackground = true;
-
-    /**
-     * Gets or sets a boolean indicating that cache can be kept between frames
-     */
-    public preventCacheWipeBetweenFrames = false;
-
-    /**
-     * Gets or sets a boolean to enable/disable IndexedDB support and avoid XHR on .manifest
-     **/
-    public enableOfflineSupport = false;
-
-    /**
-     * Gets or sets a boolean to enable/disable checking manifest if IndexedDB support is enabled (js will always consider the database is up to date)
-     **/
-    public disableManifestCheck = false;
-
-    /**
-     * Gets the list of created scenes
-     */
-    public scenes = new Array<Scene>();
-
-    /**
-     * Event raised when a new scene is created
-     */
-    public onNewSceneAddedObservable = new Observable<Scene>();
-
-    /**
-     * Gets the list of created postprocesses
-     */
-    public postProcesses = new Array<PostProcess>();
-
-    /** Gets or sets a boolean indicating if the engine should validate programs after compilation */
-    public validateShaderPrograms = false;
-
-    // Observables
-
-    /**
-     * Observable event triggered each time the rendering canvas is resized
-     */
-    public onResizeObservable = new Observable<Engine>();
-
-    /**
-     * Observable event triggered each time the canvas loses focus
-     */
-    public onCanvasBlurObservable = new Observable<Engine>();
-
-    /**
-     * Observable event triggered each time the canvas gains focus
-     */
-    public onCanvasFocusObservable = new Observable<Engine>();
-
-    /**
-     * Observable event triggered each time the canvas receives pointerout event
-     */
-    public onCanvasPointerOutObservable = new Observable<PointerEvent>();
-
-    /**
-     * Observable event triggered before each texture is initialized
-     */
-    public onBeforeTextureInitObservable = new Observable<Texture>();
-
-    //WebVR
-
-    private _vrDisplay: any = undefined;
-    private _vrSupported: boolean = false;
-    private _oldSize: Size;
-    private _oldHardwareScaleFactor: number;
-    private _vrExclusivePointerMode = false;
-    private _webVRInitPromise: Promise<IDisplayChangedEventArgs>;
-
-    /**
-     * Gets a boolean indicating that the engine is currently in VR exclusive mode for the pointers
-     * @see https://docs.microsoft.com/en-us/microsoft-edge/webvr/essentials#mouse-input
-     */
-    public get isInVRExclusivePointerMode(): boolean {
-        return this._vrExclusivePointerMode;
-    }
-
-    // Uniform buffers list
-
-    /**
-     * Gets or sets a boolean indicating that uniform buffers must be disabled even if they are supported
-     */
-    public disableUniformBuffers = false;
-
-    /** @hidden */
-    public _uniformBuffers = new Array<UniformBuffer>();
-
-    /**
-     * Gets a boolean indicating that the engine supports uniform buffers
-     * @see http://doc.babylonjs.com/features/webgl2#uniform-buffer-objets
-     */
-    public get supportsUniformBuffers(): boolean {
-        return this.webGLVersion > 1 && !this.disableUniformBuffers;
-    }
-
-    // Observables
-
-    /**
-     * Observable raised when the engine begins a new frame
-     */
-    public onBeginFrameObservable = new Observable<Engine>();
-
-    /**
-     * If set, will be used to request the next animation frame for the render loop
-     */
-    public customAnimationFrameRequester: Nullable<ICustomAnimationFrameRequester> = null;
-
-    /**
-     * Observable raised when the engine ends the current frame
-     */
-    public onEndFrameObservable = new Observable<Engine>();
-
-    /**
-     * Observable raised when the engine is about to compile a shader
-     */
-    public onBeforeShaderCompilationObservable = new Observable<Engine>();
-
-    /**
-     * Observable raised when the engine has jsut compiled a shader
-     */
-    public onAfterShaderCompilationObservable = new Observable<Engine>();
-
-    // Private Members
-
-    /** @hidden */
-    public _gl: WebGLRenderingContext;
-    private _renderingCanvas: Nullable<HTMLCanvasElement>;
-    private _windowIsBackground = false;
-    private _webGLVersion = 1.0;
-
-    protected _highPrecisionShadersAllowed = true;
-    /** @hidden */
-    public get _shouldUseHighPrecisionShader(): boolean {
-        return this._caps.highPrecisionShaderSupported && this._highPrecisionShadersAllowed;
-    }
-
-    /**
-     * Gets a boolean indicating that only power of 2 textures are supported
-     * Please note that you can still use non power of 2 textures but in this case the engine will forcefully convert them
-     */
-    public get needPOTTextures(): boolean {
-        return this._webGLVersion < 2 || this.forcePOTTextures;
-    }
-
-    /** @hidden */
-    public _badOS = false;
-
-    /** @hidden */
-    public _badDesktopOS = false;
-
-    /**
-     * Gets or sets a value indicating if we want to disable texture binding optimization.
-     * This could be required on some buggy drivers which wants to have textures bound in a progressive order.
-     * By default Babylon.js will try to let textures bound where they are and only update the samplers to point where the texture is
-     */
-    public disableTextureBindingOptimization = false;
-
-    /**
-     * Gets the audio engine
-     * @see http://doc.babylonjs.com/how_to/playing_sounds_and_music
-     * @ignorenaming
-     */
-    public static audioEngine: IAudioEngine;
-
-    /**
-     * Default AudioEngine factory responsible of creating the Audio Engine.
-     * By default, this will create a BabylonJS Audio Engine if the workload has been embedded.
-     */
-    public static AudioEngineFactory: (hostElement: Nullable<HTMLElement>) => IAudioEngine;
-
-    /**
-     * Default offline support factory responsible of creating a tool used to store data locally.
-     * By default, this will create a Database object if the workload has been embedded.
-     */
-    public static OfflineProviderFactory: (urlToScene: string, callbackManifestChecked: (checked: boolean) => any, disableManifestCheck: boolean) => IOfflineProvider;
-
-    // Focus
-    private _onFocus: () => void;
-    private _onBlur: () => void;
-    private _onCanvasPointerOut: (event: PointerEvent) => void;
-    private _onCanvasBlur: () => void;
-    private _onCanvasFocus: () => void;
-
-    private _onFullscreenChange: () => void;
-    private _onPointerLockChange: () => void;
-
-    private _onVRDisplayPointerRestricted: () => void;
-    private _onVRDisplayPointerUnrestricted: () => void;
-
-    // VRDisplay connection
-    private _onVrDisplayConnect: Nullable<(display: any) => void>;
-    private _onVrDisplayDisconnect: Nullable<() => void>;
-    private _onVrDisplayPresentChange: Nullable<() => void>;
-
-    /**
-     * Observable signaled when VR display mode changes
-     */
-    public onVRDisplayChangedObservable = new Observable<IDisplayChangedEventArgs>();
-    /**
-     * Observable signaled when VR request present is complete
-     */
-    public onVRRequestPresentComplete = new Observable<boolean>();
-    /**
-     * Observable signaled when VR request present starts
-     */
-    public onVRRequestPresentStart = new Observable<Engine>();
-
-    private _hardwareScalingLevel: number;
-    /** @hidden */
-    protected _caps: EngineCapabilities;
-    private _pointerLockRequested: boolean;
-    private _isStencilEnable: boolean;
-    private _colorWrite = true;
-
-    private _loadingScreen: ILoadingScreen;
-
-    /** @hidden */
-    public _drawCalls = new PerfCounter();
-    /** @hidden */
-    public _textureCollisions = new PerfCounter();
-
-    private _glVersion: string;
-    private _glRenderer: string;
-    private _glVendor: string;
-
-    private _videoTextureSupported: boolean;
-
-    private _renderingQueueLaunched = false;
-    private _activeRenderLoops = new Array<() => void>();
-
-    // Deterministic lockstepMaxSteps
-    private _deterministicLockstep: boolean = false;
-    private _lockstepMaxSteps: number = 4;
-
-    // Lost context
-    /**
-     * Observable signaled when a context lost event is raised
-     */
-    public onContextLostObservable = new Observable<Engine>();
-    /**
-     * Observable signaled when a context restored event is raised
-     */
-    public onContextRestoredObservable = new Observable<Engine>();
-    private _onContextLost: (evt: Event) => void;
-    private _onContextRestored: (evt: Event) => void;
-    private _contextWasLost = false;
-    private _doNotHandleContextLost = false;
-
-    /**
-     * Gets or sets a boolean indicating if resources should be retained to be able to handle context lost events
-     * @see http://doc.babylonjs.com/how_to/optimizing_your_scene#handling-webgl-context-lost
-     */
-    public get doNotHandleContextLost(): boolean {
-        return this._doNotHandleContextLost;
-    }
-
-    public set doNotHandleContextLost(value: boolean) {
-        this._doNotHandleContextLost = value;
-    }
-
-    // FPS
-    private _performanceMonitor = new PerformanceMonitor();
-    private _fps = 60;
-    private _deltaTime = 0;
-    /**
-     * Turn this value on if you want to pause FPS computation when in background
-     */
-    public disablePerformanceMonitorInBackground = false;
-
-    /**
-     * Gets the performance monitor attached to this engine
-     * @see http://doc.babylonjs.com/how_to/optimizing_your_scene#engineinstrumentation
-     */
-    public get performanceMonitor(): PerformanceMonitor {
-        return this._performanceMonitor;
-    }
-
-    // States
-    /** @hidden */
-    protected _depthCullingState = new _DepthCullingState();
-    /** @hidden */
-    protected _stencilState = new _StencilState();
-    /** @hidden */
-    protected _alphaState = new _AlphaState();
-    /** @hidden */
-    protected _alphaMode = Engine.ALPHA_DISABLE;
-
-    // Cache
-    protected _internalTexturesCache = new Array<InternalTexture>();
-    /** @hidden */
-    protected _activeChannel = 0;
-    private _currentTextureChannel = -1;
-    /** @hidden */
-    protected _boundTexturesCache: { [key: string]: Nullable<InternalTexture> } = {};
-    /** @hidden */
-    protected _currentEffect: Nullable<Effect>;
-    /** @hidden */
-    protected _currentProgram: Nullable<WebGLProgram>;
-    private _compiledEffects: { [key: string]: Effect } = {};
-    private _vertexAttribArraysEnabled: boolean[] = [];
-    /** @hidden */
-    protected _cachedViewport: Nullable<Viewport>;
-    private _cachedVertexArrayObject: Nullable<WebGLVertexArrayObject>;
-    /** @hidden */
-    protected _cachedVertexBuffers: any;
-    /** @hidden */
-    protected _cachedIndexBuffer: Nullable<WebGLBuffer>;
-    /** @hidden */
-    protected _cachedEffectForVertexBuffers: Nullable<Effect>;
-    /** @hidden */
-    protected _currentRenderTarget: Nullable<InternalTexture>;
-    private _uintIndicesCurrentlySet = false;
-    private _currentBoundBuffer = new Array<Nullable<WebGLBuffer>>();
-    /** @hidden */
-    protected _currentFramebuffer: Nullable<WebGLFramebuffer> = null;
-    private _currentBufferPointers = new Array<BufferPointer>();
-    private _currentInstanceLocations = new Array<number>();
-    private _currentInstanceBuffers = new Array<WebGLBuffer>();
-    private _textureUnits: Int32Array;
-    private _firstBoundInternalTextureTracker = new DummyInternalTextureTracker();
-    private _lastBoundInternalTextureTracker = new DummyInternalTextureTracker();
-
-    private _workingCanvas: Nullable<HTMLCanvasElement>;
-    private _workingContext: Nullable<CanvasRenderingContext2D>;
-    private _rescalePostProcess: PostProcess;
-
-    private _dummyFramebuffer: WebGLFramebuffer;
-
-    private _externalData: StringDictionary<Object>;
-    private _bindedRenderFunction: any;
-
-    private _vaoRecordInProgress = false;
-    private _mustWipeVertexAttributes = false;
-
-    private _emptyTexture: Nullable<InternalTexture>;
-    private _emptyCubeTexture: Nullable<InternalTexture>;
-    private _emptyTexture3D: Nullable<InternalTexture>;
-
-    /** @hidden */
-    public _frameHandler: number;
-
-    private _nextFreeTextureSlots = new Array<number>();
-    private _maxSimultaneousTextures = 0;
-
-    private _activeRequests = new Array<IFileRequest>();
-
-    // Hardware supported Compressed Textures
-    private _texturesSupported = new Array<string>();
-    private _textureFormatInUse: Nullable<string>;
-
-    /**
-     * Gets the list of texture formats supported
-     */
-    public get texturesSupported(): Array<string> {
-        return this._texturesSupported;
-    }
-
-    /**
-     * Gets the list of texture formats in use
-     */
-    public get textureFormatInUse(): Nullable<string> {
-        return this._textureFormatInUse;
-    }
-
-    /**
-     * Gets the current viewport
-     */
-    public get currentViewport(): Nullable<Viewport> {
-        return this._cachedViewport;
-    }
-
-    /**
-     * Gets the default empty texture
-     */
-    public get emptyTexture(): InternalTexture {
-        if (!this._emptyTexture) {
-            this._emptyTexture = this.createRawTexture(new Uint8Array(4), 1, 1, Engine.TEXTUREFORMAT_RGBA, false, false, Engine.TEXTURE_NEAREST_SAMPLINGMODE);
-        }
-
-        return this._emptyTexture;
-    }
-
-    /**
-     * Gets the default empty 3D texture
-     */
-    public get emptyTexture3D(): InternalTexture {
-        if (!this._emptyTexture3D) {
-            this._emptyTexture3D = this.createRawTexture3D(new Uint8Array(4), 1, 1, 1, Engine.TEXTUREFORMAT_RGBA, false, false, Engine.TEXTURE_NEAREST_SAMPLINGMODE);
-        }
-
-        return this._emptyTexture3D;
-    }
-
-    /**
-     * Gets the default empty cube texture
-     */
-    public get emptyCubeTexture(): InternalTexture {
-        if (!this._emptyCubeTexture) {
-            var faceData = new Uint8Array(4);
-            var cubeData = [faceData, faceData, faceData, faceData, faceData, faceData];
-            this._emptyCubeTexture = this.createRawCubeTexture(cubeData, 1, Engine.TEXTUREFORMAT_RGBA, Engine.TEXTURETYPE_UNSIGNED_INT, false, false, Engine.TEXTURE_NEAREST_SAMPLINGMODE);
-        }
-
-        return this._emptyCubeTexture;
-    }
-
-    /**
-     * Defines whether the engine has been created with the premultipliedAlpha option on or not.
-     */
-    public readonly premultipliedAlpha: boolean = true;
-
-    /**
-     * Creates a new engine
-     * @param canvasOrContext defines the canvas or WebGL context to use for rendering. If you provide a WebGL context, Babylon.js will not hook events on the canvas (like pointers, keyboards, etc...) so no event observables will be available. This is mostly used when Babylon.js is used as a plugin on a system which alreay used the WebGL context
-     * @param antialias defines enable antialiasing (default: false)
-     * @param options defines further options to be sent to the getContext() function
-     * @param adaptToDeviceRatio defines whether to adapt to the device's viewport characteristics (default: false)
-     */
-    constructor(canvasOrContext: Nullable<HTMLCanvasElement | WebGLRenderingContext>, antialias?: boolean, options?: EngineOptions, adaptToDeviceRatio: boolean = false) {
-
-        // Register promises
-        PromisePolyfill.Apply();
-
-        let canvas: Nullable<HTMLCanvasElement> = null;
-        Engine.Instances.push(this);
-
-        if (!canvasOrContext) {
-            return;
-        }
-
-        options = options || {};
-
-        if ((<HTMLCanvasElement>canvasOrContext).getContext) {
-            canvas = <HTMLCanvasElement>canvasOrContext;
-            this._renderingCanvas = canvas;
-
-            if (antialias != null) {
-                options.antialias = antialias;
-            }
-
-            if (options.deterministicLockstep === undefined) {
-                options.deterministicLockstep = false;
-            }
-
-            if (options.lockstepMaxSteps === undefined) {
-                options.lockstepMaxSteps = 4;
-            }
-
-            if (options.preserveDrawingBuffer === undefined) {
-                options.preserveDrawingBuffer = false;
-            }
-
-            if (options.audioEngine === undefined) {
-                options.audioEngine = true;
-            }
-
-            if (options.stencil === undefined) {
-                options.stencil = true;
-            }
-
-            if (options.premultipliedAlpha === false) {
-                this.premultipliedAlpha = false;
-            }
-
-            this._deterministicLockstep = options.deterministicLockstep;
-            this._lockstepMaxSteps = options.lockstepMaxSteps;
-            this._doNotHandleContextLost = options.doNotHandleContextLost ? true : false;
-
-            // Exceptions
-            if (navigator && navigator.userAgent) {
-                let ua = navigator.userAgent;
-
-                for (var exception of Engine.ExceptionList) {
-                    let key = exception.key;
-                    let targets = exception.targets;
-
-                    if (ua.indexOf(key) > -1) {
-                        if (exception.capture && exception.captureConstraint) {
-                            let capture = exception.capture;
-                            let constraint = exception.captureConstraint;
-
-                            let regex = new RegExp(capture);
-                            let matches = regex.exec(ua);
-
-                            if (matches && matches.length > 0) {
-                                let capturedValue = parseInt(matches[matches.length - 1]);
-                                if (capturedValue >= constraint) {
-                                    continue;
-                                }
-                            }
-                        }
-
-                        for (var target of targets) {
-                            switch (target) {
-                                case "uniformBuffer":
-                                    this.disableUniformBuffers = true;
-                                    break;
-                                case "textureBindingOptimization":
-                                    this.disableTextureBindingOptimization = true;
-                                    break;
-                            }
-                        }
-                    }
-                }
-            }
-
-            // GL
-            if (!options.disableWebGL2Support) {
-                try {
-                    this._gl = <any>(canvas.getContext("webgl2", options) || canvas.getContext("experimental-webgl2", options));
-                    if (this._gl) {
-                        this._webGLVersion = 2.0;
-
-                        // Prevent weird browsers to lie :-)
-                        if (!this._gl.deleteQuery) {
-                            this._webGLVersion = 1.0;
-                        }
-                    }
-                } catch (e) {
-                    // Do nothing
-                }
-            }
-
-            if (!this._gl) {
-                if (!canvas) {
-                    throw new Error("The provided canvas is null or undefined.");
-                }
-                try {
-                    this._gl = <WebGLRenderingContext>(canvas.getContext("webgl", options) || canvas.getContext("experimental-webgl", options));
-                } catch (e) {
-                    throw new Error("WebGL not supported");
-                }
-            }
-
-            if (!this._gl) {
-                throw new Error("WebGL not supported");
-            }
-
-            // Ensures a consistent color space unpacking of textures cross browser.
-            this._gl.pixelStorei(this._gl.UNPACK_COLORSPACE_CONVERSION_WEBGL, this._gl.NONE);
-
-            this._onCanvasFocus = () => {
-                this.onCanvasFocusObservable.notifyObservers(this);
-            };
-
-            this._onCanvasBlur = () => {
-                this.onCanvasBlurObservable.notifyObservers(this);
-            };
-
-            canvas.addEventListener("focus", this._onCanvasFocus);
-            canvas.addEventListener("blur", this._onCanvasBlur);
-
-            this._onBlur = () => {
-                if (this.disablePerformanceMonitorInBackground) {
-                    this._performanceMonitor.disable();
-                }
-                this._windowIsBackground = true;
-            };
-
-            this._onFocus = () => {
-                if (this.disablePerformanceMonitorInBackground) {
-                    this._performanceMonitor.enable();
-                }
-                this._windowIsBackground = false;
-            };
-
-            this._onCanvasPointerOut = (ev) => {
-                this.onCanvasPointerOutObservable.notifyObservers(ev);
-            };
-
-            if (DomManagement.IsWindowObjectExist()) {
-                window.addEventListener("blur", this._onBlur);
-                window.addEventListener("focus", this._onFocus);
-            }
-
-            canvas.addEventListener("pointerout", this._onCanvasPointerOut);
-
-            // Context lost
-            if (!this._doNotHandleContextLost) {
-                this._onContextLost = (evt: Event) => {
-                    evt.preventDefault();
-                    this._contextWasLost = true;
-                    Logger.Warn("WebGL context lost.");
-
-                    this.onContextLostObservable.notifyObservers(this);
-                };
-
-                this._onContextRestored = () => {
-                    // Adding a timeout to avoid race condition at browser level
-                    setTimeout(() => {
-                        // Rebuild gl context
-                        this._initGLContext();
-                        // Rebuild effects
-                        this._rebuildEffects();
-                        // Rebuild textures
-                        this._rebuildInternalTextures();
-                        // Rebuild buffers
-                        this._rebuildBuffers();
-                        // Cache
-                        this.wipeCaches(true);
-                        Logger.Warn("WebGL context successfully restored.");
-                        this.onContextRestoredObservable.notifyObservers(this);
-                        this._contextWasLost = false;
-                    }, 0);
-                };
-
-                canvas.addEventListener("webglcontextlost", this._onContextLost, false);
-                canvas.addEventListener("webglcontextrestored", this._onContextRestored, false);
-            }
-
-            if (!options.doNotHandleTouchAction) {
-                this._disableTouchAction();
-            }
-        } else {
-            this._gl = <WebGLRenderingContext>canvasOrContext;
-            this._renderingCanvas = this._gl.canvas;
-
-            if (this._gl.renderbufferStorageMultisample) {
-                this._webGLVersion = 2.0;
-            }
-
-            const attributes = this._gl.getContextAttributes();
-            if (attributes) {
-                options.stencil = attributes.stencil;
-            }
-        }
-
-        if (options.useHighPrecisionFloats !== undefined) {
-            this._highPrecisionShadersAllowed = options.useHighPrecisionFloats;
-        }
-
-        // Viewport
-        const devicePixelRatio = DomManagement.IsWindowObjectExist() ? (window.devicePixelRatio || 1.0) : 1.0;
-
-        var limitDeviceRatio = options.limitDeviceRatio || devicePixelRatio;
-        this._hardwareScalingLevel = adaptToDeviceRatio ? 1.0 / Math.min(limitDeviceRatio, devicePixelRatio) : 1.0;
-        this.resize();
-
-        this._isStencilEnable = options.stencil ? true : false;
-        this._initGLContext();
-
-        if (canvas) {
-            let anyDoc = document as any;
-
-            // Fullscreen
-            this._onFullscreenChange = () => {
-
-                if (anyDoc.fullscreen !== undefined) {
-                    this.isFullscreen = anyDoc.fullscreen;
-                } else if (anyDoc.mozFullScreen !== undefined) {
-                    this.isFullscreen = anyDoc.mozFullScreen;
-                } else if (anyDoc.webkitIsFullScreen !== undefined) {
-                    this.isFullscreen = anyDoc.webkitIsFullScreen;
-                } else if (anyDoc.msIsFullScreen !== undefined) {
-                    this.isFullscreen = anyDoc.msIsFullScreen;
-                }
-
-                // Pointer lock
-                if (this.isFullscreen && this._pointerLockRequested && canvas) {
-                    canvas.requestPointerLock = canvas.requestPointerLock ||
-                        canvas.msRequestPointerLock ||
-                        canvas.mozRequestPointerLock ||
-                        canvas.webkitRequestPointerLock;
-
-                    if (canvas.requestPointerLock) {
-                        canvas.requestPointerLock();
-                    }
-                }
-            };
-
-            document.addEventListener("fullscreenchange", this._onFullscreenChange, false);
-            document.addEventListener("mozfullscreenchange", this._onFullscreenChange, false);
-            document.addEventListener("webkitfullscreenchange", this._onFullscreenChange, false);
-            document.addEventListener("msfullscreenchange", this._onFullscreenChange, false);
-
-            // Pointer lock
-            this._onPointerLockChange = () => {
-                this.isPointerLock = (anyDoc.mozPointerLockElement === canvas ||
-                    anyDoc.webkitPointerLockElement === canvas ||
-                    anyDoc.msPointerLockElement === canvas ||
-                    anyDoc.pointerLockElement === canvas
-                );
-            };
-
-            document.addEventListener("pointerlockchange", this._onPointerLockChange, false);
-            document.addEventListener("mspointerlockchange", this._onPointerLockChange, false);
-            document.addEventListener("mozpointerlockchange", this._onPointerLockChange, false);
-            document.addEventListener("webkitpointerlockchange", this._onPointerLockChange, false);
-
-            this._onVRDisplayPointerRestricted = () => {
-                if (canvas) {
-                    canvas.requestPointerLock();
-                }
-            };
-
-            this._onVRDisplayPointerUnrestricted = () => {
-                if (!anyDoc.exitPointerLock) {
-                    return;
-                }
-                anyDoc.exitPointerLock();
-            };
-
-            if (DomManagement.IsWindowObjectExist()) {
-                window.addEventListener('vrdisplaypointerrestricted', this._onVRDisplayPointerRestricted, false);
-                window.addEventListener('vrdisplaypointerunrestricted', this._onVRDisplayPointerUnrestricted, false);
-            }
-        }
-
-        // Create Audio Engine if needed.
-        if (!Engine.audioEngine && options.audioEngine && Engine.AudioEngineFactory) {
-            Engine.audioEngine = Engine.AudioEngineFactory(this.getRenderingCanvas());
-        }
-
-        // Prepare buffer pointers
-        for (var i = 0; i < this._caps.maxVertexAttribs; i++) {
-            this._currentBufferPointers[i] = new BufferPointer();
-        }
-
-        this._linkTrackers(this._firstBoundInternalTextureTracker, this._lastBoundInternalTextureTracker);
-
-        // Load WebVR Devices
-        if (options.autoEnableWebVR) {
-            this.initWebVR();
-        }
-
-        // Detect if we are running on a faulty buggy OS.
-        this._badOS = /iPad/i.test(navigator.userAgent) || /iPhone/i.test(navigator.userAgent);
-
-        // Detect if we are running on a faulty buggy desktop OS.
-        this._badDesktopOS = /^((?!chrome|android).)*safari/i.test(navigator.userAgent);
-
-        console.log(`Babylon.js v${Engine.Version} - ${this.description}`);
-
-        this.enableOfflineSupport = Engine.OfflineProviderFactory !== undefined;
-    }
-
-    private _disableTouchAction(): void {
-        if (!this._renderingCanvas) {
-            return;
-        }
-
-        this._renderingCanvas.setAttribute("touch-action", "none");
-        this._renderingCanvas.style.touchAction = "none";
-        this._renderingCanvas.style.msTouchAction = "none";
-    }
-
-    private _rebuildInternalTextures(): void {
-        let currentState = this._internalTexturesCache.slice(); // Do a copy because the rebuild will add proxies
-
-        for (var internalTexture of currentState) {
-            internalTexture._rebuild();
-        }
-    }
-
-    private _rebuildEffects(): void {
-        for (var key in this._compiledEffects) {
-            let effect = <Effect>this._compiledEffects[key];
-
-            effect._prepareEffect();
-        }
-
-        Effect.ResetCache();
-    }
-
-    /**
-     * Gets a boolean indicating if all created effects are ready
-     * @returns true if all effects are ready
-     */
-    public areAllEffectsReady(): boolean {
-        for (var key in this._compiledEffects) {
-            let effect = <Effect>this._compiledEffects[key];
-
-            if (!effect.isReady()) {
-                return false;
-            }
-        }
-
-        return true;
-    }
-
-    private _rebuildBuffers(): void {
-        // Index / Vertex
-        for (var scene of this.scenes) {
-            scene.resetCachedMaterial();
-            scene._rebuildGeometries();
-            scene._rebuildTextures();
-        }
-
-        // Uniforms
-        for (var uniformBuffer of this._uniformBuffers) {
-            uniformBuffer._rebuild();
-        }
-    }
-
-    private _initGLContext(): void {
-        // Caps
-        this._caps = new EngineCapabilities();
-        this._caps.maxTexturesImageUnits = this._gl.getParameter(this._gl.MAX_TEXTURE_IMAGE_UNITS);
-        this._caps.maxCombinedTexturesImageUnits = this._gl.getParameter(this._gl.MAX_COMBINED_TEXTURE_IMAGE_UNITS);
-        this._caps.maxVertexTextureImageUnits = this._gl.getParameter(this._gl.MAX_VERTEX_TEXTURE_IMAGE_UNITS);
-        this._caps.maxTextureSize = this._gl.getParameter(this._gl.MAX_TEXTURE_SIZE);
-        this._caps.maxCubemapTextureSize = this._gl.getParameter(this._gl.MAX_CUBE_MAP_TEXTURE_SIZE);
-        this._caps.maxRenderTextureSize = this._gl.getParameter(this._gl.MAX_RENDERBUFFER_SIZE);
-        this._caps.maxVertexAttribs = this._gl.getParameter(this._gl.MAX_VERTEX_ATTRIBS);
-        this._caps.maxVaryingVectors = this._gl.getParameter(this._gl.MAX_VARYING_VECTORS);
-        this._caps.maxFragmentUniformVectors = this._gl.getParameter(this._gl.MAX_FRAGMENT_UNIFORM_VECTORS);
-        this._caps.maxVertexUniformVectors = this._gl.getParameter(this._gl.MAX_VERTEX_UNIFORM_VECTORS);
-
-        // Infos
-        this._glVersion = this._gl.getParameter(this._gl.VERSION);
-
-        var rendererInfo: any = this._gl.getExtension("WEBGL_debug_renderer_info");
-        if (rendererInfo != null) {
-            this._glRenderer = this._gl.getParameter(rendererInfo.UNMASKED_RENDERER_WEBGL);
-            this._glVendor = this._gl.getParameter(rendererInfo.UNMASKED_VENDOR_WEBGL);
-        }
-
-        if (!this._glVendor) {
-            this._glVendor = "Unknown vendor";
-        }
-
-        if (!this._glRenderer) {
-            this._glRenderer = "Unknown renderer";
-        }
-
-        // Constants
-        this._gl.HALF_FLOAT_OES = 0x8D61;   // Half floating-point type (16-bit).
-        if (this._gl.RGBA16F !== 0x881A) {
-            this._gl.RGBA16F = 0x881A;      // RGBA 16-bit floating-point color-renderable internal sized format.
-        }
-        if (this._gl.RGBA32F !== 0x8814) {
-            this._gl.RGBA32F = 0x8814;      // RGBA 32-bit floating-point color-renderable internal sized format.
-        }
-        if (this._gl.DEPTH24_STENCIL8 !== 35056) {
-            this._gl.DEPTH24_STENCIL8 = 35056;
-        }
-
-        // Extensions
-        this._caps.standardDerivatives = this._webGLVersion > 1 || (this._gl.getExtension('OES_standard_derivatives') !== null);
-
-        this._caps.astc = this._gl.getExtension('WEBGL_compressed_texture_astc') || this._gl.getExtension('WEBKIT_WEBGL_compressed_texture_astc');
-        this._caps.s3tc = this._gl.getExtension('WEBGL_compressed_texture_s3tc') || this._gl.getExtension('WEBKIT_WEBGL_compressed_texture_s3tc');
-        this._caps.pvrtc = this._gl.getExtension('WEBGL_compressed_texture_pvrtc') || this._gl.getExtension('WEBKIT_WEBGL_compressed_texture_pvrtc');
-        this._caps.etc1 = this._gl.getExtension('WEBGL_compressed_texture_etc1') || this._gl.getExtension('WEBKIT_WEBGL_compressed_texture_etc1');
-        this._caps.etc2 = this._gl.getExtension('WEBGL_compressed_texture_etc') || this._gl.getExtension('WEBKIT_WEBGL_compressed_texture_etc') ||
-            this._gl.getExtension('WEBGL_compressed_texture_es3_0'); // also a requirement of OpenGL ES 3
-
-        this._caps.textureAnisotropicFilterExtension = this._gl.getExtension('EXT_texture_filter_anisotropic') || this._gl.getExtension('WEBKIT_EXT_texture_filter_anisotropic') || this._gl.getExtension('MOZ_EXT_texture_filter_anisotropic');
-        this._caps.maxAnisotropy = this._caps.textureAnisotropicFilterExtension ? this._gl.getParameter(this._caps.textureAnisotropicFilterExtension.MAX_TEXTURE_MAX_ANISOTROPY_EXT) : 0;
-        this._caps.uintIndices = this._webGLVersion > 1 || this._gl.getExtension('OES_element_index_uint') !== null;
-        this._caps.fragmentDepthSupported = this._webGLVersion > 1 || this._gl.getExtension('EXT_frag_depth') !== null;
-        this._caps.highPrecisionShaderSupported = false;
-        this._caps.timerQuery = this._gl.getExtension('EXT_disjoint_timer_query_webgl2') || this._gl.getExtension("EXT_disjoint_timer_query");
-        if (this._caps.timerQuery) {
-            if (this._webGLVersion === 1) {
-                this._gl.getQuery = (<any>this._caps.timerQuery).getQueryEXT.bind(this._caps.timerQuery);
-            }
-            this._caps.canUseTimestampForTimerQuery = this._gl.getQuery(this._caps.timerQuery.TIMESTAMP_EXT, this._caps.timerQuery.QUERY_COUNTER_BITS_EXT) > 0;
-        }
-
-        // Checks if some of the format renders first to allow the use of webgl inspector.
-        this._caps.colorBufferFloat = this._webGLVersion > 1 && this._gl.getExtension('EXT_color_buffer_float');
-
-        this._caps.textureFloat = (this._webGLVersion > 1 || this._gl.getExtension('OES_texture_float')) ? true : false;
-        this._caps.textureFloatLinearFiltering = this._caps.textureFloat && this._gl.getExtension('OES_texture_float_linear') ? true : false;
-        this._caps.textureFloatRender = this._caps.textureFloat && this._canRenderToFloatFramebuffer() ? true : false;
-
-        this._caps.textureHalfFloat = (this._webGLVersion > 1 || this._gl.getExtension('OES_texture_half_float')) ? true : false;
-        this._caps.textureHalfFloatLinearFiltering = (this._webGLVersion > 1 || (this._caps.textureHalfFloat && this._gl.getExtension('OES_texture_half_float_linear'))) ? true : false;
-        if (this._webGLVersion > 1) {
-            this._gl.HALF_FLOAT_OES = 0x140B;
-        }
-        this._caps.textureHalfFloatRender = this._caps.textureHalfFloat && this._canRenderToHalfFloatFramebuffer();
-
-        this._caps.textureLOD = (this._webGLVersion > 1 || this._gl.getExtension('EXT_shader_texture_lod')) ? true : false;
-
-        this._caps.multiview = this._gl.getExtension('WEBGL_multiview');
-        // Draw buffers
-        if (this._webGLVersion > 1) {
-            this._caps.drawBuffersExtension = true;
-        } else {
-            var drawBuffersExtension = this._gl.getExtension('WEBGL_draw_buffers');
-
-            if (drawBuffersExtension !== null) {
-                this._caps.drawBuffersExtension = true;
-                this._gl.drawBuffers = drawBuffersExtension.drawBuffersWEBGL.bind(drawBuffersExtension);
-                this._gl.DRAW_FRAMEBUFFER = this._gl.FRAMEBUFFER;
-
-                for (var i = 0; i < 16; i++) {
-                    (<any>this._gl)["COLOR_ATTACHMENT" + i + "_WEBGL"] = (<any>drawBuffersExtension)["COLOR_ATTACHMENT" + i + "_WEBGL"];
-                }
-            } else {
-                this._caps.drawBuffersExtension = false;
-            }
-        }
-
-        // Shader compiler threads
-        this._caps.parallelShaderCompile = this._gl.getExtension('KHR_parallel_shader_compile');
-<<<<<<< HEAD
-        if (this._caps.parallelShaderCompile) {
-            if (this._caps.parallelShaderCompile.MAX_SHADER_COMPILER_THREADS_KHR && this._caps.parallelShaderCompile.maxShaderCompilerThreadsKHR) {
-                const threads = this._gl.getParameter(this._caps.parallelShaderCompile.MAX_SHADER_COMPILER_THREADS_KHR);
-                this._caps.parallelShaderCompile.maxShaderCompilerThreadsKHR(threads);
-            }else if (this._caps.parallelShaderCompile.MAX_SHADER_COMPILER_THREADS && this._caps.parallelShaderCompile.maxShaderCompilerThreads) {
-                const threads = this._gl.getParameter(this._caps.parallelShaderCompile.MAX_SHADER_COMPILER_THREADS);
-                this._caps.parallelShaderCompile.maxShaderCompilerThreads(threads);
-            }
-        }
-=======
->>>>>>> 6ada1128
-
-        // Depth Texture
-        if (this._webGLVersion > 1) {
-            this._caps.depthTextureExtension = true;
-        } else {
-            var depthTextureExtension = this._gl.getExtension('WEBGL_depth_texture');
-
-            if (depthTextureExtension != null) {
-                this._caps.depthTextureExtension = true;
-                this._gl.UNSIGNED_INT_24_8 = depthTextureExtension.UNSIGNED_INT_24_8_WEBGL;
-            }
-        }
-
-        // Vertex array object
-        if (this._webGLVersion > 1) {
-            this._caps.vertexArrayObject = true;
-        } else {
-            var vertexArrayObjectExtension = this._gl.getExtension('OES_vertex_array_object');
-
-            if (vertexArrayObjectExtension != null) {
-                this._caps.vertexArrayObject = true;
-                this._gl.createVertexArray = vertexArrayObjectExtension.createVertexArrayOES.bind(vertexArrayObjectExtension);
-                this._gl.bindVertexArray = vertexArrayObjectExtension.bindVertexArrayOES.bind(vertexArrayObjectExtension);
-                this._gl.deleteVertexArray = vertexArrayObjectExtension.deleteVertexArrayOES.bind(vertexArrayObjectExtension);
-            } else {
-                this._caps.vertexArrayObject = false;
-            }
-        }
-
-        // Instances count
-        if (this._webGLVersion > 1) {
-            this._caps.instancedArrays = true;
-        } else {
-            var instanceExtension = <ANGLE_instanced_arrays>this._gl.getExtension('ANGLE_instanced_arrays');
-
-            if (instanceExtension != null) {
-                this._caps.instancedArrays = true;
-                this._gl.drawArraysInstanced = instanceExtension.drawArraysInstancedANGLE.bind(instanceExtension);
-                this._gl.drawElementsInstanced = instanceExtension.drawElementsInstancedANGLE.bind(instanceExtension);
-                this._gl.vertexAttribDivisor = instanceExtension.vertexAttribDivisorANGLE.bind(instanceExtension);
-            } else {
-                this._caps.instancedArrays = false;
-            }
-        }
-
-        // Intelligently add supported compressed formats in order to check for.
-        // Check for ASTC support first as it is most powerful and to be very cross platform.
-        // Next PVRTC & DXT, which are probably superior to ETC1/2.
-        // Likely no hardware which supports both PVR & DXT, so order matters little.
-        // ETC2 is newer and handles ETC1 (no alpha capability), so check for first.
-        if (this._caps.astc) { this.texturesSupported.push('-astc.ktx'); }
-        if (this._caps.s3tc) { this.texturesSupported.push('-dxt.ktx'); }
-        if (this._caps.pvrtc) { this.texturesSupported.push('-pvrtc.ktx'); }
-        if (this._caps.etc2) { this.texturesSupported.push('-etc2.ktx'); }
-        if (this._caps.etc1) { this.texturesSupported.push('-etc1.ktx'); }
-
-        if (this._gl.getShaderPrecisionFormat) {
-            var vertex_highp = this._gl.getShaderPrecisionFormat(this._gl.VERTEX_SHADER, this._gl.HIGH_FLOAT);
-            var fragment_highp = this._gl.getShaderPrecisionFormat(this._gl.FRAGMENT_SHADER, this._gl.HIGH_FLOAT);
-
-            if (vertex_highp && fragment_highp) {
-                this._caps.highPrecisionShaderSupported = vertex_highp.precision !== 0 && fragment_highp.precision !== 0;
-            }
-        }
-
-        // Depth buffer
-        this.setDepthBuffer(true);
-        this.setDepthFunctionToLessOrEqual();
-        this.setDepthWrite(true);
-
-        // Texture maps
-        this._maxSimultaneousTextures = this._caps.maxCombinedTexturesImageUnits;
-        for (let slot = 0; slot < this._maxSimultaneousTextures; slot++) {
-            this._nextFreeTextureSlots.push(slot);
-        }
-    }
-
-    /**
-     * Gets version of the current webGL context
-     */
-    public get webGLVersion(): number {
-        return this._webGLVersion;
-    }
-
-    /**
-     * Returns true if the stencil buffer has been enabled through the creation option of the context.
-     */
-    public get isStencilEnable(): boolean {
-        return this._isStencilEnable;
-    }
-
-    private _prepareWorkingCanvas(): void {
-        if (this._workingCanvas) {
-            return;
-        }
-
-        this._workingCanvas = document.createElement("canvas");
-        let context = this._workingCanvas.getContext("2d");
-
-        if (context) {
-            this._workingContext = context;
-        }
-    }
-
-    /**
-     * Reset the texture cache to empty state
-     */
-    public resetTextureCache() {
-        for (var key in this._boundTexturesCache) {
-            if (!this._boundTexturesCache.hasOwnProperty(key)) {
-                continue;
-            }
-            let boundTexture = this._boundTexturesCache[key];
-            if (boundTexture) {
-                this._removeDesignatedSlot(boundTexture);
-            }
-            this._boundTexturesCache[key] = null;
-        }
-
-        if (!this.disableTextureBindingOptimization) {
-            this._nextFreeTextureSlots = [];
-            for (let slot = 0; slot < this._maxSimultaneousTextures; slot++) {
-                this._nextFreeTextureSlots.push(slot);
-            }
-        }
-
-        this._currentTextureChannel = -1;
-    }
-
-    /**
-     * Gets a boolean indicating that the engine is running in deterministic lock step mode
-     * @see http://doc.babylonjs.com/babylon101/animations#deterministic-lockstep
-     * @returns true if engine is in deterministic lock step mode
-     */
-    public isDeterministicLockStep(): boolean {
-        return this._deterministicLockstep;
-    }
-
-    /**
-     * Gets the max steps when engine is running in deterministic lock step
-     * @see http://doc.babylonjs.com/babylon101/animations#deterministic-lockstep
-     * @returns the max steps
-     */
-    public getLockstepMaxSteps(): number {
-        return this._lockstepMaxSteps;
-    }
-
-    /**
-     * Gets an object containing information about the current webGL context
-     * @returns an object containing the vender, the renderer and the version of the current webGL context
-     */
-    public getGlInfo() {
-        return {
-            vendor: this._glVendor,
-            renderer: this._glRenderer,
-            version: this._glVersion
-        };
-    }
-
-    /**
-     * Gets current aspect ratio
-     * @param camera defines the camera to use to get the aspect ratio
-     * @param useScreen defines if screen size must be used (or the current render target if any)
-     * @returns a number defining the aspect ratio
-     */
-    public getAspectRatio(camera: Camera, useScreen = false): number {
-        var viewport = camera.viewport;
-        return (this.getRenderWidth(useScreen) * viewport.width) / (this.getRenderHeight(useScreen) * viewport.height);
-    }
-
-    /**
-     * Gets current screen aspect ratio
-     * @returns a number defining the aspect ratio
-     */
-    public getScreenAspectRatio(): number {
-        return (this.getRenderWidth(true)) / (this.getRenderHeight(true));
-    }
-
-    /**
-     * Gets the current render width
-     * @param useScreen defines if screen size must be used (or the current render target if any)
-     * @returns a number defining the current render width
-     */
-    public getRenderWidth(useScreen = false): number {
-        if (!useScreen && this._currentRenderTarget) {
-            return this._currentRenderTarget.width;
-        }
-
-        return this._gl.drawingBufferWidth;
-    }
-
-    /**
-     * Gets the current render height
-     * @param useScreen defines if screen size must be used (or the current render target if any)
-     * @returns a number defining the current render height
-     */
-    public getRenderHeight(useScreen = false): number {
-        if (!useScreen && this._currentRenderTarget) {
-            return this._currentRenderTarget.height;
-        }
-
-        return this._gl.drawingBufferHeight;
-    }
-
-    /**
-     * Gets the HTML canvas attached with the current webGL context
-     * @returns a HTML canvas
-     */
-    public getRenderingCanvas(): Nullable<HTMLCanvasElement> {
-        return this._renderingCanvas;
-    }
-
-    /**
-     * Gets the client rect of the HTML canvas attached with the current webGL context
-     * @returns a client rectanglee
-     */
-    public getRenderingCanvasClientRect(): Nullable<ClientRect> {
-        if (!this._renderingCanvas) {
-            return null;
-        }
-        return this._renderingCanvas.getBoundingClientRect();
-    }
-
-    /**
-     * Defines the hardware scaling level.
-     * By default the hardware scaling level is computed from the window device ratio.
-     * if level = 1 then the engine will render at the exact resolution of the canvas. If level = 0.5 then the engine will render at twice the size of the canvas.
-     * @param level defines the level to use
-     */
-    public setHardwareScalingLevel(level: number): void {
-        this._hardwareScalingLevel = level;
-        this.resize();
-    }
-
-    /**
-     * Gets the current hardware scaling level.
-     * By default the hardware scaling level is computed from the window device ratio.
-     * if level = 1 then the engine will render at the exact resolution of the canvas. If level = 0.5 then the engine will render at twice the size of the canvas.
-     * @returns a number indicating the current hardware scaling level
-     */
-    public getHardwareScalingLevel(): number {
-        return this._hardwareScalingLevel;
-    }
-
-    /**
-     * Gets the list of loaded textures
-     * @returns an array containing all loaded textures
-     */
-    public getLoadedTexturesCache(): InternalTexture[] {
-        return this._internalTexturesCache;
-    }
-
-    /**
-     * Gets the object containing all engine capabilities
-     * @returns the EngineCapabilities object
-     */
-    public getCaps(): EngineCapabilities {
-        return this._caps;
-    }
-
-    /**
-     * Gets the current depth function
-     * @returns a number defining the depth function
-     */
-    public getDepthFunction(): Nullable<number> {
-        return this._depthCullingState.depthFunc;
-    }
-
-    /**
-     * Sets the current depth function
-     * @param depthFunc defines the function to use
-     */
-    public setDepthFunction(depthFunc: number) {
-        this._depthCullingState.depthFunc = depthFunc;
-    }
-
-    /**
-     * Sets the current depth function to GREATER
-     */
-    public setDepthFunctionToGreater(): void {
-        this._depthCullingState.depthFunc = this._gl.GREATER;
-    }
-
-    /**
-     * Sets the current depth function to GEQUAL
-     */
-    public setDepthFunctionToGreaterOrEqual(): void {
-        this._depthCullingState.depthFunc = this._gl.GEQUAL;
-    }
-
-    /**
-     * Sets the current depth function to LESS
-     */
-    public setDepthFunctionToLess(): void {
-        this._depthCullingState.depthFunc = this._gl.LESS;
-    }
-
-    /**
-     * Sets the current depth function to LEQUAL
-     */
-    public setDepthFunctionToLessOrEqual(): void {
-        this._depthCullingState.depthFunc = this._gl.LEQUAL;
-    }
-
-    /**
-     * Gets a boolean indicating if stencil buffer is enabled
-     * @returns the current stencil buffer state
-     */
-    public getStencilBuffer(): boolean {
-        return this._stencilState.stencilTest;
-    }
-
-    /**
-     * Enable or disable the stencil buffer
-     * @param enable defines if the stencil buffer must be enabled or disabled
-     */
-    public setStencilBuffer(enable: boolean): void {
-        this._stencilState.stencilTest = enable;
-    }
-
-    /**
-     * Gets the current stencil mask
-     * @returns a number defining the new stencil mask to use
-     */
-    public getStencilMask(): number {
-        return this._stencilState.stencilMask;
-    }
-
-    /**
-     * Sets the current stencil mask
-     * @param mask defines the new stencil mask to use
-     */
-    public setStencilMask(mask: number): void {
-        this._stencilState.stencilMask = mask;
-    }
-
-    /**
-     * Gets the current stencil function
-     * @returns a number defining the stencil function to use
-     */
-    public getStencilFunction(): number {
-        return this._stencilState.stencilFunc;
-    }
-
-    /**
-     * Gets the current stencil reference value
-     * @returns a number defining the stencil reference value to use
-     */
-    public getStencilFunctionReference(): number {
-        return this._stencilState.stencilFuncRef;
-    }
-
-    /**
-     * Gets the current stencil mask
-     * @returns a number defining the stencil mask to use
-     */
-    public getStencilFunctionMask(): number {
-        return this._stencilState.stencilFuncMask;
-    }
-
-    /**
-     * Sets the current stencil function
-     * @param stencilFunc defines the new stencil function to use
-     */
-    public setStencilFunction(stencilFunc: number) {
-        this._stencilState.stencilFunc = stencilFunc;
-    }
-
-    /**
-     * Sets the current stencil reference
-     * @param reference defines the new stencil reference to use
-     */
-    public setStencilFunctionReference(reference: number) {
-        this._stencilState.stencilFuncRef = reference;
-    }
-
-    /**
-     * Sets the current stencil mask
-     * @param mask defines the new stencil mask to use
-     */
-    public setStencilFunctionMask(mask: number) {
-        this._stencilState.stencilFuncMask = mask;
-    }
-
-    /**
-     * Gets the current stencil operation when stencil fails
-     * @returns a number defining stencil operation to use when stencil fails
-     */
-    public getStencilOperationFail(): number {
-        return this._stencilState.stencilOpStencilFail;
-    }
-
-    /**
-     * Gets the current stencil operation when depth fails
-     * @returns a number defining stencil operation to use when depth fails
-     */
-    public getStencilOperationDepthFail(): number {
-        return this._stencilState.stencilOpDepthFail;
-    }
-
-    /**
-     * Gets the current stencil operation when stencil passes
-     * @returns a number defining stencil operation to use when stencil passes
-     */
-    public getStencilOperationPass(): number {
-        return this._stencilState.stencilOpStencilDepthPass;
-    }
-
-    /**
-     * Sets the stencil operation to use when stencil fails
-     * @param operation defines the stencil operation to use when stencil fails
-     */
-    public setStencilOperationFail(operation: number): void {
-        this._stencilState.stencilOpStencilFail = operation;
-    }
-
-    /**
-     * Sets the stencil operation to use when depth fails
-     * @param operation defines the stencil operation to use when depth fails
-     */
-    public setStencilOperationDepthFail(operation: number): void {
-        this._stencilState.stencilOpDepthFail = operation;
-    }
-
-    /**
-     * Sets the stencil operation to use when stencil passes
-     * @param operation defines the stencil operation to use when stencil passes
-     */
-    public setStencilOperationPass(operation: number): void {
-        this._stencilState.stencilOpStencilDepthPass = operation;
-    }
-
-    /**
-     * Sets a boolean indicating if the dithering state is enabled or disabled
-     * @param value defines the dithering state
-     */
-    public setDitheringState(value: boolean): void {
-        if (value) {
-            this._gl.enable(this._gl.DITHER);
-        } else {
-            this._gl.disable(this._gl.DITHER);
-        }
-    }
-
-    /**
-     * Sets a boolean indicating if the rasterizer state is enabled or disabled
-     * @param value defines the rasterizer state
-     */
-    public setRasterizerState(value: boolean): void {
-        if (value) {
-            this._gl.disable(this._gl.RASTERIZER_DISCARD);
-        } else {
-            this._gl.enable(this._gl.RASTERIZER_DISCARD);
-        }
-    }
-
-    /**
-     * stop executing a render loop function and remove it from the execution array
-     * @param renderFunction defines the function to be removed. If not provided all functions will be removed.
-     */
-    public stopRenderLoop(renderFunction?: () => void): void {
-        if (!renderFunction) {
-            this._activeRenderLoops = [];
-            return;
-        }
-
-        var index = this._activeRenderLoops.indexOf(renderFunction);
-
-        if (index >= 0) {
-            this._activeRenderLoops.splice(index, 1);
-        }
-    }
-
-    /** @hidden */
-    public _renderLoop(): void {
-        if (!this._contextWasLost) {
-            var shouldRender = true;
-            if (!this.renderEvenInBackground && this._windowIsBackground) {
-                shouldRender = false;
-            }
-
-            if (shouldRender) {
-                // Start new frame
-                this.beginFrame();
-
-                for (var index = 0; index < this._activeRenderLoops.length; index++) {
-                    var renderFunction = this._activeRenderLoops[index];
-
-                    renderFunction();
-                }
-
-                // Present
-                this.endFrame();
-            }
-        }
-
-        if (this._activeRenderLoops.length > 0) {
-            // Register new frame
-            if (this.customAnimationFrameRequester) {
-                this.customAnimationFrameRequester.requestID = Tools.QueueNewFrame(this.customAnimationFrameRequester.renderFunction || this._bindedRenderFunction, this.customAnimationFrameRequester);
-                this._frameHandler = this.customAnimationFrameRequester.requestID;
-            } else if (this._vrDisplay && this._vrDisplay.isPresenting) {
-                this._frameHandler = Tools.QueueNewFrame(this._bindedRenderFunction, this._vrDisplay);
-            } else {
-                this._frameHandler = Tools.QueueNewFrame(this._bindedRenderFunction);
-            }
-        } else {
-            this._renderingQueueLaunched = false;
-        }
-    }
-
-    /**
-     * Register and execute a render loop. The engine can have more than one render function
-     * @param renderFunction defines the function to continuously execute
-     */
-    public runRenderLoop(renderFunction: () => void): void {
-        if (this._activeRenderLoops.indexOf(renderFunction) !== -1) {
-            return;
-        }
-
-        this._activeRenderLoops.push(renderFunction);
-
-        if (!this._renderingQueueLaunched) {
-            this._renderingQueueLaunched = true;
-            this._bindedRenderFunction = this._renderLoop.bind(this);
-            this._frameHandler = Tools.QueueNewFrame(this._bindedRenderFunction);
-        }
-    }
-
-    /**
-     * Toggle full screen mode
-     * @param requestPointerLock defines if a pointer lock should be requested from the user
-     */
-    public switchFullscreen(requestPointerLock: boolean): void {
-        if (this.isFullscreen) {
-            this.exitFullscreen();
-        } else {
-            this.enterFullscreen(requestPointerLock);
-        }
-    }
-
-    /**
-     * Enters full screen mode
-     * @param requestPointerLock defines if a pointer lock should be requested from the user
-     */
-    public enterFullscreen(requestPointerLock: boolean): void {
-        if (!this.isFullscreen) {
-            this._pointerLockRequested = requestPointerLock;
-            if (this._renderingCanvas) {
-                Tools.RequestFullscreen(this._renderingCanvas);
-            }
-        }
-    }
-
-    /**
-     * Exits full screen mode
-     */
-    public exitFullscreen(): void {
-        if (this.isFullscreen) {
-            Tools.ExitFullscreen();
-        }
-    }
-
-    /**
-     * Clear the current render buffer or the current render target (if any is set up)
-     * @param color defines the color to use
-     * @param backBuffer defines if the back buffer must be cleared
-     * @param depth defines if the depth buffer must be cleared
-     * @param stencil defines if the stencil buffer must be cleared
-     */
-    public clear(color: Nullable<Color4>, backBuffer: boolean, depth: boolean, stencil: boolean = false): void {
-        this.applyStates();
-
-        var mode = 0;
-        if (backBuffer && color) {
-            this._gl.clearColor(color.r, color.g, color.b, color.a !== undefined ? color.a : 1.0);
-            mode |= this._gl.COLOR_BUFFER_BIT;
-        }
-        if (depth) {
-            this._gl.clearDepth(1.0);
-            mode |= this._gl.DEPTH_BUFFER_BIT;
-        }
-        if (stencil) {
-            this._gl.clearStencil(0);
-            mode |= this._gl.STENCIL_BUFFER_BIT;
-        }
-        this._gl.clear(mode);
-    }
-
-    /**
-     * Executes a scissor clear (ie. a clear on a specific portion of the screen)
-     * @param x defines the x-coordinate of the top left corner of the clear rectangle
-     * @param y defines the y-coordinate of the corner of the clear rectangle
-     * @param width defines the width of the clear rectangle
-     * @param height defines the height of the clear rectangle
-     * @param clearColor defines the clear color
-     */
-    public scissorClear(x: number, y: number, width: number, height: number, clearColor: Color4): void {
-        this.enableScissor(x, y, width, height);
-        this.clear(clearColor, true, true, true);
-        this.disableScissor();
-    }
-
-    /**
-     * Enable scissor test on a specific rectangle (ie. render will only be executed on a specific portion of the screen)
-     * @param x defines the x-coordinate of the top left corner of the clear rectangle
-     * @param y defines the y-coordinate of the corner of the clear rectangle
-     * @param width defines the width of the clear rectangle
-     * @param height defines the height of the clear rectangle
-     */
-    public enableScissor(x: number, y: number, width: number, height: number): void {
-        let gl = this._gl;
-
-        // Change state
-        gl.enable(gl.SCISSOR_TEST);
-        gl.scissor(x, y, width, height);
-    }
-
-    /**
-     * Disable previously set scissor test rectangle
-     */
-    public disableScissor() {
-        let gl = this._gl;
-
-        gl.disable(gl.SCISSOR_TEST);
-    }
-
-    private _viewportCached = new Vector4(0, 0, 0, 0);
-
-    /** @hidden */
-    public _viewport(x: number, y: number, width: number, height: number): void {
-        if (x !== this._viewportCached.x ||
-            y !== this._viewportCached.y ||
-            width !== this._viewportCached.z ||
-            height !== this._viewportCached.w) {
-            this._viewportCached.x = x;
-            this._viewportCached.y = y;
-            this._viewportCached.z = width;
-            this._viewportCached.w = height;
-
-            this._gl.viewport(x, y, width, height);
-        }
-    }
-
-    /**
-     * Set the WebGL's viewport
-     * @param viewport defines the viewport element to be used
-     * @param requiredWidth defines the width required for rendering. If not provided the rendering canvas' width is used
-     * @param requiredHeight defines the height required for rendering. If not provided the rendering canvas' height is used
-     */
-    public setViewport(viewport: Viewport, requiredWidth?: number, requiredHeight?: number): void {
-        var width = requiredWidth || this.getRenderWidth();
-        var height = requiredHeight || this.getRenderHeight();
-        var x = viewport.x || 0;
-        var y = viewport.y || 0;
-
-        this._cachedViewport = viewport;
-
-        this._viewport(x * width, y * height, width * viewport.width, height * viewport.height);
-    }
-
-    /**
-     * Directly set the WebGL Viewport
-     * @param x defines the x coordinate of the viewport (in screen space)
-     * @param y defines the y coordinate of the viewport (in screen space)
-     * @param width defines the width of the viewport (in screen space)
-     * @param height defines the height of the viewport (in screen space)
-     * @return the current viewport Object (if any) that is being replaced by this call. You can restore this viewport later on to go back to the original state
-     */
-    public setDirectViewport(x: number, y: number, width: number, height: number): Nullable<Viewport> {
-        let currentViewport = this._cachedViewport;
-        this._cachedViewport = null;
-
-        this._viewport(x, y, width, height);
-
-        return currentViewport;
-    }
-
-    /**
-     * Begin a new frame
-     */
-    public beginFrame(): void {
-        this.onBeginFrameObservable.notifyObservers(this);
-        this._measureFps();
-    }
-
-    /**
-     * Enf the current frame
-     */
-    public endFrame(): void {
-        // Force a flush in case we are using a bad OS.
-        if (this._badOS) {
-            this.flushFramebuffer();
-        }
-
-        // Submit frame to the vr device, if enabled
-        if (this._vrDisplay && this._vrDisplay.isPresenting) {
-            // TODO: We should only submit the frame if we read frameData successfully.
-            try {
-                this._vrDisplay.submitFrame();
-            } catch (e) {
-                Tools.Warn("webVR submitFrame has had an unexpected failure: " + e);
-            }
-        }
-
-        this.onEndFrameObservable.notifyObservers(this);
-    }
-
-    /**
-     * Resize the view according to the canvas' size
-     */
-    public resize(): void {
-        // We're not resizing the size of the canvas while in VR mode & presenting
-        if (!(this._vrDisplay && this._vrDisplay.isPresenting)) {
-            var width = this._renderingCanvas ? this._renderingCanvas.clientWidth : window.innerWidth;
-            var height = this._renderingCanvas ? this._renderingCanvas.clientHeight : window.innerHeight;
-
-            this.setSize(width / this._hardwareScalingLevel, height / this._hardwareScalingLevel);
-        }
-    }
-
-    /**
-     * Force a specific size of the canvas
-     * @param width defines the new canvas' width
-     * @param height defines the new canvas' height
-     */
-    public setSize(width: number, height: number): void {
-        if (!this._renderingCanvas) {
-            return;
-        }
-
-        if (this._renderingCanvas.width === width && this._renderingCanvas.height === height) {
-            return;
-        }
-
-        this._renderingCanvas.width = width;
-        this._renderingCanvas.height = height;
-
-        for (var index = 0; index < this.scenes.length; index++) {
-            var scene = this.scenes[index];
-
-            for (var camIndex = 0; camIndex < scene.cameras.length; camIndex++) {
-                var cam = scene.cameras[camIndex];
-
-                cam._currentRenderId = 0;
-            }
-        }
-
-        if (this.onResizeObservable.hasObservers) {
-            this.onResizeObservable.notifyObservers(this);
-        }
-    }
-
-    // WebVR functions
-
-    /**
-     * Gets a boolean indicating if a webVR device was detected
-     * @returns true if a webVR device was detected
-     */
-    public isVRDevicePresent(): boolean {
-        return !!this._vrDisplay;
-    }
-
-    /**
-     * Gets the current webVR device
-     * @returns the current webVR device (or null)
-     */
-    public getVRDevice(): any {
-        return this._vrDisplay;
-    }
-
-    /**
-     * Initializes a webVR display and starts listening to display change events
-     * The onVRDisplayChangedObservable will be notified upon these changes
-     * @returns The onVRDisplayChangedObservable
-     */
-    public initWebVR(): Observable<IDisplayChangedEventArgs> {
-        this.initWebVRAsync();
-        return this.onVRDisplayChangedObservable;
-    }
-
-    /**
-     * Initializes a webVR display and starts listening to display change events
-     * The onVRDisplayChangedObservable will be notified upon these changes
-     * @returns A promise containing a VRDisplay and if vr is supported
-     */
-    public initWebVRAsync(): Promise<IDisplayChangedEventArgs> {
-        var notifyObservers = () => {
-            var eventArgs = {
-                vrDisplay: this._vrDisplay,
-                vrSupported: this._vrSupported
-            };
-            this.onVRDisplayChangedObservable.notifyObservers(eventArgs);
-            this._webVRInitPromise = new Promise((res) => { res(eventArgs); });
-        };
-
-        if (!this._onVrDisplayConnect) {
-            this._onVrDisplayConnect = (event) => {
-                this._vrDisplay = event.display;
-                notifyObservers();
-            };
-            this._onVrDisplayDisconnect = () => {
-                this._vrDisplay.cancelAnimationFrame(this._frameHandler);
-                this._vrDisplay = undefined;
-                this._frameHandler = Tools.QueueNewFrame(this._bindedRenderFunction);
-                notifyObservers();
-            };
-            this._onVrDisplayPresentChange = () => {
-                this._vrExclusivePointerMode = this._vrDisplay && this._vrDisplay.isPresenting;
-            };
-            window.addEventListener('vrdisplayconnect', this._onVrDisplayConnect);
-            window.addEventListener('vrdisplaydisconnect', this._onVrDisplayDisconnect);
-            window.addEventListener('vrdisplaypresentchange', this._onVrDisplayPresentChange);
-        }
-        this._webVRInitPromise = this._webVRInitPromise || this._getVRDisplaysAsync();
-        this._webVRInitPromise.then(notifyObservers);
-        return this._webVRInitPromise;
-    }
-
-    /**
-     * Call this function to switch to webVR mode
-     * Will do nothing if webVR is not supported or if there is no webVR device
-     * @see http://doc.babylonjs.com/how_to/webvr_camera
-     */
-    public enableVR() {
-        if (this._vrDisplay && !this._vrDisplay.isPresenting) {
-            var onResolved = () => {
-                this.onVRRequestPresentComplete.notifyObservers(true);
-                this._onVRFullScreenTriggered();
-            };
-            var onRejected = () => {
-                this.onVRRequestPresentComplete.notifyObservers(false);
-            };
-
-            this.onVRRequestPresentStart.notifyObservers(this);
-            this._vrDisplay.requestPresent([{ source: this.getRenderingCanvas() }]).then(onResolved).catch(onRejected);
-        }
-    }
-
-    /**
-     * Call this function to leave webVR mode
-     * Will do nothing if webVR is not supported or if there is no webVR device
-     * @see http://doc.babylonjs.com/how_to/webvr_camera
-     */
-    public disableVR() {
-        if (this._vrDisplay && this._vrDisplay.isPresenting) {
-            this._vrDisplay.exitPresent().then(this._onVRFullScreenTriggered).catch(this._onVRFullScreenTriggered);
-        }
-    }
-
-    private _onVRFullScreenTriggered = () => {
-        if (this._vrDisplay && this._vrDisplay.isPresenting) {
-            //get the old size before we change
-            this._oldSize = new Size(this.getRenderWidth(), this.getRenderHeight());
-            this._oldHardwareScaleFactor = this.getHardwareScalingLevel();
-
-            //get the width and height, change the render size
-            var leftEye = this._vrDisplay.getEyeParameters('left');
-            this.setHardwareScalingLevel(1);
-            this.setSize(leftEye.renderWidth * 2, leftEye.renderHeight);
-        } else {
-            this.setHardwareScalingLevel(this._oldHardwareScaleFactor);
-            this.setSize(this._oldSize.width, this._oldSize.height);
-        }
-    }
-
-    private _getVRDisplaysAsync(): Promise<IDisplayChangedEventArgs> {
-        return new Promise((res) => {
-            if (navigator.getVRDisplays) {
-                navigator.getVRDisplays().then((devices: Array<any>) => {
-                    this._vrSupported = true;
-                    // note that devices may actually be an empty array. This is fine;
-                    // we expect this._vrDisplay to be undefined in this case.
-                    this._vrDisplay = devices[0];
-                    res({
-                        vrDisplay: this._vrDisplay,
-                        vrSupported: this._vrSupported
-                    });
-                });
-            } else {
-                this._vrDisplay = undefined;
-                this._vrSupported = false;
-                res({
-                    vrDisplay: this._vrDisplay,
-                    vrSupported: this._vrSupported
-                });
-            }
-        });
-    }
-
-    /**
-     * Binds the frame buffer to the specified texture.
-     * @param texture The texture to render to or null for the default canvas
-     * @param faceIndex The face of the texture to render to in case of cube texture
-     * @param requiredWidth The width of the target to render to
-     * @param requiredHeight The height of the target to render to
-     * @param forceFullscreenViewport Forces the viewport to be the entire texture/screen if true
-     * @param depthStencilTexture The depth stencil texture to use to render
-     * @param lodLevel defines le lod level to bind to the frame buffer
-     */
-    public bindFramebuffer(texture: InternalTexture, faceIndex?: number, requiredWidth?: number, requiredHeight?: number, forceFullscreenViewport?: boolean, depthStencilTexture?: InternalTexture, lodLevel = 0): void {
-        if (this._currentRenderTarget) {
-            this.unBindFramebuffer(this._currentRenderTarget);
-        }
-        this._currentRenderTarget = texture;
-        this.bindUnboundFramebuffer(texture._MSAAFramebuffer ? texture._MSAAFramebuffer : texture._framebuffer);
-        var gl = this._gl;
-        if (texture.isCube) {
-            if (faceIndex === undefined) {
-                faceIndex = 0;
-            }
-            gl.framebufferTexture2D(gl.FRAMEBUFFER, gl.COLOR_ATTACHMENT0, gl.TEXTURE_CUBE_MAP_POSITIVE_X + faceIndex, texture._webGLTexture, lodLevel);
-
-            if (depthStencilTexture) {
-                if (depthStencilTexture._generateStencilBuffer) {
-                    gl.framebufferTexture2D(gl.FRAMEBUFFER, gl.DEPTH_STENCIL_ATTACHMENT, gl.TEXTURE_CUBE_MAP_POSITIVE_X + faceIndex, depthStencilTexture._webGLTexture, lodLevel);
-                }
-                else {
-                    gl.framebufferTexture2D(gl.FRAMEBUFFER, gl.DEPTH_ATTACHMENT, gl.TEXTURE_CUBE_MAP_POSITIVE_X + faceIndex, depthStencilTexture._webGLTexture, lodLevel);
-                }
-            }
-        }
-
-        if (this._cachedViewport && !forceFullscreenViewport) {
-            this.setViewport(this._cachedViewport, requiredWidth, requiredHeight);
-        } else {
-            if (!requiredWidth) {
-                requiredWidth = texture.width;
-                if (lodLevel) {
-                    requiredWidth = requiredWidth / Math.pow(2, lodLevel);
-                }
-            }
-            if (!requiredHeight) {
-                requiredHeight = texture.height;
-                if (lodLevel) {
-                    requiredHeight = requiredHeight / Math.pow(2, lodLevel);
-                }
-            }
-
-            this._viewport(0, 0, requiredWidth, requiredHeight);
-        }
-
-        this.wipeCaches();
-    }
-
-    private bindUnboundFramebuffer(framebuffer: Nullable<WebGLFramebuffer>) {
-        if (this._currentFramebuffer !== framebuffer) {
-            this._gl.bindFramebuffer(this._gl.FRAMEBUFFER, framebuffer);
-            this._currentFramebuffer = framebuffer;
-        }
-    }
-
-    /**
-     * Unbind the current render target texture from the webGL context
-     * @param texture defines the render target texture to unbind
-     * @param disableGenerateMipMaps defines a boolean indicating that mipmaps must not be generated
-     * @param onBeforeUnbind defines a function which will be called before the effective unbind
-     */
-    public unBindFramebuffer(texture: InternalTexture, disableGenerateMipMaps = false, onBeforeUnbind?: () => void): void {
-        this._currentRenderTarget = null;
-
-        // If MSAA, we need to bitblt back to main texture
-        var gl = this._gl;
-
-        if (texture._MSAAFramebuffer) {
-            gl.bindFramebuffer(gl.READ_FRAMEBUFFER, texture._MSAAFramebuffer);
-            gl.bindFramebuffer(gl.DRAW_FRAMEBUFFER, texture._framebuffer);
-            gl.blitFramebuffer(0, 0, texture.width, texture.height,
-                0, 0, texture.width, texture.height,
-                gl.COLOR_BUFFER_BIT, gl.NEAREST);
-        }
-
-        if (texture.generateMipMaps && !disableGenerateMipMaps && !texture.isCube) {
-            this._bindTextureDirectly(gl.TEXTURE_2D, texture, true);
-            gl.generateMipmap(gl.TEXTURE_2D);
-            this._bindTextureDirectly(gl.TEXTURE_2D, null);
-        }
-
-        if (onBeforeUnbind) {
-            if (texture._MSAAFramebuffer) {
-                // Bind the correct framebuffer
-                this.bindUnboundFramebuffer(texture._framebuffer);
-            }
-            onBeforeUnbind();
-        }
-
-        this.bindUnboundFramebuffer(null);
-    }
-
-    /**
-     * Unbind a list of render target textures from the webGL context
-     * This is used only when drawBuffer extension or webGL2 are active
-     * @param textures defines the render target textures to unbind
-     * @param disableGenerateMipMaps defines a boolean indicating that mipmaps must not be generated
-     * @param onBeforeUnbind defines a function which will be called before the effective unbind
-     */
-    public unBindMultiColorAttachmentFramebuffer(textures: InternalTexture[], disableGenerateMipMaps = false, onBeforeUnbind?: () => void): void {
-        this._currentRenderTarget = null;
-
-        // If MSAA, we need to bitblt back to main texture
-        var gl = this._gl;
-
-        if (textures[0]._MSAAFramebuffer) {
-            gl.bindFramebuffer(gl.READ_FRAMEBUFFER, textures[0]._MSAAFramebuffer);
-            gl.bindFramebuffer(gl.DRAW_FRAMEBUFFER, textures[0]._framebuffer);
-
-            var attachments = textures[0]._attachments;
-            if (!attachments) {
-                attachments = new Array(textures.length);
-                textures[0]._attachments = attachments;
-            }
-
-            for (var i = 0; i < textures.length; i++) {
-                var texture = textures[i];
-
-                for (var j = 0; j < attachments.length; j++) {
-                    attachments[j] = gl.NONE;
-                }
-
-                attachments[i] = (<any>gl)[this.webGLVersion > 1 ? "COLOR_ATTACHMENT" + i : "COLOR_ATTACHMENT" + i + "_WEBGL"];
-                gl.readBuffer(attachments[i]);
-                gl.drawBuffers(attachments);
-                gl.blitFramebuffer(0, 0, texture.width, texture.height,
-                    0, 0, texture.width, texture.height,
-                    gl.COLOR_BUFFER_BIT, gl.NEAREST);
-
-            }
-            for (var i = 0; i < attachments.length; i++) {
-                attachments[i] = (<any>gl)[this.webGLVersion > 1 ? "COLOR_ATTACHMENT" + i : "COLOR_ATTACHMENT" + i + "_WEBGL"];
-            }
-            gl.drawBuffers(attachments);
-        }
-
-        for (var i = 0; i < textures.length; i++) {
-            var texture = textures[i];
-            if (texture.generateMipMaps && !disableGenerateMipMaps && !texture.isCube) {
-                this._bindTextureDirectly(gl.TEXTURE_2D, texture);
-                gl.generateMipmap(gl.TEXTURE_2D);
-                this._bindTextureDirectly(gl.TEXTURE_2D, null);
-            }
-        }
-
-        if (onBeforeUnbind) {
-            if (textures[0]._MSAAFramebuffer) {
-                // Bind the correct framebuffer
-                this.bindUnboundFramebuffer(textures[0]._framebuffer);
-            }
-            onBeforeUnbind();
-        }
-
-        this.bindUnboundFramebuffer(null);
-    }
-
-    /**
-     * Force the mipmap generation for the given render target texture
-     * @param texture defines the render target texture to use
-     */
-    public generateMipMapsForCubemap(texture: InternalTexture) {
-        if (texture.generateMipMaps) {
-            var gl = this._gl;
-            this._bindTextureDirectly(gl.TEXTURE_CUBE_MAP, texture, true);
-            gl.generateMipmap(gl.TEXTURE_CUBE_MAP);
-            this._bindTextureDirectly(gl.TEXTURE_CUBE_MAP, null);
-        }
-    }
-
-    /**
-     * Force a webGL flush (ie. a flush of all waiting webGL commands)
-     */
-    public flushFramebuffer(): void {
-        this._gl.flush();
-    }
-
-    /**
-     * Unbind the current render target and bind the default framebuffer
-     */
-    public restoreDefaultFramebuffer(): void {
-        if (this._currentRenderTarget) {
-            this.unBindFramebuffer(this._currentRenderTarget);
-        } else {
-            this.bindUnboundFramebuffer(null);
-        }
-        if (this._cachedViewport) {
-            this.setViewport(this._cachedViewport);
-        }
-
-        this.wipeCaches();
-    }
-
-    // UBOs
-
-    /**
-     * Create an uniform buffer
-     * @see http://doc.babylonjs.com/features/webgl2#uniform-buffer-objets
-     * @param elements defines the content of the uniform buffer
-     * @returns the webGL uniform buffer
-     */
-    public createUniformBuffer(elements: FloatArray): WebGLBuffer {
-        var ubo = this._gl.createBuffer();
-
-        if (!ubo) {
-            throw new Error("Unable to create uniform buffer");
-        }
-
-        this.bindUniformBuffer(ubo);
-
-        if (elements instanceof Float32Array) {
-            this._gl.bufferData(this._gl.UNIFORM_BUFFER, <Float32Array>elements, this._gl.STATIC_DRAW);
-        } else {
-            this._gl.bufferData(this._gl.UNIFORM_BUFFER, new Float32Array(<number[]>elements), this._gl.STATIC_DRAW);
-        }
-
-        this.bindUniformBuffer(null);
-
-        ubo.references = 1;
-        return ubo;
-    }
-
-    /**
-     * Create a dynamic uniform buffer
-     * @see http://doc.babylonjs.com/features/webgl2#uniform-buffer-objets
-     * @param elements defines the content of the uniform buffer
-     * @returns the webGL uniform buffer
-     */
-    public createDynamicUniformBuffer(elements: FloatArray): WebGLBuffer {
-        var ubo = this._gl.createBuffer();
-
-        if (!ubo) {
-            throw new Error("Unable to create dynamic uniform buffer");
-        }
-
-        this.bindUniformBuffer(ubo);
-
-        if (elements instanceof Float32Array) {
-            this._gl.bufferData(this._gl.UNIFORM_BUFFER, <Float32Array>elements, this._gl.DYNAMIC_DRAW);
-        } else {
-            this._gl.bufferData(this._gl.UNIFORM_BUFFER, new Float32Array(<number[]>elements), this._gl.DYNAMIC_DRAW);
-        }
-
-        this.bindUniformBuffer(null);
-
-        ubo.references = 1;
-        return ubo;
-    }
-
-    /**
-     * Update an existing uniform buffer
-     * @see http://doc.babylonjs.com/features/webgl2#uniform-buffer-objets
-     * @param uniformBuffer defines the target uniform buffer
-     * @param elements defines the content to update
-     * @param offset defines the offset in the uniform buffer where update should start
-     * @param count defines the size of the data to update
-     */
-    public updateUniformBuffer(uniformBuffer: WebGLBuffer, elements: FloatArray, offset?: number, count?: number): void {
-        this.bindUniformBuffer(uniformBuffer);
-
-        if (offset === undefined) {
-            offset = 0;
-        }
-
-        if (count === undefined) {
-            if (elements instanceof Float32Array) {
-                this._gl.bufferSubData(this._gl.UNIFORM_BUFFER, offset, <Float32Array>elements);
-            } else {
-                this._gl.bufferSubData(this._gl.UNIFORM_BUFFER, offset, new Float32Array(<number[]>elements));
-            }
-        } else {
-            if (elements instanceof Float32Array) {
-                this._gl.bufferSubData(this._gl.UNIFORM_BUFFER, 0, <Float32Array>elements.subarray(offset, offset + count));
-            } else {
-                this._gl.bufferSubData(this._gl.UNIFORM_BUFFER, 0, new Float32Array(<number[]>elements).subarray(offset, offset + count));
-            }
-        }
-
-        this.bindUniformBuffer(null);
-    }
-
-    // VBOs
-    private _resetVertexBufferBinding(): void {
-        this.bindArrayBuffer(null);
-        this._cachedVertexBuffers = null;
-    }
-
-    /**
-     * Creates a vertex buffer
-     * @param data the data for the vertex buffer
-     * @returns the new WebGL static buffer
-     */
-    public createVertexBuffer(data: DataArray): WebGLBuffer {
-        var vbo = this._gl.createBuffer();
-
-        if (!vbo) {
-            throw new Error("Unable to create vertex buffer");
-        }
-
-        this.bindArrayBuffer(vbo);
-
-        if (data instanceof Array) {
-            this._gl.bufferData(this._gl.ARRAY_BUFFER, new Float32Array(data), this._gl.STATIC_DRAW);
-        } else {
-            this._gl.bufferData(this._gl.ARRAY_BUFFER, <ArrayBuffer>data, this._gl.STATIC_DRAW);
-        }
-
-        this._resetVertexBufferBinding();
-        vbo.references = 1;
-        return vbo;
-    }
-
-    /**
-     * Creates a dynamic vertex buffer
-     * @param data the data for the dynamic vertex buffer
-     * @returns the new WebGL dynamic buffer
-     */
-    public createDynamicVertexBuffer(data: DataArray): WebGLBuffer {
-        var vbo = this._gl.createBuffer();
-
-        if (!vbo) {
-            throw new Error("Unable to create dynamic vertex buffer");
-        }
-
-        this.bindArrayBuffer(vbo);
-
-        if (data instanceof Array) {
-            this._gl.bufferData(this._gl.ARRAY_BUFFER, new Float32Array(data), this._gl.DYNAMIC_DRAW);
-        } else {
-            this._gl.bufferData(this._gl.ARRAY_BUFFER, <ArrayBuffer>data, this._gl.DYNAMIC_DRAW);
-        }
-
-        this._resetVertexBufferBinding();
-        vbo.references = 1;
-        return vbo;
-    }
-
-    /**
-     * Update a dynamic index buffer
-     * @param indexBuffer defines the target index buffer
-     * @param indices defines the data to update
-     * @param offset defines the offset in the target index buffer where update should start
-     */
-    public updateDynamicIndexBuffer(indexBuffer: WebGLBuffer, indices: IndicesArray, offset: number = 0): void {
-        // Force cache update
-        this._currentBoundBuffer[this._gl.ELEMENT_ARRAY_BUFFER] = null;
-        this.bindIndexBuffer(indexBuffer);
-        var arrayBuffer;
-
-        if (indices instanceof Uint16Array || indices instanceof Uint32Array) {
-            arrayBuffer = indices;
-        } else {
-            arrayBuffer = indexBuffer.is32Bits ? new Uint32Array(indices) : new Uint16Array(indices);
-        }
-
-        this._gl.bufferData(this._gl.ELEMENT_ARRAY_BUFFER, arrayBuffer, this._gl.DYNAMIC_DRAW);
-
-        this._resetIndexBufferBinding();
-    }
-
-    /**
-     * Updates a dynamic vertex buffer.
-     * @param vertexBuffer the vertex buffer to update
-     * @param data the data used to update the vertex buffer
-     * @param byteOffset the byte offset of the data
-     * @param byteLength the byte length of the data
-     */
-    public updateDynamicVertexBuffer(vertexBuffer: WebGLBuffer, data: DataArray, byteOffset?: number, byteLength?: number): void {
-        this.bindArrayBuffer(vertexBuffer);
-
-        if (byteOffset === undefined) {
-            byteOffset = 0;
-        }
-
-        if (byteLength === undefined) {
-            if (data instanceof Array) {
-                this._gl.bufferSubData(this._gl.ARRAY_BUFFER, byteOffset, new Float32Array(data));
-            } else {
-                this._gl.bufferSubData(this._gl.ARRAY_BUFFER, byteOffset, <ArrayBuffer>data);
-            }
-        } else {
-            if (data instanceof Array) {
-                this._gl.bufferSubData(this._gl.ARRAY_BUFFER, 0, new Float32Array(data).subarray(byteOffset, byteOffset + byteLength));
-            } else {
-                if (data instanceof ArrayBuffer) {
-                    data = new Uint8Array(data, byteOffset, byteLength);
-                } else {
-                    data = new Uint8Array(data.buffer, data.byteOffset + byteOffset, byteLength);
-                }
-
-                this._gl.bufferSubData(this._gl.ARRAY_BUFFER, 0, <ArrayBuffer>data);
-            }
-        }
-
-        this._resetVertexBufferBinding();
-    }
-
-    private _resetIndexBufferBinding(): void {
-        this.bindIndexBuffer(null);
-        this._cachedIndexBuffer = null;
-    }
-
-    /**
-     * Creates a new index buffer
-     * @param indices defines the content of the index buffer
-     * @param updatable defines if the index buffer must be updatable
-     * @returns a new webGL buffer
-     */
-    public createIndexBuffer(indices: IndicesArray, updatable?: boolean): WebGLBuffer {
-        var vbo = this._gl.createBuffer();
-
-        if (!vbo) {
-            throw new Error("Unable to create index buffer");
-        }
-
-        this.bindIndexBuffer(vbo);
-
-        // Check for 32 bits indices
-        var arrayBuffer;
-        var need32Bits = false;
-
-        if (indices instanceof Uint16Array) {
-            arrayBuffer = indices;
-        } else {
-            //check 32 bit support
-            if (this._caps.uintIndices) {
-                if (indices instanceof Uint32Array) {
-                    arrayBuffer = indices;
-                    need32Bits = true;
-                } else {
-                    //number[] or Int32Array, check if 32 bit is necessary
-                    for (var index = 0; index < indices.length; index++) {
-                        if (indices[index] > 65535) {
-                            need32Bits = true;
-                            break;
-                        }
-                    }
-
-                    arrayBuffer = need32Bits ? new Uint32Array(indices) : new Uint16Array(indices);
-                }
-            } else {
-                //no 32 bit support, force conversion to 16 bit (values greater 16 bit are lost)
-                arrayBuffer = new Uint16Array(indices);
-            }
-        }
-
-        this._gl.bufferData(this._gl.ELEMENT_ARRAY_BUFFER, arrayBuffer, updatable ? this._gl.DYNAMIC_DRAW : this._gl.STATIC_DRAW);
-        this._resetIndexBufferBinding();
-        vbo.references = 1;
-        vbo.is32Bits = need32Bits;
-        return vbo;
-    }
-
-    /**
-     * Bind a webGL buffer to the webGL context
-     * @param buffer defines the buffer to bind
-     */
-    public bindArrayBuffer(buffer: Nullable<WebGLBuffer>): void {
-        if (!this._vaoRecordInProgress) {
-            this._unbindVertexArrayObject();
-        }
-        this.bindBuffer(buffer, this._gl.ARRAY_BUFFER);
-    }
-
-    /**
-     * Bind an uniform buffer to the current webGL context
-     * @param buffer defines the buffer to bind
-     */
-    public bindUniformBuffer(buffer: Nullable<WebGLBuffer>): void {
-        this._gl.bindBuffer(this._gl.UNIFORM_BUFFER, buffer);
-    }
-
-    /**
-     * Bind a buffer to the current webGL context at a given location
-     * @param buffer defines the buffer to bind
-     * @param location defines the index where to bind the buffer
-     */
-    public bindUniformBufferBase(buffer: WebGLBuffer, location: number): void {
-        this._gl.bindBufferBase(this._gl.UNIFORM_BUFFER, location, buffer);
-    }
-
-    /**
-     * Bind a specific block at a given index in a specific shader program
-     * @param shaderProgram defines the shader program
-     * @param blockName defines the block name
-     * @param index defines the index where to bind the block
-     */
-    public bindUniformBlock(shaderProgram: WebGLProgram, blockName: string, index: number): void {
-        var uniformLocation = this._gl.getUniformBlockIndex(shaderProgram, blockName);
-
-        this._gl.uniformBlockBinding(shaderProgram, uniformLocation, index);
-    }
-
-    private bindIndexBuffer(buffer: Nullable<WebGLBuffer>): void {
-        if (!this._vaoRecordInProgress) {
-            this._unbindVertexArrayObject();
-        }
-        this.bindBuffer(buffer, this._gl.ELEMENT_ARRAY_BUFFER);
-    }
-
-    private bindBuffer(buffer: Nullable<WebGLBuffer>, target: number): void {
-        if (this._vaoRecordInProgress || this._currentBoundBuffer[target] !== buffer) {
-            this._gl.bindBuffer(target, buffer);
-            this._currentBoundBuffer[target] = buffer;
-        }
-    }
-
-    /**
-     * update the bound buffer with the given data
-     * @param data defines the data to update
-     */
-    public updateArrayBuffer(data: Float32Array): void {
-        this._gl.bufferSubData(this._gl.ARRAY_BUFFER, 0, data);
-    }
-
-    private _vertexAttribPointer(buffer: WebGLBuffer, indx: number, size: number, type: number, normalized: boolean, stride: number, offset: number): void {
-        var pointer = this._currentBufferPointers[indx];
-
-        var changed = false;
-        if (!pointer.active) {
-            changed = true;
-            pointer.active = true;
-            pointer.index = indx;
-            pointer.size = size;
-            pointer.type = type;
-            pointer.normalized = normalized;
-            pointer.stride = stride;
-            pointer.offset = offset;
-            pointer.buffer = buffer;
-        } else {
-            if (pointer.buffer !== buffer) { pointer.buffer = buffer; changed = true; }
-            if (pointer.size !== size) { pointer.size = size; changed = true; }
-            if (pointer.type !== type) { pointer.type = type; changed = true; }
-            if (pointer.normalized !== normalized) { pointer.normalized = normalized; changed = true; }
-            if (pointer.stride !== stride) { pointer.stride = stride; changed = true; }
-            if (pointer.offset !== offset) { pointer.offset = offset; changed = true; }
-        }
-
-        if (changed || this._vaoRecordInProgress) {
-            this.bindArrayBuffer(buffer);
-            this._gl.vertexAttribPointer(indx, size, type, normalized, stride, offset);
-        }
-    }
-
-    private _bindIndexBufferWithCache(indexBuffer: Nullable<WebGLBuffer>): void {
-        if (indexBuffer == null) {
-            return;
-        }
-        if (this._cachedIndexBuffer !== indexBuffer) {
-            this._cachedIndexBuffer = indexBuffer;
-            this.bindIndexBuffer(indexBuffer);
-            this._uintIndicesCurrentlySet = indexBuffer.is32Bits;
-        }
-    }
-
-    private _bindVertexBuffersAttributes(vertexBuffers: { [key: string]: Nullable<VertexBuffer> }, effect: Effect): void {
-        var attributes = effect.getAttributesNames();
-
-        if (!this._vaoRecordInProgress) {
-            this._unbindVertexArrayObject();
-        }
-
-        this.unbindAllAttributes();
-
-        for (var index = 0; index < attributes.length; index++) {
-            var order = effect.getAttributeLocation(index);
-
-            if (order >= 0) {
-                var vertexBuffer = vertexBuffers[attributes[index]];
-
-                if (!vertexBuffer) {
-                    continue;
-                }
-
-                this._gl.enableVertexAttribArray(order);
-                if (!this._vaoRecordInProgress) {
-                    this._vertexAttribArraysEnabled[order] = true;
-                }
-
-                var buffer = vertexBuffer.getBuffer();
-                if (buffer) {
-                    this._vertexAttribPointer(buffer, order, vertexBuffer.getSize(), vertexBuffer.type, vertexBuffer.normalized, vertexBuffer.byteStride, vertexBuffer.byteOffset);
-
-                    if (vertexBuffer.getIsInstanced()) {
-                        this._gl.vertexAttribDivisor(order, vertexBuffer.getInstanceDivisor());
-                        if (!this._vaoRecordInProgress) {
-                            this._currentInstanceLocations.push(order);
-                            this._currentInstanceBuffers.push(buffer);
-                        }
-                    }
-                }
-            }
-        }
-    }
-
-    /**
-     * Records a vertex array object
-     * @see http://doc.babylonjs.com/features/webgl2#vertex-array-objects
-     * @param vertexBuffers defines the list of vertex buffers to store
-     * @param indexBuffer defines the index buffer to store
-     * @param effect defines the effect to store
-     * @returns the new vertex array object
-     */
-    public recordVertexArrayObject(vertexBuffers: { [key: string]: VertexBuffer; }, indexBuffer: Nullable<WebGLBuffer>, effect: Effect): WebGLVertexArrayObject {
-        var vao = this._gl.createVertexArray();
-
-        this._vaoRecordInProgress = true;
-
-        this._gl.bindVertexArray(vao);
-
-        this._mustWipeVertexAttributes = true;
-        this._bindVertexBuffersAttributes(vertexBuffers, effect);
-
-        this.bindIndexBuffer(indexBuffer);
-
-        this._vaoRecordInProgress = false;
-        this._gl.bindVertexArray(null);
-
-        return vao;
-    }
-
-    /**
-     * Bind a specific vertex array object
-     * @see http://doc.babylonjs.com/features/webgl2#vertex-array-objects
-     * @param vertexArrayObject defines the vertex array object to bind
-     * @param indexBuffer defines the index buffer to bind
-     */
-    public bindVertexArrayObject(vertexArrayObject: WebGLVertexArrayObject, indexBuffer: Nullable<WebGLBuffer>): void {
-        if (this._cachedVertexArrayObject !== vertexArrayObject) {
-            this._cachedVertexArrayObject = vertexArrayObject;
-
-            this._gl.bindVertexArray(vertexArrayObject);
-            this._cachedVertexBuffers = null;
-            this._cachedIndexBuffer = null;
-
-            this._uintIndicesCurrentlySet = indexBuffer != null && indexBuffer.is32Bits;
-            this._mustWipeVertexAttributes = true;
-        }
-    }
-
-    /**
-     * Bind webGl buffers directly to the webGL context
-     * @param vertexBuffer defines the vertex buffer to bind
-     * @param indexBuffer defines the index buffer to bind
-     * @param vertexDeclaration defines the vertex declaration to use with the vertex buffer
-     * @param vertexStrideSize defines the vertex stride of the vertex buffer
-     * @param effect defines the effect associated with the vertex buffer
-     */
-    public bindBuffersDirectly(vertexBuffer: WebGLBuffer, indexBuffer: WebGLBuffer, vertexDeclaration: number[], vertexStrideSize: number, effect: Effect): void {
-        if (this._cachedVertexBuffers !== vertexBuffer || this._cachedEffectForVertexBuffers !== effect) {
-            this._cachedVertexBuffers = vertexBuffer;
-            this._cachedEffectForVertexBuffers = effect;
-
-            let attributesCount = effect.getAttributesCount();
-
-            this._unbindVertexArrayObject();
-            this.unbindAllAttributes();
-
-            var offset = 0;
-            for (var index = 0; index < attributesCount; index++) {
-
-                if (index < vertexDeclaration.length) {
-
-                    var order = effect.getAttributeLocation(index);
-
-                    if (order >= 0) {
-                        this._gl.enableVertexAttribArray(order);
-                        this._vertexAttribArraysEnabled[order] = true;
-                        this._vertexAttribPointer(vertexBuffer, order, vertexDeclaration[index], this._gl.FLOAT, false, vertexStrideSize, offset);
-                    }
-
-                    offset += vertexDeclaration[index] * 4;
-                }
-            }
-        }
-
-        this._bindIndexBufferWithCache(indexBuffer);
-    }
-
-    private _unbindVertexArrayObject(): void {
-        if (!this._cachedVertexArrayObject) {
-            return;
-        }
-
-        this._cachedVertexArrayObject = null;
-        this._gl.bindVertexArray(null);
-    }
-
-    /**
-     * Bind a list of vertex buffers to the webGL context
-     * @param vertexBuffers defines the list of vertex buffers to bind
-     * @param indexBuffer defines the index buffer to bind
-     * @param effect defines the effect associated with the vertex buffers
-     */
-    public bindBuffers(vertexBuffers: { [key: string]: Nullable<VertexBuffer> }, indexBuffer: Nullable<WebGLBuffer>, effect: Effect): void {
-        if (this._cachedVertexBuffers !== vertexBuffers || this._cachedEffectForVertexBuffers !== effect) {
-            this._cachedVertexBuffers = vertexBuffers;
-            this._cachedEffectForVertexBuffers = effect;
-
-            this._bindVertexBuffersAttributes(vertexBuffers, effect);
-        }
-
-        this._bindIndexBufferWithCache(indexBuffer);
-    }
-
-    /**
-     * Unbind all instance attributes
-     */
-    public unbindInstanceAttributes() {
-        var boundBuffer;
-        for (var i = 0, ul = this._currentInstanceLocations.length; i < ul; i++) {
-            var instancesBuffer = this._currentInstanceBuffers[i];
-            if (boundBuffer != instancesBuffer && instancesBuffer.references) {
-                boundBuffer = instancesBuffer;
-                this.bindArrayBuffer(instancesBuffer);
-            }
-            var offsetLocation = this._currentInstanceLocations[i];
-            this._gl.vertexAttribDivisor(offsetLocation, 0);
-        }
-        this._currentInstanceBuffers.length = 0;
-        this._currentInstanceLocations.length = 0;
-    }
-
-    /**
-     * Release and free the memory of a vertex array object
-     * @param vao defines the vertex array object to delete
-     */
-    public releaseVertexArrayObject(vao: WebGLVertexArrayObject) {
-        this._gl.deleteVertexArray(vao);
-    }
-
-    /** @hidden */
-    public _releaseBuffer(buffer: WebGLBuffer): boolean {
-        buffer.references--;
-
-        if (buffer.references === 0) {
-            this._gl.deleteBuffer(buffer);
-            return true;
-        }
-
-        return false;
-    }
-
-    /**
-     * Creates a webGL buffer to use with instanciation
-     * @param capacity defines the size of the buffer
-     * @returns the webGL buffer
-     */
-    public createInstancesBuffer(capacity: number): WebGLBuffer {
-        var buffer = this._gl.createBuffer();
-
-        if (!buffer) {
-            throw new Error("Unable to create instance buffer");
-        }
-
-        buffer.capacity = capacity;
-
-        this.bindArrayBuffer(buffer);
-        this._gl.bufferData(this._gl.ARRAY_BUFFER, capacity, this._gl.DYNAMIC_DRAW);
-        return buffer;
-    }
-
-    /**
-     * Delete a webGL buffer used with instanciation
-     * @param buffer defines the webGL buffer to delete
-     */
-    public deleteInstancesBuffer(buffer: WebGLBuffer): void {
-        this._gl.deleteBuffer(buffer);
-    }
-
-    /**
-     * Update the content of a webGL buffer used with instanciation and bind it to the webGL context
-     * @param instancesBuffer defines the webGL buffer to update and bind
-     * @param data defines the data to store in the buffer
-     * @param offsetLocations defines the offsets or attributes information used to determine where data must be stored in the buffer
-     */
-    public updateAndBindInstancesBuffer(instancesBuffer: WebGLBuffer, data: Float32Array, offsetLocations: number[] | InstancingAttributeInfo[]): void {
-        this.bindArrayBuffer(instancesBuffer);
-        if (data) {
-            this._gl.bufferSubData(this._gl.ARRAY_BUFFER, 0, data);
-        }
-
-        if ((<any>offsetLocations[0]).index !== undefined) {
-            let stride = 0;
-            for (let i = 0; i < offsetLocations.length; i++) {
-                let ai = <InstancingAttributeInfo>offsetLocations[i];
-                stride += ai.attributeSize * 4;
-            }
-            for (let i = 0; i < offsetLocations.length; i++) {
-                let ai = <InstancingAttributeInfo>offsetLocations[i];
-
-                if (!this._vertexAttribArraysEnabled[ai.index]) {
-                    this._gl.enableVertexAttribArray(ai.index);
-                    this._vertexAttribArraysEnabled[ai.index] = true;
-                }
-
-                this._vertexAttribPointer(instancesBuffer, ai.index, ai.attributeSize, ai.attribyteType || this._gl.FLOAT, ai.normalized || false, stride, ai.offset);
-                this._gl.vertexAttribDivisor(ai.index, 1);
-                this._currentInstanceLocations.push(ai.index);
-                this._currentInstanceBuffers.push(instancesBuffer);
-            }
-        } else {
-            for (let index = 0; index < 4; index++) {
-                let offsetLocation = <number>offsetLocations[index];
-
-                if (!this._vertexAttribArraysEnabled[offsetLocation]) {
-                    this._gl.enableVertexAttribArray(offsetLocation);
-                    this._vertexAttribArraysEnabled[offsetLocation] = true;
-                }
-
-                this._vertexAttribPointer(instancesBuffer, offsetLocation, 4, this._gl.FLOAT, false, 64, index * 16);
-                this._gl.vertexAttribDivisor(offsetLocation, 1);
-                this._currentInstanceLocations.push(offsetLocation);
-                this._currentInstanceBuffers.push(instancesBuffer);
-            }
-        }
-    }
-
-    /**
-     * Apply all cached states (depth, culling, stencil and alpha)
-     */
-    public applyStates() {
-        this._depthCullingState.apply(this._gl);
-        this._stencilState.apply(this._gl);
-        this._alphaState.apply(this._gl);
-    }
-
-    /**
-     * Send a draw order
-     * @param useTriangles defines if triangles must be used to draw (else wireframe will be used)
-     * @param indexStart defines the starting index
-     * @param indexCount defines the number of index to draw
-     * @param instancesCount defines the number of instances to draw (if instanciation is enabled)
-     */
-    public draw(useTriangles: boolean, indexStart: number, indexCount: number, instancesCount?: number): void {
-        this.drawElementsType(useTriangles ? Material.TriangleFillMode : Material.WireFrameFillMode, indexStart, indexCount, instancesCount);
-    }
-
-    /**
-     * Draw a list of points
-     * @param verticesStart defines the index of first vertex to draw
-     * @param verticesCount defines the count of vertices to draw
-     * @param instancesCount defines the number of instances to draw (if instanciation is enabled)
-     */
-    public drawPointClouds(verticesStart: number, verticesCount: number, instancesCount?: number): void {
-        this.drawArraysType(Material.PointFillMode, verticesStart, verticesCount, instancesCount);
-    }
-
-    /**
-     * Draw a list of unindexed primitives
-     * @param useTriangles defines if triangles must be used to draw (else wireframe will be used)
-     * @param verticesStart defines the index of first vertex to draw
-     * @param verticesCount defines the count of vertices to draw
-     * @param instancesCount defines the number of instances to draw (if instanciation is enabled)
-     */
-    public drawUnIndexed(useTriangles: boolean, verticesStart: number, verticesCount: number, instancesCount?: number): void {
-        this.drawArraysType(useTriangles ? Material.TriangleFillMode : Material.WireFrameFillMode, verticesStart, verticesCount, instancesCount);
-    }
-
-    /**
-     * Draw a list of indexed primitives
-     * @param fillMode defines the primitive to use
-     * @param indexStart defines the starting index
-     * @param indexCount defines the number of index to draw
-     * @param instancesCount defines the number of instances to draw (if instanciation is enabled)
-     */
-    public drawElementsType(fillMode: number, indexStart: number, indexCount: number, instancesCount?: number): void {
-        // Apply states
-        this.applyStates();
-
-        this._drawCalls.addCount(1, false);
-        // Render
-
-        const drawMode = this._drawMode(fillMode);
-        var indexFormat = this._uintIndicesCurrentlySet ? this._gl.UNSIGNED_INT : this._gl.UNSIGNED_SHORT;
-        var mult = this._uintIndicesCurrentlySet ? 4 : 2;
-        if (instancesCount) {
-            this._gl.drawElementsInstanced(drawMode, indexCount, indexFormat, indexStart * mult, instancesCount);
-        } else {
-            this._gl.drawElements(drawMode, indexCount, indexFormat, indexStart * mult);
-        }
-    }
-
-    /**
-     * Draw a list of unindexed primitives
-     * @param fillMode defines the primitive to use
-     * @param verticesStart defines the index of first vertex to draw
-     * @param verticesCount defines the count of vertices to draw
-     * @param instancesCount defines the number of instances to draw (if instanciation is enabled)
-     */
-    public drawArraysType(fillMode: number, verticesStart: number, verticesCount: number, instancesCount?: number): void {
-        // Apply states
-        this.applyStates();
-        this._drawCalls.addCount(1, false);
-
-        const drawMode = this._drawMode(fillMode);
-        if (instancesCount) {
-            this._gl.drawArraysInstanced(drawMode, verticesStart, verticesCount, instancesCount);
-        } else {
-            this._gl.drawArrays(drawMode, verticesStart, verticesCount);
-        }
-    }
-
-    private _drawMode(fillMode: number): number {
-        switch (fillMode) {
-            // Triangle views
-            case Material.TriangleFillMode:
-                return this._gl.TRIANGLES;
-            case Material.PointFillMode:
-                return this._gl.POINTS;
-            case Material.WireFrameFillMode:
-                return this._gl.LINES;
-            // Draw modes
-            case Material.PointListDrawMode:
-                return this._gl.POINTS;
-            case Material.LineListDrawMode:
-                return this._gl.LINES;
-            case Material.LineLoopDrawMode:
-                return this._gl.LINE_LOOP;
-            case Material.LineStripDrawMode:
-                return this._gl.LINE_STRIP;
-            case Material.TriangleStripDrawMode:
-                return this._gl.TRIANGLE_STRIP;
-            case Material.TriangleFanDrawMode:
-                return this._gl.TRIANGLE_FAN;
-            default:
-                return this._gl.TRIANGLES;
-        }
-    }
-
-    // Shaders
-
-    /** @hidden */
-    public _releaseEffect(effect: Effect): void {
-        if (this._compiledEffects[effect._key]) {
-            delete this._compiledEffects[effect._key];
-
-            this._deleteProgram(effect.getProgram());
-        }
-    }
-
-    /** @hidden */
-    public _deleteProgram(program: WebGLProgram): void {
-        if (program) {
-            program.__SPECTOR_rebuildProgram = null;
-
-            if (program.transformFeedback) {
-                this.deleteTransformFeedback(program.transformFeedback);
-                program.transformFeedback = null;
-            }
-
-            this._gl.deleteProgram(program);
-        }
-    }
-
-    /**
-     * Create a new effect (used to store vertex/fragment shaders)
-     * @param baseName defines the base name of the effect (The name of file without .fragment.fx or .vertex.fx)
-     * @param attributesNamesOrOptions defines either a list of attribute names or an EffectCreationOptions object
-     * @param uniformsNamesOrEngine defines either a list of uniform names or the engine to use
-     * @param samplers defines an array of string used to represent textures
-     * @param defines defines the string containing the defines to use to compile the shaders
-     * @param fallbacks defines the list of potential fallbacks to use if shader conmpilation fails
-     * @param onCompiled defines a function to call when the effect creation is successful
-     * @param onError defines a function to call when the effect creation has failed
-     * @param indexParameters defines an object containing the index values to use to compile shaders (like the maximum number of simultaneous lights)
-     * @returns the new Effect
-     */
-    public createEffect(baseName: any, attributesNamesOrOptions: string[] | EffectCreationOptions, uniformsNamesOrEngine: string[] | Engine, samplers?: string[], defines?: string, fallbacks?: EffectFallbacks,
-        onCompiled?: (effect: Effect) => void, onError?: (effect: Effect, errors: string) => void, indexParameters?: any): Effect {
-        var vertex = baseName.vertexElement || baseName.vertex || baseName;
-        var fragment = baseName.fragmentElement || baseName.fragment || baseName;
-
-        var name = vertex + "+" + fragment + "@" + (defines ? defines : (<EffectCreationOptions>attributesNamesOrOptions).defines);
-        if (this._compiledEffects[name]) {
-            var compiledEffect = <Effect>this._compiledEffects[name];
-            if (onCompiled && compiledEffect.isReady()) {
-                onCompiled(compiledEffect);
-            }
-
-            return compiledEffect;
-        }
-        var effect = new Effect(baseName, attributesNamesOrOptions, uniformsNamesOrEngine, samplers, this, defines, fallbacks, onCompiled, onError, indexParameters);
-        effect._key = name;
-        this._compiledEffects[name] = effect;
-
-        return effect;
-    }
-
-    private _compileShader(source: string, type: string, defines: Nullable<string>, shaderVersion: string): WebGLShader {
-        return this._compileRawShader(shaderVersion + (defines ? defines + "\n" : "") + source, type);
-    }
-
-    private _compileRawShader(source: string, type: string): WebGLShader {
-        var gl = this._gl;
-        var shader = gl.createShader(type === "vertex" ? gl.VERTEX_SHADER : gl.FRAGMENT_SHADER);
-
-        if (!shader) {
-            throw new Error("Something went wrong while compile the shader.");
-        }
-
-        gl.shaderSource(shader, source);
-        gl.compileShader(shader);
-
-        if (!gl.getShaderParameter(shader, gl.COMPILE_STATUS)) {
-            let log = gl.getShaderInfoLog(shader);
-            if (log) {
-                throw new Error(log);
-            }
-        }
-
-        return shader;
-    }
-
-    /**
-     * Directly creates a webGL program
-     * @param vertexCode defines the vertex shader code to use
-     * @param fragmentCode defines the fragment shader code to use
-     * @param context defines the webGL context to use (if not set, the current one will be used)
-     * @param transformFeedbackVaryings defines the list of transform feedback varyings to use
-     * @returns the new webGL program
-     */
-    public createRawShaderProgram(vertexCode: string, fragmentCode: string, context?: WebGLRenderingContext, transformFeedbackVaryings: Nullable<string[]> = null): WebGLProgram {
-        context = context || this._gl;
-
-        var vertexShader = this._compileRawShader(vertexCode, "vertex");
-        var fragmentShader = this._compileRawShader(fragmentCode, "fragment");
-
-        return this._createShaderProgram(vertexShader, fragmentShader, context, transformFeedbackVaryings);
-    }
-
-    /**
-     * Creates a webGL program
-     * @param vertexCode  defines the vertex shader code to use
-     * @param fragmentCode defines the fragment shader code to use
-     * @param defines defines the string containing the defines to use to compile the shaders
-     * @param context defines the webGL context to use (if not set, the current one will be used)
-     * @param transformFeedbackVaryings defines the list of transform feedback varyings to use
-     * @returns the new webGL program
-     */
-    public createShaderProgram(vertexCode: string, fragmentCode: string, defines: Nullable<string>, context?: WebGLRenderingContext, transformFeedbackVaryings: Nullable<string[]> = null): WebGLProgram {
-        context = context || this._gl;
-
-        this.onBeforeShaderCompilationObservable.notifyObservers(this);
-
-        var shaderVersion = (this._webGLVersion > 1) ? "#version 300 es\n#define WEBGL2 \n" : "";
-        var vertexShader = this._compileShader(vertexCode, "vertex", defines, shaderVersion);
-        var fragmentShader = this._compileShader(fragmentCode, "fragment", defines, shaderVersion);
-
-        let program = this._createShaderProgram(vertexShader, fragmentShader, context, transformFeedbackVaryings);
-
-        this.onAfterShaderCompilationObservable.notifyObservers(this);
-
-        return program;
-    }
-
-    private _createShaderProgram(vertexShader: WebGLShader, fragmentShader: WebGLShader, context: WebGLRenderingContext, transformFeedbackVaryings: Nullable<string[]> = null): WebGLProgram {
-        var shaderProgram = context.createProgram();
-
-        if (!shaderProgram) {
-            throw new Error("Unable to create program");
-        }
-
-        context.attachShader(shaderProgram, vertexShader);
-        context.attachShader(shaderProgram, fragmentShader);
-
-        if (this.webGLVersion > 1 && transformFeedbackVaryings) {
-            let transformFeedback = this.createTransformFeedback();
-
-            this.bindTransformFeedback(transformFeedback);
-            this.setTranformFeedbackVaryings(shaderProgram, transformFeedbackVaryings);
-            shaderProgram.transformFeedback = transformFeedback;
-        }
-
-        context.linkProgram(shaderProgram);
-
-        if (this.webGLVersion > 1 && transformFeedbackVaryings) {
-            this.bindTransformFeedback(null);
-        }
-
-        shaderProgram.context = context;
-        shaderProgram.vertexShader = vertexShader;
-        shaderProgram.fragmentShader = fragmentShader;
-
-        if (!this._caps.parallelShaderCompile) {
-            this._finalizeProgram(shaderProgram);
-        } else {
-            shaderProgram.isParallelCompiled = true;
-        }
-
-        return shaderProgram;
-    }
-
-    private _finalizeProgram(shaderProgram: WebGLProgram) {
-        const context = shaderProgram.context!;
-        const vertexShader = shaderProgram.vertexShader!;
-        const fragmentShader = shaderProgram.fragmentShader!;
-
-        var linked = context.getProgramParameter(shaderProgram, context.LINK_STATUS);
-
-        if (!linked) {
-            var error = context.getProgramInfoLog(shaderProgram);
-            if (error) {
-                throw new Error(error);
-            }
-        }
-
-        if (this.validateShaderPrograms) {
-            context.validateProgram(shaderProgram);
-            var validated = context.getProgramParameter(shaderProgram, context.VALIDATE_STATUS);
-
-            if (!validated) {
-                var error = context.getProgramInfoLog(shaderProgram);
-                if (error) {
-                    throw new Error(error);
-                }
-            }
-        }
-
-        context.deleteShader(vertexShader);
-        context.deleteShader(fragmentShader);
-
-        shaderProgram.context = undefined;
-        shaderProgram.vertexShader = undefined;
-        shaderProgram.fragmentShader = undefined;
-
-        if (shaderProgram.onCompiled) {
-            shaderProgram.onCompiled();
-            shaderProgram.onCompiled = undefined;
-        }
-    }
-
-    /** @hidden */
-    public _isProgramCompiled(shaderProgram: WebGLProgram): boolean {
-        if (!shaderProgram.isParallelCompiled) {
-            return true;
-        }
-
-        if (this._gl.getProgramParameter(shaderProgram, this._caps.parallelShaderCompile.COMPLETION_STATUS_KHR)) {
-            this._finalizeProgram(shaderProgram);
-            return true;
-        }
-
-        return false;
-    }
-
-    /** @hidden */
-    public _executeWhenProgramIsCompiled(shaderProgram: WebGLProgram, action: () => void) {
-        if (!shaderProgram.isParallelCompiled) {
-            action();
-            return;
-        }
-
-        shaderProgram.onCompiled = action;
-    }
-
-    /**
-     * Gets the list of webGL uniform locations associated with a specific program based on a list of uniform names
-     * @param shaderProgram defines the webGL program to use
-     * @param uniformsNames defines the list of uniform names
-     * @returns an array of webGL uniform locations
-     */
-    public getUniforms(shaderProgram: WebGLProgram, uniformsNames: string[]): Nullable<WebGLUniformLocation>[] {
-        var results = new Array<Nullable<WebGLUniformLocation>>();
-
-        for (var index = 0; index < uniformsNames.length; index++) {
-            results.push(this._gl.getUniformLocation(shaderProgram, uniformsNames[index]));
-        }
-
-        return results;
-    }
-
-    /**
-     * Gets the lsit of active attributes for a given webGL program
-     * @param shaderProgram defines the webGL program to use
-     * @param attributesNames defines the list of attribute names to get
-     * @returns an array of indices indicating the offset of each attribute
-     */
-    public getAttributes(shaderProgram: WebGLProgram, attributesNames: string[]): number[] {
-        var results = [];
-
-        for (var index = 0; index < attributesNames.length; index++) {
-            try {
-                results.push(this._gl.getAttribLocation(shaderProgram, attributesNames[index]));
-            } catch (e) {
-                results.push(-1);
-            }
-        }
-
-        return results;
-    }
-
-    /**
-     * Activates an effect, mkaing it the current one (ie. the one used for rendering)
-     * @param effect defines the effect to activate
-     */
-    public enableEffect(effect: Nullable<Effect>): void {
-        if (!effect || effect === this._currentEffect) {
-            return;
-        }
-
-        // Use program
-        this.bindSamplers(effect);
-
-        this._currentEffect = effect;
-
-        if (effect.onBind) {
-            effect.onBind(effect);
-        }
-        if (effect._onBindObservable) {
-            effect._onBindObservable.notifyObservers(effect);
-        }
-    }
-
-    /**
-     * Set the value of an uniform to an array of int32
-     * @param uniform defines the webGL uniform location where to store the value
-     * @param array defines the array of int32 to store
-     */
-    public setIntArray(uniform: Nullable<WebGLUniformLocation>, array: Int32Array): void {
-        if (!uniform) {
-            return;
-        }
-
-        this._gl.uniform1iv(uniform, array);
-    }
-
-    /**
-     * Set the value of an uniform to an array of int32 (stored as vec2)
-     * @param uniform defines the webGL uniform location where to store the value
-     * @param array defines the array of int32 to store
-     */
-    public setIntArray2(uniform: Nullable<WebGLUniformLocation>, array: Int32Array): void {
-        if (!uniform || array.length % 2 !== 0) {
-            return;
-        }
-
-        this._gl.uniform2iv(uniform, array);
-    }
-
-    /**
-     * Set the value of an uniform to an array of int32 (stored as vec3)
-     * @param uniform defines the webGL uniform location where to store the value
-     * @param array defines the array of int32 to store
-     */
-    public setIntArray3(uniform: Nullable<WebGLUniformLocation>, array: Int32Array): void {
-        if (!uniform || array.length % 3 !== 0) {
-            return;
-        }
-
-        this._gl.uniform3iv(uniform, array);
-    }
-
-    /**
-     * Set the value of an uniform to an array of int32 (stored as vec4)
-     * @param uniform defines the webGL uniform location where to store the value
-     * @param array defines the array of int32 to store
-     */
-    public setIntArray4(uniform: Nullable<WebGLUniformLocation>, array: Int32Array): void {
-        if (!uniform || array.length % 4 !== 0) {
-            return;
-        }
-
-        this._gl.uniform4iv(uniform, array);
-    }
-
-    /**
-     * Set the value of an uniform to an array of float32
-     * @param uniform defines the webGL uniform location where to store the value
-     * @param array defines the array of float32 to store
-     */
-    public setFloatArray(uniform: Nullable<WebGLUniformLocation>, array: Float32Array): void {
-        if (!uniform) {
-            return;
-        }
-
-        this._gl.uniform1fv(uniform, array);
-    }
-
-    /**
-     * Set the value of an uniform to an array of float32 (stored as vec2)
-     * @param uniform defines the webGL uniform location where to store the value
-     * @param array defines the array of float32 to store
-     */
-    public setFloatArray2(uniform: Nullable<WebGLUniformLocation>, array: Float32Array): void {
-        if (!uniform || array.length % 2 !== 0) {
-            return;
-        }
-
-        this._gl.uniform2fv(uniform, array);
-    }
-
-    /**
-     * Set the value of an uniform to an array of float32 (stored as vec3)
-     * @param uniform defines the webGL uniform location where to store the value
-     * @param array defines the array of float32 to store
-     */
-    public setFloatArray3(uniform: Nullable<WebGLUniformLocation>, array: Float32Array): void {
-        if (!uniform || array.length % 3 !== 0) {
-            return;
-        }
-
-        this._gl.uniform3fv(uniform, array);
-    }
-
-    /**
-     * Set the value of an uniform to an array of float32 (stored as vec4)
-     * @param uniform defines the webGL uniform location where to store the value
-     * @param array defines the array of float32 to store
-     */
-    public setFloatArray4(uniform: Nullable<WebGLUniformLocation>, array: Float32Array): void {
-        if (!uniform || array.length % 4 !== 0) {
-            return;
-        }
-
-        this._gl.uniform4fv(uniform, array);
-    }
-
-    /**
-     * Set the value of an uniform to an array of number
-     * @param uniform defines the webGL uniform location where to store the value
-     * @param array defines the array of number to store
-     */
-    public setArray(uniform: Nullable<WebGLUniformLocation>, array: number[]): void {
-        if (!uniform) {
-            return;
-        }
-
-        this._gl.uniform1fv(uniform, <any>array);
-    }
-
-    /**
-     * Set the value of an uniform to an array of number (stored as vec2)
-     * @param uniform defines the webGL uniform location where to store the value
-     * @param array defines the array of number to store
-     */
-    public setArray2(uniform: Nullable<WebGLUniformLocation>, array: number[]): void {
-        if (!uniform || array.length % 2 !== 0) {
-            return;
-        }
-
-        this._gl.uniform2fv(uniform, <any>array);
-    }
-
-    /**
-     * Set the value of an uniform to an array of number (stored as vec3)
-     * @param uniform defines the webGL uniform location where to store the value
-     * @param array defines the array of number to store
-     */
-    public setArray3(uniform: Nullable<WebGLUniformLocation>, array: number[]): void {
-        if (!uniform || array.length % 3 !== 0) {
-            return;
-        }
-
-        this._gl.uniform3fv(uniform, <any>array);
-    }
-
-    /**
-     * Set the value of an uniform to an array of number (stored as vec4)
-     * @param uniform defines the webGL uniform location where to store the value
-     * @param array defines the array of number to store
-     */
-    public setArray4(uniform: Nullable<WebGLUniformLocation>, array: number[]): void {
-        if (!uniform || array.length % 4 !== 0) {
-            return;
-        }
-
-        this._gl.uniform4fv(uniform, <any>array);
-    }
-
-    /**
-     * Set the value of an uniform to an array of float32 (stored as matrices)
-     * @param uniform defines the webGL uniform location where to store the value
-     * @param matrices defines the array of float32 to store
-     */
-    public setMatrices(uniform: Nullable<WebGLUniformLocation>, matrices: Float32Array): void {
-        if (!uniform) {
-            return;
-        }
-
-        this._gl.uniformMatrix4fv(uniform, false, matrices);
-    }
-
-    /**
-     * Set the value of an uniform to a matrix
-     * @param uniform defines the webGL uniform location where to store the value
-     * @param matrix defines the matrix to store
-     */
-    public setMatrix(uniform: Nullable<WebGLUniformLocation>, matrix: Matrix): void {
-        if (!uniform) {
-            return;
-        }
-
-        this._gl.uniformMatrix4fv(uniform, false, matrix.toArray() as Float32Array);
-    }
-
-    /**
-     * Set the value of an uniform to a matrix (3x3)
-     * @param uniform defines the webGL uniform location where to store the value
-     * @param matrix defines the Float32Array representing the 3x3 matrix to store
-     */
-    public setMatrix3x3(uniform: Nullable<WebGLUniformLocation>, matrix: Float32Array): void {
-        if (!uniform) {
-            return;
-        }
-
-        this._gl.uniformMatrix3fv(uniform, false, matrix);
-    }
-
-    /**
-     * Set the value of an uniform to a matrix (2x2)
-     * @param uniform defines the webGL uniform location where to store the value
-     * @param matrix defines the Float32Array representing the 2x2 matrix to store
-     */
-    public setMatrix2x2(uniform: Nullable<WebGLUniformLocation>, matrix: Float32Array): void {
-        if (!uniform) {
-            return;
-        }
-
-        this._gl.uniformMatrix2fv(uniform, false, matrix);
-    }
-
-    /**
-     * Set the value of an uniform to a number (int)
-     * @param uniform defines the webGL uniform location where to store the value
-     * @param value defines the int number to store
-     */
-    public setInt(uniform: Nullable<WebGLUniformLocation>, value: number): void {
-        if (!uniform) {
-            return;
-        }
-
-        this._gl.uniform1i(uniform, value);
-    }
-
-    /**
-     * Set the value of an uniform to a number (float)
-     * @param uniform defines the webGL uniform location where to store the value
-     * @param value defines the float number to store
-     */
-    public setFloat(uniform: Nullable<WebGLUniformLocation>, value: number): void {
-        if (!uniform) {
-            return;
-        }
-
-        this._gl.uniform1f(uniform, value);
-    }
-
-    /**
-     * Set the value of an uniform to a vec2
-     * @param uniform defines the webGL uniform location where to store the value
-     * @param x defines the 1st component of the value
-     * @param y defines the 2nd component of the value
-     */
-    public setFloat2(uniform: Nullable<WebGLUniformLocation>, x: number, y: number): void {
-        if (!uniform) {
-            return;
-        }
-
-        this._gl.uniform2f(uniform, x, y);
-    }
-
-    /**
-     * Set the value of an uniform to a vec3
-     * @param uniform defines the webGL uniform location where to store the value
-     * @param x defines the 1st component of the value
-     * @param y defines the 2nd component of the value
-     * @param z defines the 3rd component of the value
-     */
-    public setFloat3(uniform: Nullable<WebGLUniformLocation>, x: number, y: number, z: number): void {
-        if (!uniform) {
-            return;
-        }
-
-        this._gl.uniform3f(uniform, x, y, z);
-    }
-
-    /**
-     * Set the value of an uniform to a boolean
-     * @param uniform defines the webGL uniform location where to store the value
-     * @param bool defines the boolean to store
-     */
-    public setBool(uniform: Nullable<WebGLUniformLocation>, bool: number): void {
-        if (!uniform) {
-            return;
-        }
-
-        this._gl.uniform1i(uniform, bool);
-    }
-
-    /**
-     * Set the value of an uniform to a vec4
-     * @param uniform defines the webGL uniform location where to store the value
-     * @param x defines the 1st component of the value
-     * @param y defines the 2nd component of the value
-     * @param z defines the 3rd component of the value
-     * @param w defines the 4th component of the value
-     */
-    public setFloat4(uniform: Nullable<WebGLUniformLocation>, x: number, y: number, z: number, w: number): void {
-        if (!uniform) {
-            return;
-        }
-
-        this._gl.uniform4f(uniform, x, y, z, w);
-    }
-
-    /**
-     * Set the value of an uniform to a Color3
-     * @param uniform defines the webGL uniform location where to store the value
-     * @param color3 defines the color to store
-     */
-    public setColor3(uniform: Nullable<WebGLUniformLocation>, color3: Color3): void {
-        if (!uniform) {
-            return;
-        }
-
-        this._gl.uniform3f(uniform, color3.r, color3.g, color3.b);
-    }
-
-    /**
-     * Set the value of an uniform to a Color3 and an alpha value
-     * @param uniform defines the webGL uniform location where to store the value
-     * @param color3 defines the color to store
-     * @param alpha defines the alpha component to store
-     */
-    public setColor4(uniform: Nullable<WebGLUniformLocation>, color3: Color3, alpha: number): void {
-        if (!uniform) {
-            return;
-        }
-
-        this._gl.uniform4f(uniform, color3.r, color3.g, color3.b, alpha);
-    }
-
-    /**
-     * Sets a Color4 on a uniform variable
-     * @param uniform defines the uniform location
-     * @param color4 defines the value to be set
-     */
-    public setDirectColor4(uniform: Nullable<WebGLUniformLocation>, color4: Color4): void {
-        if (!uniform) {
-            return;
-        }
-
-        this._gl.uniform4f(uniform, color4.r, color4.g, color4.b, color4.a);
-    }
-
-    // States
-
-    /**
-     * Set various states to the webGL context
-     * @param culling defines backface culling state
-     * @param zOffset defines the value to apply to zOffset (0 by default)
-     * @param force defines if states must be applied even if cache is up to date
-     * @param reverseSide defines if culling must be reversed (CCW instead of CW and CW instead of CCW)
-     */
-    public setState(culling: boolean, zOffset: number = 0, force?: boolean, reverseSide = false): void {
-        // Culling
-        if (this._depthCullingState.cull !== culling || force) {
-            this._depthCullingState.cull = culling;
-        }
-
-        // Cull face
-        var cullFace = this.cullBackFaces ? this._gl.BACK : this._gl.FRONT;
-        if (this._depthCullingState.cullFace !== cullFace || force) {
-            this._depthCullingState.cullFace = cullFace;
-        }
-
-        // Z offset
-        this.setZOffset(zOffset);
-
-        // Front face
-        var frontFace = reverseSide ? this._gl.CW : this._gl.CCW;
-        if (this._depthCullingState.frontFace !== frontFace || force) {
-            this._depthCullingState.frontFace = frontFace;
-        }
-    }
-
-    /**
-     * Set the z offset to apply to current rendering
-     * @param value defines the offset to apply
-     */
-    public setZOffset(value: number): void {
-        this._depthCullingState.zOffset = value;
-    }
-
-    /**
-     * Gets the current value of the zOffset
-     * @returns the current zOffset state
-     */
-    public getZOffset(): number {
-        return this._depthCullingState.zOffset;
-    }
-
-    /**
-     * Enable or disable depth buffering
-     * @param enable defines the state to set
-     */
-    public setDepthBuffer(enable: boolean): void {
-        this._depthCullingState.depthTest = enable;
-    }
-
-    /**
-     * Gets a boolean indicating if depth writing is enabled
-     * @returns the current depth writing state
-     */
-    public getDepthWrite(): boolean {
-        return this._depthCullingState.depthMask;
-    }
-
-    /**
-     * Enable or disable depth writing
-     * @param enable defines the state to set
-     */
-    public setDepthWrite(enable: boolean): void {
-        this._depthCullingState.depthMask = enable;
-    }
-
-    /**
-     * Enable or disable color writing
-     * @param enable defines the state to set
-     */
-    public setColorWrite(enable: boolean): void {
-        this._gl.colorMask(enable, enable, enable, enable);
-        this._colorWrite = enable;
-    }
-
-    /**
-     * Gets a boolean indicating if color writing is enabled
-     * @returns the current color writing state
-     */
-    public getColorWrite(): boolean {
-        return this._colorWrite;
-    }
-
-    /**
-     * Sets alpha constants used by some alpha blending modes
-     * @param r defines the red component
-     * @param g defines the green component
-     * @param b defines the blue component
-     * @param a defines the alpha component
-     */
-    public setAlphaConstants(r: number, g: number, b: number, a: number) {
-        this._alphaState.setAlphaBlendConstants(r, g, b, a);
-    }
-
-    /**
-     * Sets the current alpha mode
-     * @param mode defines the mode to use (one of the Engine.ALPHA_XXX)
-     * @param noDepthWriteChange defines if depth writing state should remains unchanged (false by default)
-     * @see http://doc.babylonjs.com/resources/transparency_and_how_meshes_are_rendered
-     */
-    public setAlphaMode(mode: number, noDepthWriteChange: boolean = false): void {
-        if (this._alphaMode === mode) {
-            return;
-        }
-
-        switch (mode) {
-            case Engine.ALPHA_DISABLE:
-                this._alphaState.alphaBlend = false;
-                break;
-            case Engine.ALPHA_PREMULTIPLIED:
-                this._alphaState.setAlphaBlendFunctionParameters(this._gl.ONE, this._gl.ONE_MINUS_SRC_ALPHA, this._gl.ONE, this._gl.ONE);
-                this._alphaState.alphaBlend = true;
-                break;
-            case Engine.ALPHA_PREMULTIPLIED_PORTERDUFF:
-                this._alphaState.setAlphaBlendFunctionParameters(this._gl.ONE, this._gl.ONE_MINUS_SRC_ALPHA, this._gl.ONE, this._gl.ONE_MINUS_SRC_ALPHA);
-                this._alphaState.alphaBlend = true;
-                break;
-            case Engine.ALPHA_COMBINE:
-                this._alphaState.setAlphaBlendFunctionParameters(this._gl.SRC_ALPHA, this._gl.ONE_MINUS_SRC_ALPHA, this._gl.ONE, this._gl.ONE);
-                this._alphaState.alphaBlend = true;
-                break;
-            case Engine.ALPHA_ONEONE:
-                this._alphaState.setAlphaBlendFunctionParameters(this._gl.ONE, this._gl.ONE, this._gl.ZERO, this._gl.ONE);
-                this._alphaState.alphaBlend = true;
-                break;
-            case Engine.ALPHA_ADD:
-                this._alphaState.setAlphaBlendFunctionParameters(this._gl.SRC_ALPHA, this._gl.ONE, this._gl.ZERO, this._gl.ONE);
-                this._alphaState.alphaBlend = true;
-                break;
-            case Engine.ALPHA_SUBTRACT:
-                this._alphaState.setAlphaBlendFunctionParameters(this._gl.ZERO, this._gl.ONE_MINUS_SRC_COLOR, this._gl.ONE, this._gl.ONE);
-                this._alphaState.alphaBlend = true;
-                break;
-            case Engine.ALPHA_MULTIPLY:
-                this._alphaState.setAlphaBlendFunctionParameters(this._gl.DST_COLOR, this._gl.ZERO, this._gl.ONE, this._gl.ONE);
-                this._alphaState.alphaBlend = true;
-                break;
-            case Engine.ALPHA_MAXIMIZED:
-                this._alphaState.setAlphaBlendFunctionParameters(this._gl.SRC_ALPHA, this._gl.ONE_MINUS_SRC_COLOR, this._gl.ONE, this._gl.ONE);
-                this._alphaState.alphaBlend = true;
-                break;
-            case Engine.ALPHA_INTERPOLATE:
-                this._alphaState.setAlphaBlendFunctionParameters(this._gl.CONSTANT_COLOR, this._gl.ONE_MINUS_CONSTANT_COLOR, this._gl.CONSTANT_ALPHA, this._gl.ONE_MINUS_CONSTANT_ALPHA);
-                this._alphaState.alphaBlend = true;
-                break;
-            case Engine.ALPHA_SCREENMODE:
-                this._alphaState.setAlphaBlendFunctionParameters(this._gl.ONE, this._gl.ONE_MINUS_SRC_COLOR, this._gl.ONE, this._gl.ONE_MINUS_SRC_ALPHA);
-                this._alphaState.alphaBlend = true;
-                break;
-        }
-        if (!noDepthWriteChange) {
-            this.setDepthWrite(mode === Engine.ALPHA_DISABLE);
-        }
-        this._alphaMode = mode;
-    }
-
-    /**
-     * Gets the current alpha mode
-     * @see http://doc.babylonjs.com/resources/transparency_and_how_meshes_are_rendered
-     * @returns the current alpha mode
-     */
-    public getAlphaMode(): number {
-        return this._alphaMode;
-    }
-
-    // Textures
-
-    /**
-     * Clears the list of texture accessible through engine.
-     * This can help preventing texture load conflict due to name collision.
-     */
-    public clearInternalTexturesCache() {
-        this._internalTexturesCache = [];
-    }
-
-    /**
-     * Force the entire cache to be cleared
-     * You should not have to use this function unless your engine needs to share the webGL context with another engine
-     * @param bruteForce defines a boolean to force clearing ALL caches (including stencil, detoh and alpha states)
-     */
-    public wipeCaches(bruteForce?: boolean): void {
-        if (this.preventCacheWipeBetweenFrames && !bruteForce) {
-            return;
-        }
-        this._currentEffect = null;
-        this._viewportCached.x = 0;
-        this._viewportCached.y = 0;
-        this._viewportCached.z = 0;
-        this._viewportCached.w = 0;
-
-        if (bruteForce) {
-            this.resetTextureCache();
-            this._currentProgram = null;
-
-            this._stencilState.reset();
-            this._depthCullingState.reset();
-            this.setDepthFunctionToLessOrEqual();
-            this._alphaState.reset();
-
-            this._unpackFlipYCached = null;
-        }
-
-        this._resetVertexBufferBinding();
-        this._cachedIndexBuffer = null;
-        this._cachedEffectForVertexBuffers = null;
-        this._unbindVertexArrayObject();
-        this.bindIndexBuffer(null);
-    }
-
-    /**
-     * Set the compressed texture format to use, based on the formats you have, and the formats
-     * supported by the hardware / browser.
-     *
-     * Khronos Texture Container (.ktx) files are used to support this.  This format has the
-     * advantage of being specifically designed for OpenGL.  Header elements directly correspond
-     * to API arguments needed to compressed textures.  This puts the burden on the container
-     * generator to house the arcane code for determining these for current & future formats.
-     *
-     * for description see https://www.khronos.org/opengles/sdk/tools/KTX/
-     * for file layout see https://www.khronos.org/opengles/sdk/tools/KTX/file_format_spec/
-     *
-     * Note: The result of this call is not taken into account when a texture is base64.
-     *
-     * @param formatsAvailable defines the list of those format families you have created
-     * on your server.  Syntax: '-' + format family + '.ktx'.  (Case and order do not matter.)
-     *
-     * Current families are astc, dxt, pvrtc, etc2, & etc1.
-     * @returns The extension selected.
-     */
-    public setTextureFormatToUse(formatsAvailable: Array<string>): Nullable<string> {
-        for (var i = 0, len1 = this.texturesSupported.length; i < len1; i++) {
-            for (var j = 0, len2 = formatsAvailable.length; j < len2; j++) {
-                if (this._texturesSupported[i] === formatsAvailable[j].toLowerCase()) {
-                    return this._textureFormatInUse = this._texturesSupported[i];
-                }
-            }
-        }
-        // actively set format to nothing, to allow this to be called more than once
-        // and possibly fail the 2nd time
-        this._textureFormatInUse = null;
-        return null;
-    }
-
-    private _getSamplingParameters(samplingMode: number, generateMipMaps: boolean): { min: number; mag: number } {
-        var gl = this._gl;
-        var magFilter = gl.NEAREST;
-        var minFilter = gl.NEAREST;
-
-        switch (samplingMode) {
-            case Engine.TEXTURE_BILINEAR_SAMPLINGMODE:
-                magFilter = gl.LINEAR;
-                if (generateMipMaps) {
-                    minFilter = gl.LINEAR_MIPMAP_NEAREST;
-                } else {
-                    minFilter = gl.LINEAR;
-                }
-                break;
-            case Engine.TEXTURE_TRILINEAR_SAMPLINGMODE:
-                magFilter = gl.LINEAR;
-                if (generateMipMaps) {
-                    minFilter = gl.LINEAR_MIPMAP_LINEAR;
-                } else {
-                    minFilter = gl.LINEAR;
-                }
-                break;
-            case Engine.TEXTURE_NEAREST_SAMPLINGMODE:
-                magFilter = gl.NEAREST;
-                if (generateMipMaps) {
-                    minFilter = gl.NEAREST_MIPMAP_LINEAR;
-                } else {
-                    minFilter = gl.NEAREST;
-                }
-                break;
-            case Engine.TEXTURE_NEAREST_NEAREST_MIPNEAREST:
-                magFilter = gl.NEAREST;
-                if (generateMipMaps) {
-                    minFilter = gl.NEAREST_MIPMAP_NEAREST;
-                } else {
-                    minFilter = gl.NEAREST;
-                }
-                break;
-            case Engine.TEXTURE_NEAREST_LINEAR_MIPNEAREST:
-                magFilter = gl.NEAREST;
-                if (generateMipMaps) {
-                    minFilter = gl.LINEAR_MIPMAP_NEAREST;
-                } else {
-                    minFilter = gl.LINEAR;
-                }
-                break;
-            case Engine.TEXTURE_NEAREST_LINEAR_MIPLINEAR:
-                magFilter = gl.NEAREST;
-                if (generateMipMaps) {
-                    minFilter = gl.LINEAR_MIPMAP_LINEAR;
-                } else {
-                    minFilter = gl.LINEAR;
-                }
-                break;
-            case Engine.TEXTURE_NEAREST_LINEAR:
-                magFilter = gl.NEAREST;
-                minFilter = gl.LINEAR;
-                break;
-            case Engine.TEXTURE_NEAREST_NEAREST:
-                magFilter = gl.NEAREST;
-                minFilter = gl.NEAREST;
-                break;
-            case Engine.TEXTURE_LINEAR_NEAREST_MIPNEAREST:
-                magFilter = gl.LINEAR;
-                if (generateMipMaps) {
-                    minFilter = gl.NEAREST_MIPMAP_NEAREST;
-                } else {
-                    minFilter = gl.NEAREST;
-                }
-                break;
-            case Engine.TEXTURE_LINEAR_NEAREST_MIPLINEAR:
-                magFilter = gl.LINEAR;
-                if (generateMipMaps) {
-                    minFilter = gl.NEAREST_MIPMAP_LINEAR;
-                } else {
-                    minFilter = gl.NEAREST;
-                }
-                break;
-            case Engine.TEXTURE_LINEAR_LINEAR:
-                magFilter = gl.LINEAR;
-                minFilter = gl.LINEAR;
-                break;
-            case Engine.TEXTURE_LINEAR_NEAREST:
-                magFilter = gl.LINEAR;
-                minFilter = gl.NEAREST;
-                break;
-        }
-
-        return {
-            min: minFilter,
-            mag: magFilter
-        };
-    }
-
-    private _partialLoadImg(url: string, index: number, loadedImages: HTMLImageElement[], scene: Nullable<Scene>,
-        onfinish: (images: HTMLImageElement[]) => void, onErrorCallBack: Nullable<(message?: string, exception?: any) => void> = null) {
-
-        var img: HTMLImageElement;
-
-        var onload = () => {
-            loadedImages[index] = img;
-            (<any>loadedImages)._internalCount++;
-
-            if (scene) {
-                scene._removePendingData(img);
-            }
-
-            if ((<any>loadedImages)._internalCount === 6) {
-                onfinish(loadedImages);
-            }
-        };
-
-        var onerror = (message?: string, exception?: any) => {
-            if (scene) {
-                scene._removePendingData(img);
-            }
-
-            if (onErrorCallBack) {
-                onErrorCallBack(message, exception);
-            }
-        };
-
-        img = Tools.LoadImage(url, onload, onerror, scene ? scene.offlineProvider : null);
-        if (scene) {
-            scene._addPendingData(img);
-        }
-    }
-
-    private _cascadeLoadImgs(scene: Nullable<Scene>,
-        onfinish: (images: HTMLImageElement[]) => void, files: string[], onError: Nullable<(message?: string, exception?: any) => void> = null) {
-
-        var loadedImages: HTMLImageElement[] = [];
-        (<any>loadedImages)._internalCount = 0;
-
-        for (let index = 0; index < 6; index++) {
-            this._partialLoadImg(files[index], index, loadedImages, scene, onfinish, onError);
-        }
-    }
-
-    /** @hidden */
-    public _createTexture(): WebGLTexture {
-        let texture = this._gl.createTexture();
-
-        if (!texture) {
-            throw new Error("Unable to create texture");
-        }
-
-        return texture;
-    }
-
-    /**
-     * Usually called from Texture.ts.
-     * Passed information to create a WebGLTexture
-     * @param urlArg defines a value which contains one of the following:
-     * * A conventional http URL, e.g. 'http://...' or 'file://...'
-     * * A base64 string of in-line texture data, e.g. 'data:image/jpg;base64,/...'
-     * * An indicator that data being passed using the buffer parameter, e.g. 'data:mytexture.jpg'
-     * @param noMipmap defines a boolean indicating that no mipmaps shall be generated.  Ignored for compressed textures.  They must be in the file
-     * @param invertY when true, image is flipped when loaded.  You probably want true. Certain compressed textures may invert this if their default is inverted (eg. ktx)
-     * @param scene needed for loading to the correct scene
-     * @param samplingMode mode with should be used sample / access the texture (Default: Texture.TRILINEAR_SAMPLINGMODE)
-     * @param onLoad optional callback to be called upon successful completion
-     * @param onError optional callback to be called upon failure
-     * @param buffer a source of a file previously fetched as either a base64 string, an ArrayBuffer (compressed or image format), HTMLImageElement (image format), or a Blob
-     * @param fallback an internal argument in case the function must be called again, due to etc1 not having alpha capabilities
-     * @param format internal format.  Default: RGB when extension is '.jpg' else RGBA.  Ignored for compressed textures
-     * @param forcedExtension defines the extension to use to pick the right loader
-     * @param excludeLoaders array of texture loaders that should be excluded when picking a loader for the texture (default: empty array)
-     * @returns a InternalTexture for assignment back into BABYLON.Texture
-     */
-    public createTexture(urlArg: Nullable<string>, noMipmap: boolean, invertY: boolean, scene: Nullable<Scene>, samplingMode: number = Engine.TEXTURE_TRILINEAR_SAMPLINGMODE,
-        onLoad: Nullable<() => void> = null, onError: Nullable<(message: string, exception: any) => void> = null,
-        buffer: Nullable<string | ArrayBuffer | HTMLImageElement | Blob> = null, fallback: Nullable<InternalTexture> = null, format: Nullable<number> = null,
-        forcedExtension: Nullable<string> = null, excludeLoaders: Array<IInternalTextureLoader> = []): InternalTexture {
-        var url = String(urlArg); // assign a new string, so that the original is still available in case of fallback
-        var fromData = url.substr(0, 5) === "data:";
-        var fromBlob = url.substr(0, 5) === "blob:";
-        var isBase64 = fromData && url.indexOf(";base64,") !== -1;
-
-        let texture = fallback ? fallback : new InternalTexture(this, InternalTexture.DATASOURCE_URL);
-
-        // establish the file extension, if possible
-        var lastDot = url.lastIndexOf('.');
-        var extension = forcedExtension ? forcedExtension : (lastDot > -1 ? url.substring(lastDot).toLowerCase() : "");
-
-        let loader: Nullable<IInternalTextureLoader> = null;
-        for (let availableLoader of Engine._TextureLoaders) {
-            if (excludeLoaders.indexOf(availableLoader) === -1 && availableLoader.canLoad(extension, this._textureFormatInUse, fallback, isBase64, buffer ? true : false)) {
-                loader = availableLoader;
-                break;
-            }
-        }
-
-        if (loader) {
-            url = loader.transformUrl(url, this._textureFormatInUse);
-        }
-
-        if (scene) {
-            scene._addPendingData(texture);
-        }
-        texture.url = url;
-        texture.generateMipMaps = !noMipmap;
-        texture.samplingMode = samplingMode;
-        texture.invertY = invertY;
-
-        if (!this._doNotHandleContextLost) {
-            // Keep a link to the buffer only if we plan to handle context lost
-            texture._buffer = buffer;
-        }
-
-        let onLoadObserver: Nullable<Observer<InternalTexture>> = null;
-        if (onLoad && !fallback) {
-            onLoadObserver = texture.onLoadedObservable.add(onLoad);
-        }
-
-        if (!fallback) { this._internalTexturesCache.push(texture); }
-
-        let onInternalError = (message?: string, exception?: any) => {
-            if (scene) {
-                scene._removePendingData(texture);
-            }
-
-            let customFallback = false;
-            if (loader) {
-                const fallbackUrl = loader.getFallbackTextureUrl(url, this._textureFormatInUse);
-                if (fallbackUrl) {
-                    // Add Back
-                    customFallback = true;
-                    excludeLoaders.push(loader);
-                    Tools.Warn((loader.constructor as any).name + " failed when trying to load " + texture.url + ", falling back to the next supported loader");
-                    this.createTexture(urlArg, noMipmap, texture.invertY, scene, samplingMode, null, null, buffer, texture, undefined, undefined, excludeLoaders);
-                }
-            }
-
-            if (!customFallback) {
-                if (onLoadObserver) {
-                    texture.onLoadedObservable.remove(onLoadObserver);
-                }
-                if (Tools.UseFallbackTexture) {
-                    this.createTexture(Tools.fallbackTexture, noMipmap, texture.invertY, scene, samplingMode, null, null, buffer, texture);
-                }
-            }
-
-            if (onError) {
-                onError(message || "Unknown error", exception);
-            }
-        };
-
-        // processing for non-image formats
-        if (loader) {
-            var callback = (data: string | ArrayBuffer) => {
-                loader!.loadData(data as ArrayBuffer, texture, (width: number, height: number, loadMipmap: boolean, isCompressed: boolean, done: () => void, loadFailed) => {
-                    if (loadFailed) {
-                        onInternalError("TextureLoader failed to load data");
-                    } else {
-                        this._prepareWebGLTexture(texture, scene, width, height, texture.invertY, !loadMipmap, isCompressed, () => {
-                            done();
-                            return false;
-                        }, samplingMode);
-                    }
-                });
-            };
-
-            if (!buffer) {
-                this._loadFile(url, callback, undefined, scene ? scene.offlineProvider : undefined, true, (request?: WebRequest, exception?: any) => {
-                    onInternalError("Unable to load " + (request ? request.responseURL : url, exception));
-                });
-            } else {
-                callback(buffer as ArrayBuffer);
-            }
-        } else {
-            var onload = (img: HTMLImageElement) => {
-                if (fromBlob && !this._doNotHandleContextLost) {
-                    // We need to store the image if we need to rebuild the texture
-                    // in case of a webgl context lost
-                    texture._buffer = img;
-                }
-
-                this._prepareWebGLTexture(texture, scene, img.width, img.height, texture.invertY, noMipmap, false, (potWidth, potHeight, continuationCallback) => {
-                    let gl = this._gl;
-                    var isPot = (img.width === potWidth && img.height === potHeight);
-                    let internalFormat = format ? this._getInternalFormat(format) : ((extension === ".jpg") ? gl.RGB : gl.RGBA);
-
-                    if (isPot) {
-                        gl.texImage2D(gl.TEXTURE_2D, 0, internalFormat, internalFormat, gl.UNSIGNED_BYTE, img);
-                        return false;
-                    }
-
-                    let maxTextureSize = this._caps.maxTextureSize;
-
-                    if (img.width > maxTextureSize || img.height > maxTextureSize || Engine._RescalePostProcessFactory === null) {
-                        this._prepareWorkingCanvas();
-                        if (!this._workingCanvas || !this._workingContext) {
-                            return false;
-                        }
-
-                        this._workingCanvas.width = potWidth;
-                        this._workingCanvas.height = potHeight;
-
-                        this._workingContext.drawImage(img, 0, 0, img.width, img.height, 0, 0, potWidth, potHeight);
-                        gl.texImage2D(gl.TEXTURE_2D, 0, internalFormat, internalFormat, gl.UNSIGNED_BYTE, this._workingCanvas);
-
-                        texture.width = potWidth;
-                        texture.height = potHeight;
-
-                        return false;
-                    } else {
-                        // Using shaders when possible to rescale because canvas.drawImage is lossy
-                        let source = new InternalTexture(this, InternalTexture.DATASOURCE_TEMP);
-                        this._bindTextureDirectly(gl.TEXTURE_2D, source, true);
-                        gl.texImage2D(gl.TEXTURE_2D, 0, internalFormat, internalFormat, gl.UNSIGNED_BYTE, img);
-
-                        gl.texParameteri(gl.TEXTURE_2D, gl.TEXTURE_MAG_FILTER, gl.LINEAR);
-                        gl.texParameteri(gl.TEXTURE_2D, gl.TEXTURE_MIN_FILTER, gl.LINEAR);
-                        gl.texParameteri(gl.TEXTURE_2D, gl.TEXTURE_WRAP_S, gl.CLAMP_TO_EDGE);
-                        gl.texParameteri(gl.TEXTURE_2D, gl.TEXTURE_WRAP_T, gl.CLAMP_TO_EDGE);
-
-                        this._rescaleTexture(source, texture, scene, internalFormat, () => {
-                            this._releaseTexture(source);
-                            this._bindTextureDirectly(gl.TEXTURE_2D, texture, true);
-
-                            continuationCallback();
-                        });
-                    }
-
-                    return true;
-                }, samplingMode);
-            };
-
-            if (!fromData || isBase64) {
-                if (buffer instanceof HTMLImageElement) {
-                    onload(buffer);
-                } else {
-                    Tools.LoadImage(url, onload, onInternalError, scene ? scene.offlineProvider : null);
-                }
-            }
-            else if (typeof buffer === "string" || buffer instanceof ArrayBuffer || buffer instanceof Blob) {
-                Tools.LoadImage(buffer, onload, onInternalError, scene ? scene.offlineProvider : null);
-            }
-            else {
-                onload(<HTMLImageElement>buffer);
-            }
-        }
-
-        return texture;
-    }
-
-    private _rescaleTexture(source: InternalTexture, destination: InternalTexture, scene: Nullable<Scene>, internalFormat: number, onComplete: () => void): void {
-        let rtt = this.createRenderTargetTexture({
-            width: destination.width,
-            height: destination.height,
-        }, {
-                generateMipMaps: false,
-                type: Engine.TEXTURETYPE_UNSIGNED_INT,
-                samplingMode: Engine.TEXTURE_BILINEAR_SAMPLINGMODE,
-                generateDepthBuffer: false,
-                generateStencilBuffer: false
-            }
-        );
-
-        if (!this._rescalePostProcess && Engine._RescalePostProcessFactory) {
-            this._rescalePostProcess = Engine._RescalePostProcessFactory(this);
-        }
-
-        this._rescalePostProcess.getEffect().executeWhenCompiled(() => {
-            this._rescalePostProcess.onApply = function(effect) {
-                effect._bindTexture("textureSampler", source);
-            };
-
-            let hostingScene = scene;
-
-            if (!hostingScene) {
-                hostingScene = this.scenes[this.scenes.length - 1];
-            }
-            hostingScene.postProcessManager.directRender([this._rescalePostProcess], rtt, true);
-
-            this._bindTextureDirectly(this._gl.TEXTURE_2D, destination, true);
-            this._gl.copyTexImage2D(this._gl.TEXTURE_2D, 0, internalFormat, 0, 0, destination.width, destination.height, 0);
-
-            this.unBindFramebuffer(rtt);
-            this._releaseTexture(rtt);
-
-            if (onComplete) {
-                onComplete();
-            }
-        });
-    }
-
-    /**
-     * Update a raw texture
-     * @param texture defines the texture to update
-     * @param data defines the data to store in the texture
-     * @param format defines the format of the data
-     * @param invertY defines if data must be stored with Y axis inverted
-     * @param compression defines the compression used (null by default)
-     * @param type defines the type fo the data (Engine.TEXTURETYPE_UNSIGNED_INT by default)
-     */
-    public updateRawTexture(texture: Nullable<InternalTexture>, data: Nullable<ArrayBufferView>, format: number, invertY: boolean, compression: Nullable<string> = null, type = Engine.TEXTURETYPE_UNSIGNED_INT): void {
-        if (!texture) {
-            return;
-        }
-        // babylon's internalSizedFomat but gl's texImage2D internalFormat
-        var internalSizedFomat = this._getRGBABufferInternalSizedFormat(type, format);
-        // babylon's internalFormat but gl's texImage2D format
-        var internalFormat = this._getInternalFormat(format);
-        var textureType = this._getWebGLTextureType(type);
-        this._bindTextureDirectly(this._gl.TEXTURE_2D, texture, true);
-        this._unpackFlipY(invertY === undefined ? true : (invertY ? true : false));
-
-        if (!this._doNotHandleContextLost) {
-            texture._bufferView = data;
-            texture.format = format;
-            texture.type = type;
-            texture.invertY = invertY;
-            texture._compression = compression;
-        }
-
-        if (texture.width % 4 !== 0) {
-            this._gl.pixelStorei(this._gl.UNPACK_ALIGNMENT, 1);
-        }
-
-        if (compression && data) {
-            this._gl.compressedTexImage2D(this._gl.TEXTURE_2D, 0, (<any>this.getCaps().s3tc)[compression], texture.width, texture.height, 0, <DataView>data);
-        } else {
-            this._gl.texImage2D(this._gl.TEXTURE_2D, 0, internalSizedFomat, texture.width, texture.height, 0, internalFormat, textureType, data);
-        }
-
-        if (texture.generateMipMaps) {
-            this._gl.generateMipmap(this._gl.TEXTURE_2D);
-        }
-        this._bindTextureDirectly(this._gl.TEXTURE_2D, null);
-        //  this.resetTextureCache();
-        texture.isReady = true;
-    }
-
-    /**
-     * Creates a raw texture
-     * @param data defines the data to store in the texture
-     * @param width defines the width of the texture
-     * @param height defines the height of the texture
-     * @param format defines the format of the data
-     * @param generateMipMaps defines if the engine should generate the mip levels
-     * @param invertY defines if data must be stored with Y axis inverted
-     * @param samplingMode defines the required sampling mode (Texture.NEAREST_SAMPLINGMODE by default)
-     * @param compression defines the compression used (null by default)
-     * @param type defines the type fo the data (Engine.TEXTURETYPE_UNSIGNED_INT by default)
-     * @returns the raw texture inside an InternalTexture
-     */
-    public createRawTexture(data: Nullable<ArrayBufferView>, width: number, height: number, format: number, generateMipMaps: boolean, invertY: boolean, samplingMode: number, compression: Nullable<string> = null, type: number = Engine.TEXTURETYPE_UNSIGNED_INT): InternalTexture {
-        var texture = new InternalTexture(this, InternalTexture.DATASOURCE_RAW);
-        texture.baseWidth = width;
-        texture.baseHeight = height;
-        texture.width = width;
-        texture.height = height;
-        texture.format = format;
-        texture.generateMipMaps = generateMipMaps;
-        texture.samplingMode = samplingMode;
-        texture.invertY = invertY;
-        texture._compression = compression;
-        texture.type = type;
-
-        if (!this._doNotHandleContextLost) {
-            texture._bufferView = data;
-        }
-
-        this.updateRawTexture(texture, data, format, invertY, compression, type);
-        this._bindTextureDirectly(this._gl.TEXTURE_2D, texture, true);
-
-        // Filters
-        var filters = this._getSamplingParameters(samplingMode, generateMipMaps);
-
-        this._gl.texParameteri(this._gl.TEXTURE_2D, this._gl.TEXTURE_MAG_FILTER, filters.mag);
-        this._gl.texParameteri(this._gl.TEXTURE_2D, this._gl.TEXTURE_MIN_FILTER, filters.min);
-
-        if (generateMipMaps) {
-            this._gl.generateMipmap(this._gl.TEXTURE_2D);
-        }
-
-        this._bindTextureDirectly(this._gl.TEXTURE_2D, null);
-
-        this._internalTexturesCache.push(texture);
-
-        return texture;
-    }
-
-    private _unpackFlipYCached: Nullable<boolean> = null;
-
-    /**
-     * In case you are sharing the context with other applications, it might
-     * be interested to not cache the unpack flip y state to ensure a consistent
-     * value would be set.
-     */
-    public enableUnpackFlipYCached = true;
-
-    /** @hidden */
-    public _unpackFlipY(value: boolean): void {
-        if (this._unpackFlipYCached !== value) {
-            this._gl.pixelStorei(this._gl.UNPACK_FLIP_Y_WEBGL, value ? 1 : 0);
-
-            if (this.enableUnpackFlipYCached) {
-                this._unpackFlipYCached = value;
-            }
-        }
-    }
-
-    /** @hidden */
-    public _getUnpackAlignement(): number {
-        return this._gl.getParameter(this._gl.UNPACK_ALIGNMENT);
-    }
-
-    /**
-     * Creates a dynamic texture
-     * @param width defines the width of the texture
-     * @param height defines the height of the texture
-     * @param generateMipMaps defines if the engine should generate the mip levels
-     * @param samplingMode defines the required sampling mode (Texture.NEAREST_SAMPLINGMODE by default)
-     * @returns the dynamic texture inside an InternalTexture
-     */
-    public createDynamicTexture(width: number, height: number, generateMipMaps: boolean, samplingMode: number): InternalTexture {
-        var texture = new InternalTexture(this, InternalTexture.DATASOURCE_DYNAMIC);
-        texture.baseWidth = width;
-        texture.baseHeight = height;
-
-        if (generateMipMaps) {
-            width = this.needPOTTextures ? Tools.GetExponentOfTwo(width, this._caps.maxTextureSize) : width;
-            height = this.needPOTTextures ? Tools.GetExponentOfTwo(height, this._caps.maxTextureSize) : height;
-        }
-
-        //  this.resetTextureCache();
-        texture.width = width;
-        texture.height = height;
-        texture.isReady = false;
-        texture.generateMipMaps = generateMipMaps;
-        texture.samplingMode = samplingMode;
-
-        this.updateTextureSamplingMode(samplingMode, texture);
-
-        this._internalTexturesCache.push(texture);
-
-        return texture;
-    }
-
-    /**
-     * Update the sampling mode of a given texture
-     * @param samplingMode defines the required sampling mode
-     * @param texture defines the texture to update
-     */
-    public updateTextureSamplingMode(samplingMode: number, texture: InternalTexture): void {
-        var filters = this._getSamplingParameters(samplingMode, texture.generateMipMaps);
-
-        if (texture.isCube) {
-            this._setTextureParameterInteger(this._gl.TEXTURE_CUBE_MAP, this._gl.TEXTURE_MAG_FILTER, filters.mag, texture);
-            this._setTextureParameterInteger(this._gl.TEXTURE_CUBE_MAP, this._gl.TEXTURE_MIN_FILTER, filters.min);
-            this._bindTextureDirectly(this._gl.TEXTURE_CUBE_MAP, null);
-        } else if (texture.is3D) {
-            this._setTextureParameterInteger(this._gl.TEXTURE_3D, this._gl.TEXTURE_MAG_FILTER, filters.mag, texture);
-            this._setTextureParameterInteger(this._gl.TEXTURE_3D, this._gl.TEXTURE_MIN_FILTER, filters.min);
-            this._bindTextureDirectly(this._gl.TEXTURE_3D, null);
-        } else {
-            this._setTextureParameterInteger(this._gl.TEXTURE_2D, this._gl.TEXTURE_MAG_FILTER, filters.mag, texture);
-            this._setTextureParameterInteger(this._gl.TEXTURE_2D, this._gl.TEXTURE_MIN_FILTER, filters.min);
-            this._bindTextureDirectly(this._gl.TEXTURE_2D, null);
-        }
-
-        texture.samplingMode = samplingMode;
-    }
-
-    /**
-     * Update the content of a dynamic texture
-     * @param texture defines the texture to update
-     * @param canvas defines the canvas containing the source
-     * @param invertY defines if data must be stored with Y axis inverted
-     * @param premulAlpha defines if alpha is stored as premultiplied
-     * @param format defines the format of the data
-     * @param forceBindTexture if the texture should be forced to be bound eg. after a graphics context loss (Default: false)
-     */
-    public updateDynamicTexture(texture: Nullable<InternalTexture>, canvas: HTMLCanvasElement, invertY: boolean, premulAlpha: boolean = false, format?: number, forceBindTexture: boolean = false): void {
-        if (!texture) {
-            return;
-        }
-
-        this._bindTextureDirectly(this._gl.TEXTURE_2D, texture, true, forceBindTexture);
-        this._unpackFlipY(invertY);
-        if (premulAlpha) {
-            this._gl.pixelStorei(this._gl.UNPACK_PREMULTIPLY_ALPHA_WEBGL, 1);
-        }
-        let internalFormat = format ? this._getInternalFormat(format) : this._gl.RGBA;
-        this._gl.texImage2D(this._gl.TEXTURE_2D, 0, internalFormat, internalFormat, this._gl.UNSIGNED_BYTE, canvas);
-        if (texture.generateMipMaps) {
-            this._gl.generateMipmap(this._gl.TEXTURE_2D);
-        }
-        this._bindTextureDirectly(this._gl.TEXTURE_2D, null);
-        if (premulAlpha) {
-            this._gl.pixelStorei(this._gl.UNPACK_PREMULTIPLY_ALPHA_WEBGL, 0);
-        }
-        texture.isReady = true;
-    }
-
-    /**
-     * Update a video texture
-     * @param texture defines the texture to update
-     * @param video defines the video element to use
-     * @param invertY defines if data must be stored with Y axis inverted
-     */
-    public updateVideoTexture(texture: Nullable<InternalTexture>, video: HTMLVideoElement, invertY: boolean): void {
-        if (!texture || texture._isDisabled) {
-            return;
-        }
-
-        var wasPreviouslyBound = this._bindTextureDirectly(this._gl.TEXTURE_2D, texture, true);
-        this._unpackFlipY(!invertY); // Video are upside down by default
-
-        try {
-            // Testing video texture support
-            if (this._videoTextureSupported === undefined) {
-                this._gl.texImage2D(this._gl.TEXTURE_2D, 0, this._gl.RGBA, this._gl.RGBA, this._gl.UNSIGNED_BYTE, video);
-
-                if (this._gl.getError() !== 0) {
-                    this._videoTextureSupported = false;
-                } else {
-                    this._videoTextureSupported = true;
-                }
-            }
-
-            // Copy video through the current working canvas if video texture is not supported
-            if (!this._videoTextureSupported) {
-                if (!texture._workingCanvas) {
-                    texture._workingCanvas = document.createElement("canvas");
-                    let context = texture._workingCanvas.getContext("2d");
-
-                    if (!context) {
-                        throw new Error("Unable to get 2d context");
-                    }
-
-                    texture._workingContext = context;
-                    texture._workingCanvas.width = texture.width;
-                    texture._workingCanvas.height = texture.height;
-                }
-
-                texture._workingContext.drawImage(video, 0, 0, video.videoWidth, video.videoHeight, 0, 0, texture.width, texture.height);
-
-                this._gl.texImage2D(this._gl.TEXTURE_2D, 0, this._gl.RGBA, this._gl.RGBA, this._gl.UNSIGNED_BYTE, texture._workingCanvas);
-            } else {
-                this._gl.texImage2D(this._gl.TEXTURE_2D, 0, this._gl.RGBA, this._gl.RGBA, this._gl.UNSIGNED_BYTE, video);
-            }
-
-            if (texture.generateMipMaps) {
-                this._gl.generateMipmap(this._gl.TEXTURE_2D);
-            }
-
-            if (!wasPreviouslyBound) {
-                this._bindTextureDirectly(this._gl.TEXTURE_2D, null);
-            }
-            //    this.resetTextureCache();
-            texture.isReady = true;
-
-        } catch (ex) {
-            // Something unexpected
-            // Let's disable the texture
-            texture._isDisabled = true;
-        }
-    }
-
-    /**
-     * Updates a depth texture Comparison Mode and Function.
-     * If the comparison Function is equal to 0, the mode will be set to none.
-     * Otherwise, this only works in webgl 2 and requires a shadow sampler in the shader.
-     * @param texture The texture to set the comparison function for
-     * @param comparisonFunction The comparison function to set, 0 if no comparison required
-     */
-    public updateTextureComparisonFunction(texture: InternalTexture, comparisonFunction: number): void {
-        if (this.webGLVersion === 1) {
-            Logger.Error("WebGL 1 does not support texture comparison.");
-            return;
-        }
-
-        var gl = this._gl;
-
-        if (texture.isCube) {
-            this._bindTextureDirectly(this._gl.TEXTURE_CUBE_MAP, texture, true);
-
-            if (comparisonFunction === 0) {
-                gl.texParameteri(gl.TEXTURE_CUBE_MAP, gl.TEXTURE_COMPARE_FUNC, Engine.LEQUAL);
-                gl.texParameteri(gl.TEXTURE_CUBE_MAP, gl.TEXTURE_COMPARE_MODE, gl.NONE);
-            }
-            else {
-                gl.texParameteri(gl.TEXTURE_CUBE_MAP, gl.TEXTURE_COMPARE_FUNC, comparisonFunction);
-                gl.texParameteri(gl.TEXTURE_CUBE_MAP, gl.TEXTURE_COMPARE_MODE, gl.COMPARE_REF_TO_TEXTURE);
-            }
-
-            this._bindTextureDirectly(this._gl.TEXTURE_CUBE_MAP, null);
-        } else {
-            this._bindTextureDirectly(this._gl.TEXTURE_2D, texture, true);
-
-            if (comparisonFunction === 0) {
-                gl.texParameteri(gl.TEXTURE_2D, gl.TEXTURE_COMPARE_FUNC, Engine.LEQUAL);
-                gl.texParameteri(gl.TEXTURE_2D, gl.TEXTURE_COMPARE_MODE, gl.NONE);
-            }
-            else {
-                gl.texParameteri(gl.TEXTURE_2D, gl.TEXTURE_COMPARE_FUNC, comparisonFunction);
-                gl.texParameteri(gl.TEXTURE_2D, gl.TEXTURE_COMPARE_MODE, gl.COMPARE_REF_TO_TEXTURE);
-            }
-
-            this._bindTextureDirectly(this._gl.TEXTURE_2D, null);
-        }
-
-        texture._comparisonFunction = comparisonFunction;
-    }
-
-    private _setupDepthStencilTexture(internalTexture: InternalTexture, size: number | { width: number, height: number }, generateStencil: boolean, bilinearFiltering: boolean, comparisonFunction: number): void {
-        var width = (<{ width: number, height: number }>size).width || <number>size;
-        var height = (<{ width: number, height: number }>size).height || <number>size;
-        internalTexture.baseWidth = width;
-        internalTexture.baseHeight = height;
-        internalTexture.width = width;
-        internalTexture.height = height;
-        internalTexture.isReady = true;
-        internalTexture.samples = 1;
-        internalTexture.generateMipMaps = false;
-        internalTexture._generateDepthBuffer = true;
-        internalTexture._generateStencilBuffer = generateStencil;
-        internalTexture.samplingMode = bilinearFiltering ? Engine.TEXTURE_BILINEAR_SAMPLINGMODE : Engine.TEXTURE_NEAREST_SAMPLINGMODE;
-        internalTexture.type = Engine.TEXTURETYPE_UNSIGNED_INT;
-        internalTexture._comparisonFunction = comparisonFunction;
-
-        var gl = this._gl;
-        var target = internalTexture.isCube ? gl.TEXTURE_CUBE_MAP : gl.TEXTURE_2D;
-        var samplingParameters = this._getSamplingParameters(internalTexture.samplingMode, false);
-        gl.texParameteri(target, gl.TEXTURE_MAG_FILTER, samplingParameters.mag);
-        gl.texParameteri(target, gl.TEXTURE_MIN_FILTER, samplingParameters.min);
-        gl.texParameteri(target, gl.TEXTURE_WRAP_S, gl.CLAMP_TO_EDGE);
-        gl.texParameteri(target, gl.TEXTURE_WRAP_T, gl.CLAMP_TO_EDGE);
-
-        if (comparisonFunction === 0) {
-            gl.texParameteri(target, gl.TEXTURE_COMPARE_FUNC, Engine.LEQUAL);
-            gl.texParameteri(target, gl.TEXTURE_COMPARE_MODE, gl.NONE);
-        }
-        else {
-            gl.texParameteri(target, gl.TEXTURE_COMPARE_FUNC, comparisonFunction);
-            gl.texParameteri(target, gl.TEXTURE_COMPARE_MODE, gl.COMPARE_REF_TO_TEXTURE);
-        }
-    }
-
-    /**
-     * Creates a depth stencil texture.
-     * This is only available in WebGL 2 or with the depth texture extension available.
-     * @param size The size of face edge in the texture.
-     * @param options The options defining the texture.
-     * @returns The texture
-     */
-    public createDepthStencilTexture(size: number | { width: number, height: number }, options: DepthTextureCreationOptions): InternalTexture {
-        if (options.isCube) {
-            let width = (<{ width: number, height: number }>size).width || <number>size;
-            return this._createDepthStencilCubeTexture(width, options);
-        }
-        else {
-            return this._createDepthStencilTexture(size, options);
-        }
-    }
-
-    /**
-     * Creates a depth stencil texture.
-     * This is only available in WebGL 2 or with the depth texture extension available.
-     * @param size The size of face edge in the texture.
-     * @param options The options defining the texture.
-     * @returns The texture
-     */
-    private _createDepthStencilTexture(size: number | { width: number, height: number }, options: DepthTextureCreationOptions): InternalTexture {
-        var internalTexture = new InternalTexture(this, InternalTexture.DATASOURCE_DEPTHTEXTURE);
-
-        if (!this._caps.depthTextureExtension) {
-            Logger.Error("Depth texture is not supported by your browser or hardware.");
-            return internalTexture;
-        }
-
-        var internalOptions = {
-            bilinearFiltering: false,
-            comparisonFunction: 0,
-            generateStencil: false,
-            ...options
-        };
-
-        var gl = this._gl;
-        this._bindTextureDirectly(gl.TEXTURE_2D, internalTexture, true);
-
-        this._setupDepthStencilTexture(internalTexture, size, internalOptions.generateStencil, internalOptions.bilinearFiltering, internalOptions.comparisonFunction);
-
-        if (this.webGLVersion > 1) {
-            if (internalOptions.generateStencil) {
-                gl.texImage2D(gl.TEXTURE_2D, 0, gl.DEPTH24_STENCIL8, internalTexture.width, internalTexture.height, 0, gl.DEPTH_STENCIL, gl.UNSIGNED_INT_24_8, null);
-            }
-            else {
-                gl.texImage2D(gl.TEXTURE_2D, 0, gl.DEPTH_COMPONENT24, internalTexture.width, internalTexture.height, 0, gl.DEPTH_COMPONENT, gl.UNSIGNED_INT, null);
-            }
-        }
-        else {
-            if (internalOptions.generateStencil) {
-                gl.texImage2D(gl.TEXTURE_2D, 0, gl.DEPTH_STENCIL, internalTexture.width, internalTexture.height, 0, gl.DEPTH_STENCIL, gl.UNSIGNED_INT_24_8, null);
-            }
-            else {
-                gl.texImage2D(gl.TEXTURE_2D, 0, gl.DEPTH_COMPONENT, internalTexture.width, internalTexture.height, 0, gl.DEPTH_COMPONENT, gl.UNSIGNED_INT, null);
-            }
-        }
-
-        this._bindTextureDirectly(gl.TEXTURE_2D, null);
-
-        return internalTexture;
-    }
-
-    /**
-     * Creates a depth stencil cube texture.
-     * This is only available in WebGL 2.
-     * @param size The size of face edge in the cube texture.
-     * @param options The options defining the cube texture.
-     * @returns The cube texture
-     */
-    private _createDepthStencilCubeTexture(size: number, options: DepthTextureCreationOptions): InternalTexture {
-        var internalTexture = new InternalTexture(this, InternalTexture.DATASOURCE_UNKNOWN);
-        internalTexture.isCube = true;
-
-        if (this.webGLVersion === 1) {
-            Logger.Error("Depth cube texture is not supported by WebGL 1.");
-            return internalTexture;
-        }
-
-        var internalOptions = {
-            bilinearFiltering: false,
-            comparisonFunction: 0,
-            generateStencil: false,
-            ...options
-        };
-
-        var gl = this._gl;
-        this._bindTextureDirectly(gl.TEXTURE_CUBE_MAP, internalTexture, true);
-
-        this._setupDepthStencilTexture(internalTexture, size, internalOptions.generateStencil, internalOptions.bilinearFiltering, internalOptions.comparisonFunction);
-
-        // Create the depth/stencil buffer
-        for (var face = 0; face < 6; face++) {
-            if (internalOptions.generateStencil) {
-                gl.texImage2D(gl.TEXTURE_CUBE_MAP_POSITIVE_X + face, 0, gl.DEPTH24_STENCIL8, size, size, 0, gl.DEPTH_STENCIL, gl.UNSIGNED_INT_24_8, null);
-            }
-            else {
-                gl.texImage2D(gl.TEXTURE_CUBE_MAP_POSITIVE_X + face, 0, gl.DEPTH_COMPONENT24, size, size, 0, gl.DEPTH_COMPONENT, gl.UNSIGNED_INT, null);
-            }
-        }
-
-        this._bindTextureDirectly(gl.TEXTURE_CUBE_MAP, null);
-
-        return internalTexture;
-    }
-
-    /**
-     * Sets the frame buffer Depth / Stencil attachement of the render target to the defined depth stencil texture.
-     * @param renderTarget The render target to set the frame buffer for
-     */
-    public setFrameBufferDepthStencilTexture(renderTarget: RenderTargetTexture): void {
-        // Create the framebuffer
-        var internalTexture = renderTarget.getInternalTexture();
-        if (!internalTexture || !internalTexture._framebuffer || !renderTarget.depthStencilTexture) {
-            return;
-        }
-
-        var gl = this._gl;
-        var depthStencilTexture = renderTarget.depthStencilTexture;
-
-        this.bindUnboundFramebuffer(internalTexture._framebuffer);
-        if (depthStencilTexture.isCube) {
-            if (depthStencilTexture._generateStencilBuffer) {
-                gl.framebufferTexture2D(gl.FRAMEBUFFER, gl.DEPTH_STENCIL_ATTACHMENT, gl.TEXTURE_CUBE_MAP_POSITIVE_X, depthStencilTexture._webGLTexture, 0);
-            }
-            else {
-                gl.framebufferTexture2D(gl.FRAMEBUFFER, gl.DEPTH_ATTACHMENT, gl.TEXTURE_CUBE_MAP_POSITIVE_X, depthStencilTexture._webGLTexture, 0);
-            }
-        }
-        else {
-            if (depthStencilTexture._generateStencilBuffer) {
-                gl.framebufferTexture2D(gl.FRAMEBUFFER, gl.DEPTH_STENCIL_ATTACHMENT, gl.TEXTURE_2D, depthStencilTexture._webGLTexture, 0);
-            }
-            else {
-                gl.framebufferTexture2D(gl.FRAMEBUFFER, gl.DEPTH_ATTACHMENT, gl.TEXTURE_2D, depthStencilTexture._webGLTexture, 0);
-            }
-        }
-        this.bindUnboundFramebuffer(null);
-    }
-
-    /**
-     * Creates a new render target texture
-     * @param size defines the size of the texture
-     * @param options defines the options used to create the texture
-     * @returns a new render target texture stored in an InternalTexture
-     */
-    public createRenderTargetTexture(size: number | { width: number, height: number }, options: boolean | RenderTargetCreationOptions): InternalTexture {
-        let fullOptions = new RenderTargetCreationOptions();
-
-        if (options !== undefined && typeof options === "object") {
-            fullOptions.generateMipMaps = options.generateMipMaps;
-            fullOptions.generateDepthBuffer = options.generateDepthBuffer === undefined ? true : options.generateDepthBuffer;
-            fullOptions.generateStencilBuffer = fullOptions.generateDepthBuffer && options.generateStencilBuffer;
-            fullOptions.type = options.type === undefined ? Engine.TEXTURETYPE_UNSIGNED_INT : options.type;
-            fullOptions.samplingMode = options.samplingMode === undefined ? Engine.TEXTURE_TRILINEAR_SAMPLINGMODE : options.samplingMode;
-            fullOptions.format = options.format === undefined ? Engine.TEXTUREFORMAT_RGBA : options.format;
-        } else {
-            fullOptions.generateMipMaps = <boolean>options;
-            fullOptions.generateDepthBuffer = true;
-            fullOptions.generateStencilBuffer = false;
-            fullOptions.type = Engine.TEXTURETYPE_UNSIGNED_INT;
-            fullOptions.samplingMode = Engine.TEXTURE_TRILINEAR_SAMPLINGMODE;
-            fullOptions.format = Engine.TEXTUREFORMAT_RGBA;
-        }
-
-        if (fullOptions.type === Engine.TEXTURETYPE_FLOAT && !this._caps.textureFloatLinearFiltering) {
-            // if floating point linear (gl.FLOAT) then force to NEAREST_SAMPLINGMODE
-            fullOptions.samplingMode = Engine.TEXTURE_NEAREST_SAMPLINGMODE;
-        }
-        else if (fullOptions.type === Engine.TEXTURETYPE_HALF_FLOAT && !this._caps.textureHalfFloatLinearFiltering) {
-            // if floating point linear (HALF_FLOAT) then force to NEAREST_SAMPLINGMODE
-            fullOptions.samplingMode = Engine.TEXTURE_NEAREST_SAMPLINGMODE;
-        }
-        var gl = this._gl;
-
-        var texture = new InternalTexture(this, InternalTexture.DATASOURCE_RENDERTARGET);
-        this._bindTextureDirectly(gl.TEXTURE_2D, texture, true);
-
-        var width = (<{ width: number, height: number }>size).width || <number>size;
-        var height = (<{ width: number, height: number }>size).height || <number>size;
-
-        var filters = this._getSamplingParameters(fullOptions.samplingMode, fullOptions.generateMipMaps ? true : false);
-
-        if (fullOptions.type === Engine.TEXTURETYPE_FLOAT && !this._caps.textureFloat) {
-            fullOptions.type = Engine.TEXTURETYPE_UNSIGNED_INT;
-            Logger.Warn("Float textures are not supported. Render target forced to TEXTURETYPE_UNSIGNED_BYTE type");
-        }
-
-        gl.texParameteri(gl.TEXTURE_2D, gl.TEXTURE_MAG_FILTER, filters.mag);
-        gl.texParameteri(gl.TEXTURE_2D, gl.TEXTURE_MIN_FILTER, filters.min);
-        gl.texParameteri(gl.TEXTURE_2D, gl.TEXTURE_WRAP_S, gl.CLAMP_TO_EDGE);
-        gl.texParameteri(gl.TEXTURE_2D, gl.TEXTURE_WRAP_T, gl.CLAMP_TO_EDGE);
-
-        gl.texImage2D(gl.TEXTURE_2D, 0, this._getRGBABufferInternalSizedFormat(fullOptions.type, fullOptions.format), width, height, 0, this._getInternalFormat(fullOptions.format), this._getWebGLTextureType(fullOptions.type), null);
-
-        // Create the framebuffer
-        var currentFrameBuffer = this._currentFramebuffer;
-        var framebuffer = gl.createFramebuffer();
-        this.bindUnboundFramebuffer(framebuffer);
-        gl.framebufferTexture2D(gl.FRAMEBUFFER, gl.COLOR_ATTACHMENT0, gl.TEXTURE_2D, texture._webGLTexture, 0);
-
-        texture._depthStencilBuffer = this._setupFramebufferDepthAttachments(fullOptions.generateStencilBuffer ? true : false, fullOptions.generateDepthBuffer, width, height);
-
-        if (fullOptions.generateMipMaps) {
-            this._gl.generateMipmap(this._gl.TEXTURE_2D);
-        }
-
-        // Unbind
-        this._bindTextureDirectly(gl.TEXTURE_2D, null);
-        gl.bindRenderbuffer(gl.RENDERBUFFER, null);
-        this.bindUnboundFramebuffer(currentFrameBuffer);
-
-        texture._framebuffer = framebuffer;
-        texture.baseWidth = width;
-        texture.baseHeight = height;
-        texture.width = width;
-        texture.height = height;
-        texture.isReady = true;
-        texture.samples = 1;
-        texture.generateMipMaps = fullOptions.generateMipMaps ? true : false;
-        texture.samplingMode = fullOptions.samplingMode;
-        texture.type = fullOptions.type;
-        texture.format = fullOptions.format;
-        texture._generateDepthBuffer = fullOptions.generateDepthBuffer;
-        texture._generateStencilBuffer = fullOptions.generateStencilBuffer ? true : false;
-
-        // this.resetTextureCache();
-
-        this._internalTexturesCache.push(texture);
-
-        return texture;
-    }
-
-    /**
-     * Create a multi render target texture
-     * @see http://doc.babylonjs.com/features/webgl2#multiple-render-target
-     * @param size defines the size of the texture
-     * @param options defines the creation options
-     * @returns the cube texture as an InternalTexture
-     */
-    public createMultipleRenderTarget(size: any, options: IMultiRenderTargetOptions): InternalTexture[] {
-        var generateMipMaps = false;
-        var generateDepthBuffer = true;
-        var generateStencilBuffer = false;
-        var generateDepthTexture = false;
-        var textureCount = 1;
-
-        var defaultType = Engine.TEXTURETYPE_UNSIGNED_INT;
-        var defaultSamplingMode = Engine.TEXTURE_TRILINEAR_SAMPLINGMODE;
-
-        var types = new Array<number>();
-        var samplingModes = new Array<number>();
-
-        if (options !== undefined) {
-            generateMipMaps = options.generateMipMaps === undefined ? false : options.generateMipMaps;
-            generateDepthBuffer = options.generateDepthBuffer === undefined ? true : options.generateDepthBuffer;
-            generateStencilBuffer = options.generateStencilBuffer === undefined ? false : options.generateStencilBuffer;
-            generateDepthTexture = options.generateDepthTexture === undefined ? false : options.generateDepthTexture;
-            textureCount = options.textureCount || 1;
-
-            if (options.types) {
-                types = options.types;
-            }
-            if (options.samplingModes) {
-                samplingModes = options.samplingModes;
-            }
-
-        }
-        var gl = this._gl;
-        // Create the framebuffer
-        var framebuffer = gl.createFramebuffer();
-        this.bindUnboundFramebuffer(framebuffer);
-
-        var width = size.width || size;
-        var height = size.height || size;
-
-        var textures = [];
-        var attachments = [];
-
-        var depthStencilBuffer = this._setupFramebufferDepthAttachments(generateStencilBuffer, generateDepthBuffer, width, height);
-
-        for (var i = 0; i < textureCount; i++) {
-            var samplingMode = samplingModes[i] || defaultSamplingMode;
-            var type = types[i] || defaultType;
-
-            if (type === Engine.TEXTURETYPE_FLOAT && !this._caps.textureFloatLinearFiltering) {
-                // if floating point linear (gl.FLOAT) then force to NEAREST_SAMPLINGMODE
-                samplingMode = Engine.TEXTURE_NEAREST_SAMPLINGMODE;
-            }
-            else if (type === Engine.TEXTURETYPE_HALF_FLOAT && !this._caps.textureHalfFloatLinearFiltering) {
-                // if floating point linear (HALF_FLOAT) then force to NEAREST_SAMPLINGMODE
-                samplingMode = Engine.TEXTURE_NEAREST_SAMPLINGMODE;
-            }
-
-            var filters = this._getSamplingParameters(samplingMode, generateMipMaps);
-            if (type === Engine.TEXTURETYPE_FLOAT && !this._caps.textureFloat) {
-                type = Engine.TEXTURETYPE_UNSIGNED_INT;
-                Logger.Warn("Float textures are not supported. Render target forced to TEXTURETYPE_UNSIGNED_BYTE type");
-            }
-
-            var texture = new InternalTexture(this, InternalTexture.DATASOURCE_MULTIRENDERTARGET);
-            var attachment = (<any>gl)[this.webGLVersion > 1 ? "COLOR_ATTACHMENT" + i : "COLOR_ATTACHMENT" + i + "_WEBGL"];
-
-            textures.push(texture);
-            attachments.push(attachment);
-
-            gl.activeTexture((<any>gl)["TEXTURE" + i]);
-            gl.bindTexture(gl.TEXTURE_2D, texture._webGLTexture);
-
-            gl.texParameteri(gl.TEXTURE_2D, gl.TEXTURE_MAG_FILTER, filters.mag);
-            gl.texParameteri(gl.TEXTURE_2D, gl.TEXTURE_MIN_FILTER, filters.min);
-            gl.texParameteri(gl.TEXTURE_2D, gl.TEXTURE_WRAP_S, gl.CLAMP_TO_EDGE);
-            gl.texParameteri(gl.TEXTURE_2D, gl.TEXTURE_WRAP_T, gl.CLAMP_TO_EDGE);
-
-            gl.texImage2D(gl.TEXTURE_2D, 0, this._getRGBABufferInternalSizedFormat(type), width, height, 0, gl.RGBA, this._getWebGLTextureType(type), null);
-
-            gl.framebufferTexture2D(gl.DRAW_FRAMEBUFFER, attachment, gl.TEXTURE_2D, texture._webGLTexture, 0);
-
-            if (generateMipMaps) {
-                this._gl.generateMipmap(this._gl.TEXTURE_2D);
-            }
-
-            // Unbind
-            this._bindTextureDirectly(gl.TEXTURE_2D, null);
-
-            texture._framebuffer = framebuffer;
-            texture._depthStencilBuffer = depthStencilBuffer;
-            texture.baseWidth = width;
-            texture.baseHeight = height;
-            texture.width = width;
-            texture.height = height;
-            texture.isReady = true;
-            texture.samples = 1;
-            texture.generateMipMaps = generateMipMaps;
-            texture.samplingMode = samplingMode;
-            texture.type = type;
-            texture._generateDepthBuffer = generateDepthBuffer;
-            texture._generateStencilBuffer = generateStencilBuffer;
-            texture._attachments = attachments;
-
-            this._internalTexturesCache.push(texture);
-        }
-
-        if (generateDepthTexture && this._caps.depthTextureExtension) {
-            // Depth texture
-            var depthTexture = new InternalTexture(this, InternalTexture.DATASOURCE_MULTIRENDERTARGET);
-
-            gl.activeTexture(gl.TEXTURE0);
-            gl.bindTexture(gl.TEXTURE_2D, depthTexture._webGLTexture);
-            gl.texParameteri(gl.TEXTURE_2D, gl.TEXTURE_MAG_FILTER, gl.NEAREST);
-            gl.texParameteri(gl.TEXTURE_2D, gl.TEXTURE_MIN_FILTER, gl.NEAREST);
-            gl.texParameteri(gl.TEXTURE_2D, gl.TEXTURE_WRAP_S, gl.CLAMP_TO_EDGE);
-            gl.texParameteri(gl.TEXTURE_2D, gl.TEXTURE_WRAP_T, gl.CLAMP_TO_EDGE);
-            gl.texImage2D(
-                gl.TEXTURE_2D,
-                0,
-                this.webGLVersion < 2 ? gl.DEPTH_COMPONENT : gl.DEPTH_COMPONENT16,
-                width,
-                height,
-                0,
-                gl.DEPTH_COMPONENT,
-                gl.UNSIGNED_SHORT,
-                null
-            );
-
-            gl.framebufferTexture2D(
-                gl.FRAMEBUFFER,
-                gl.DEPTH_ATTACHMENT,
-                gl.TEXTURE_2D,
-                depthTexture._webGLTexture,
-                0
-            );
-
-            depthTexture._framebuffer = framebuffer;
-            depthTexture.baseWidth = width;
-            depthTexture.baseHeight = height;
-            depthTexture.width = width;
-            depthTexture.height = height;
-            depthTexture.isReady = true;
-            depthTexture.samples = 1;
-            depthTexture.generateMipMaps = generateMipMaps;
-            depthTexture.samplingMode = gl.NEAREST;
-            depthTexture._generateDepthBuffer = generateDepthBuffer;
-            depthTexture._generateStencilBuffer = generateStencilBuffer;
-
-            textures.push(depthTexture);
-            this._internalTexturesCache.push(depthTexture);
-        }
-
-        gl.drawBuffers(attachments);
-        gl.bindRenderbuffer(gl.RENDERBUFFER, null);
-        this.bindUnboundFramebuffer(null);
-
-        this.resetTextureCache();
-
-        return textures;
-    }
-
-    private _setupFramebufferDepthAttachments(generateStencilBuffer: boolean, generateDepthBuffer: boolean, width: number, height: number, samples = 1): Nullable<WebGLRenderbuffer> {
-        var depthStencilBuffer: Nullable<WebGLRenderbuffer> = null;
-        var gl = this._gl;
-
-        // Create the depth/stencil buffer
-        if (generateStencilBuffer) {
-            depthStencilBuffer = gl.createRenderbuffer();
-            gl.bindRenderbuffer(gl.RENDERBUFFER, depthStencilBuffer);
-
-            if (samples > 1) {
-                gl.renderbufferStorageMultisample(gl.RENDERBUFFER, samples, gl.DEPTH24_STENCIL8, width, height);
-            } else {
-                gl.renderbufferStorage(gl.RENDERBUFFER, gl.DEPTH_STENCIL, width, height);
-            }
-
-            gl.framebufferRenderbuffer(gl.FRAMEBUFFER, gl.DEPTH_STENCIL_ATTACHMENT, gl.RENDERBUFFER, depthStencilBuffer);
-        }
-        else if (generateDepthBuffer) {
-            depthStencilBuffer = gl.createRenderbuffer();
-            gl.bindRenderbuffer(gl.RENDERBUFFER, depthStencilBuffer);
-
-            if (samples > 1) {
-                gl.renderbufferStorageMultisample(gl.RENDERBUFFER, samples, gl.DEPTH_COMPONENT16, width, height);
-            } else {
-                gl.renderbufferStorage(gl.RENDERBUFFER, gl.DEPTH_COMPONENT16, width, height);
-            }
-
-            gl.framebufferRenderbuffer(gl.FRAMEBUFFER, gl.DEPTH_ATTACHMENT, gl.RENDERBUFFER, depthStencilBuffer);
-        }
-
-        return depthStencilBuffer;
-    }
-
-    /**
-     * Updates the sample count of a render target texture
-     * @see http://doc.babylonjs.com/features/webgl2#multisample-render-targets
-     * @param texture defines the texture to update
-     * @param samples defines the sample count to set
-     * @returns the effective sample count (could be 0 if multisample render targets are not supported)
-     */
-    public updateRenderTargetTextureSampleCount(texture: Nullable<InternalTexture>, samples: number): number {
-        if (this.webGLVersion < 2 || !texture) {
-            return 1;
-        }
-
-        if (texture.samples === samples) {
-            return samples;
-        }
-
-        var gl = this._gl;
-
-        samples = Math.min(samples, gl.getParameter(gl.MAX_SAMPLES));
-
-        // Dispose previous render buffers
-        if (texture._depthStencilBuffer) {
-            gl.deleteRenderbuffer(texture._depthStencilBuffer);
-            texture._depthStencilBuffer = null;
-        }
-
-        if (texture._MSAAFramebuffer) {
-            gl.deleteFramebuffer(texture._MSAAFramebuffer);
-            texture._MSAAFramebuffer = null;
-        }
-
-        if (texture._MSAARenderBuffer) {
-            gl.deleteRenderbuffer(texture._MSAARenderBuffer);
-            texture._MSAARenderBuffer = null;
-        }
-
-        if (samples > 1) {
-            let framebuffer = gl.createFramebuffer();
-
-            if (!framebuffer) {
-                throw new Error("Unable to create multi sampled framebuffer");
-            }
-
-            texture._MSAAFramebuffer = framebuffer;
-            this.bindUnboundFramebuffer(texture._MSAAFramebuffer);
-
-            var colorRenderbuffer = gl.createRenderbuffer();
-
-            if (!colorRenderbuffer) {
-                throw new Error("Unable to create multi sampled framebuffer");
-            }
-
-            gl.bindRenderbuffer(gl.RENDERBUFFER, colorRenderbuffer);
-            gl.renderbufferStorageMultisample(gl.RENDERBUFFER, samples, this._getRGBAMultiSampleBufferFormat(texture.type), texture.width, texture.height);
-
-            gl.framebufferRenderbuffer(gl.FRAMEBUFFER, gl.COLOR_ATTACHMENT0, gl.RENDERBUFFER, colorRenderbuffer);
-
-            texture._MSAARenderBuffer = colorRenderbuffer;
-        } else {
-            this.bindUnboundFramebuffer(texture._framebuffer);
-        }
-
-        texture.samples = samples;
-        texture._depthStencilBuffer = this._setupFramebufferDepthAttachments(texture._generateStencilBuffer, texture._generateDepthBuffer, texture.width, texture.height, samples);
-
-        gl.bindRenderbuffer(gl.RENDERBUFFER, null);
-        this.bindUnboundFramebuffer(null);
-
-        return samples;
-    }
-
-    /**
-     * Update the sample count for a given multiple render target texture
-     * @see http://doc.babylonjs.com/features/webgl2#multisample-render-targets
-     * @param textures defines the textures to update
-     * @param samples defines the sample count to set
-     * @returns the effective sample count (could be 0 if multisample render targets are not supported)
-     */
-    public updateMultipleRenderTargetTextureSampleCount(textures: Nullable<InternalTexture[]>, samples: number): number {
-        if (this.webGLVersion < 2 || !textures || textures.length == 0) {
-            return 1;
-        }
-
-        if (textures[0].samples === samples) {
-            return samples;
-        }
-
-        var gl = this._gl;
-
-        samples = Math.min(samples, gl.getParameter(gl.MAX_SAMPLES));
-
-        // Dispose previous render buffers
-        if (textures[0]._depthStencilBuffer) {
-            gl.deleteRenderbuffer(textures[0]._depthStencilBuffer);
-            textures[0]._depthStencilBuffer = null;
-        }
-
-        if (textures[0]._MSAAFramebuffer) {
-            gl.deleteFramebuffer(textures[0]._MSAAFramebuffer);
-            textures[0]._MSAAFramebuffer = null;
-        }
-
-        for (var i = 0; i < textures.length; i++) {
-            if (textures[i]._MSAARenderBuffer) {
-                gl.deleteRenderbuffer(textures[i]._MSAARenderBuffer);
-                textures[i]._MSAARenderBuffer = null;
-            }
-        }
-
-        if (samples > 1) {
-            let framebuffer = gl.createFramebuffer();
-
-            if (!framebuffer) {
-                throw new Error("Unable to create multi sampled framebuffer");
-            }
-
-            this.bindUnboundFramebuffer(framebuffer);
-
-            let depthStencilBuffer = this._setupFramebufferDepthAttachments(textures[0]._generateStencilBuffer, textures[0]._generateDepthBuffer, textures[0].width, textures[0].height, samples);
-
-            var attachments = [];
-
-            for (var i = 0; i < textures.length; i++) {
-                var texture = textures[i];
-                var attachment = (<any>gl)[this.webGLVersion > 1 ? "COLOR_ATTACHMENT" + i : "COLOR_ATTACHMENT" + i + "_WEBGL"];
-
-                var colorRenderbuffer = gl.createRenderbuffer();
-
-                if (!colorRenderbuffer) {
-                    throw new Error("Unable to create multi sampled framebuffer");
-                }
-
-                gl.bindRenderbuffer(gl.RENDERBUFFER, colorRenderbuffer);
-                gl.renderbufferStorageMultisample(gl.RENDERBUFFER, samples, this._getRGBAMultiSampleBufferFormat(texture.type), texture.width, texture.height);
-
-                gl.framebufferRenderbuffer(gl.FRAMEBUFFER, attachment, gl.RENDERBUFFER, colorRenderbuffer);
-
-                texture._MSAAFramebuffer = framebuffer;
-                texture._MSAARenderBuffer = colorRenderbuffer;
-                texture.samples = samples;
-                texture._depthStencilBuffer = depthStencilBuffer;
-                gl.bindRenderbuffer(gl.RENDERBUFFER, null);
-                attachments.push(attachment);
-            }
-            gl.drawBuffers(attachments);
-        } else {
-            this.bindUnboundFramebuffer(textures[0]._framebuffer);
-        }
-
-        this.bindUnboundFramebuffer(null);
-
-        return samples;
-    }
-
-    /** @hidden */
-    public _uploadCompressedDataToTextureDirectly(texture: InternalTexture, internalFormat: number, width: number, height: number, data: ArrayBufferView, faceIndex: number = 0, lod: number = 0) {
-        var gl = this._gl;
-
-        var target = gl.TEXTURE_2D;
-        if (texture.isCube) {
-            target = gl.TEXTURE_CUBE_MAP_POSITIVE_X + faceIndex;
-        }
-
-        this._gl.compressedTexImage2D(target, lod, internalFormat, width, height, 0, <DataView>data);
-    }
-
-    /** @hidden */
-    public _uploadDataToTextureDirectly(texture: InternalTexture, imageData: ArrayBufferView, faceIndex: number = 0, lod: number = 0): void {
-        var gl = this._gl;
-
-        var textureType = this._getWebGLTextureType(texture.type);
-        var format = this._getInternalFormat(texture.format);
-        var internalFormat = this._getRGBABufferInternalSizedFormat(texture.type, format);
-
-        this._unpackFlipY(texture.invertY);
-
-        var target = gl.TEXTURE_2D;
-        if (texture.isCube) {
-            target = gl.TEXTURE_CUBE_MAP_POSITIVE_X + faceIndex;
-        }
-
-        const lodMaxWidth = Math.round(Scalar.Log2(texture.width));
-        const lodMaxHeight = Math.round(Scalar.Log2(texture.height));
-        const width = Math.pow(2, Math.max(lodMaxWidth - lod, 0));
-        const height = Math.pow(2, Math.max(lodMaxHeight - lod, 0));
-
-        gl.texImage2D(target, lod, internalFormat, width, height, 0, format, textureType, imageData);
-    }
-
-    /** @hidden */
-    public _uploadArrayBufferViewToTexture(texture: InternalTexture, imageData: ArrayBufferView, faceIndex: number = 0, lod: number = 0): void {
-        var gl = this._gl;
-        var bindTarget = texture.isCube ? gl.TEXTURE_CUBE_MAP : gl.TEXTURE_2D;
-
-        this._bindTextureDirectly(bindTarget, texture, true);
-
-        this._uploadDataToTextureDirectly(texture, imageData, faceIndex, lod);
-
-        this._bindTextureDirectly(bindTarget, null, true);
-    }
-
-    /** @hidden */
-    public _uploadImageToTexture(texture: InternalTexture, image: HTMLImageElement, faceIndex: number = 0, lod: number = 0) {
-        var gl = this._gl;
-
-        var textureType = this._getWebGLTextureType(texture.type);
-        var format = this._getInternalFormat(texture.format);
-        var internalFormat = this._getRGBABufferInternalSizedFormat(texture.type, format);
-
-        var bindTarget = texture.isCube ? gl.TEXTURE_CUBE_MAP : gl.TEXTURE_2D;
-
-        this._bindTextureDirectly(bindTarget, texture, true);
-        this._unpackFlipY(texture.invertY);
-
-        var target = gl.TEXTURE_2D;
-        if (texture.isCube) {
-            target = gl.TEXTURE_CUBE_MAP_POSITIVE_X + faceIndex;
-        }
-
-        gl.texImage2D(target, lod, internalFormat, format, textureType, image);
-        this._bindTextureDirectly(bindTarget, null, true);
-    }
-
-    /**
-     * Creates a new multiview render target
-     * @param width defines the width of the texture
-     * @param height defines the height of the texture
-     */
-    public createMultiviewRenderTargetTexture(width: number, height: number) {
-        var gl = this._gl;
-
-        if (!this.getCaps().multiview) {
-            throw "Multiview is not supported";
-        }
-
-        var internalTexture = new InternalTexture(this, InternalTexture.DATASOURCE_UNKNOWN, true);
-        internalTexture.width = width;
-        internalTexture.height = height;
-        internalTexture._framebuffer = gl.createFramebuffer();
-
-        internalTexture._colorTextureArray = gl.createTexture();
-        gl.bindTexture(gl.TEXTURE_2D_ARRAY, internalTexture._colorTextureArray);
-        (gl as any).texStorage3D(gl.TEXTURE_2D_ARRAY, 1, gl.RGBA8, width, height, 2);
-
-        internalTexture._depthStencilTextureArray = gl.createTexture();
-        gl.bindTexture(gl.TEXTURE_2D_ARRAY, internalTexture._depthStencilTextureArray);
-        (gl as any).texStorage3D(gl.TEXTURE_2D_ARRAY, 1, (gl as any).DEPTH32F_STENCIL8, width, height, 2);
-        internalTexture.isReady = true;
-        return internalTexture;
-    }
-
-    public bindMultiviewFramebuffer(multiviewTexture: InternalTexture) {
-        var gl: any = this._gl;
-        var ext = this.getCaps().multiview;
-
-        this.bindFramebuffer(multiviewTexture, undefined, undefined, undefined, true);
-        gl.bindFramebuffer(gl.DRAW_FRAMEBUFFER, multiviewTexture._framebuffer);
-        if (multiviewTexture._colorTextureArray && multiviewTexture._depthStencilTextureArray) {
-            ext.framebufferTextureMultiviewWEBGL(gl.DRAW_FRAMEBUFFER, gl.COLOR_ATTACHMENT0, multiviewTexture._colorTextureArray, 0, 0, 2);
-            ext.framebufferTextureMultiviewWEBGL(gl.DRAW_FRAMEBUFFER, gl.DEPTH_STENCIL_ATTACHMENT, multiviewTexture._depthStencilTextureArray, 0, 0, 2);
-        }else {
-            throw "Invalid multiview frame buffer";
-        }
-    }
-
-    /**
-     * Creates a new render target cube texture
-     * @param size defines the size of the texture
-     * @param options defines the options used to create the texture
-     * @returns a new render target cube texture stored in an InternalTexture
-     */
-    public createRenderTargetCubeTexture(size: number, options?: Partial<RenderTargetCreationOptions>): InternalTexture {
-        let fullOptions = {
-            generateMipMaps: true,
-            generateDepthBuffer: true,
-            generateStencilBuffer: false,
-            type: Engine.TEXTURETYPE_UNSIGNED_INT,
-            samplingMode: Engine.TEXTURE_TRILINEAR_SAMPLINGMODE,
-            format: Engine.TEXTUREFORMAT_RGBA,
-            ...options
-        };
-        fullOptions.generateStencilBuffer = fullOptions.generateDepthBuffer && fullOptions.generateStencilBuffer;
-
-        if (fullOptions.type === Engine.TEXTURETYPE_FLOAT && !this._caps.textureFloatLinearFiltering) {
-            // if floating point linear (gl.FLOAT) then force to NEAREST_SAMPLINGMODE
-            fullOptions.samplingMode = Engine.TEXTURE_NEAREST_SAMPLINGMODE;
-        }
-        else if (fullOptions.type === Engine.TEXTURETYPE_HALF_FLOAT && !this._caps.textureHalfFloatLinearFiltering) {
-            // if floating point linear (HALF_FLOAT) then force to NEAREST_SAMPLINGMODE
-            fullOptions.samplingMode = Engine.TEXTURE_NEAREST_SAMPLINGMODE;
-        }
-        var gl = this._gl;
-
-        var texture = new InternalTexture(this, InternalTexture.DATASOURCE_RENDERTARGET);
-        this._bindTextureDirectly(gl.TEXTURE_CUBE_MAP, texture, true);
-
-        var filters = this._getSamplingParameters(fullOptions.samplingMode, fullOptions.generateMipMaps);
-
-        if (fullOptions.type === Engine.TEXTURETYPE_FLOAT && !this._caps.textureFloat) {
-            fullOptions.type = Engine.TEXTURETYPE_UNSIGNED_INT;
-            Logger.Warn("Float textures are not supported. Cube render target forced to TEXTURETYPE_UNESIGNED_BYTE type");
-        }
-
-        gl.texParameteri(gl.TEXTURE_CUBE_MAP, gl.TEXTURE_MAG_FILTER, filters.mag);
-        gl.texParameteri(gl.TEXTURE_CUBE_MAP, gl.TEXTURE_MIN_FILTER, filters.min);
-        gl.texParameteri(gl.TEXTURE_CUBE_MAP, gl.TEXTURE_WRAP_S, gl.CLAMP_TO_EDGE);
-        gl.texParameteri(gl.TEXTURE_CUBE_MAP, gl.TEXTURE_WRAP_T, gl.CLAMP_TO_EDGE);
-
-        for (var face = 0; face < 6; face++) {
-            gl.texImage2D((gl.TEXTURE_CUBE_MAP_POSITIVE_X + face), 0, this._getRGBABufferInternalSizedFormat(fullOptions.type, fullOptions.format), size, size, 0, this._getInternalFormat(fullOptions.format), this._getWebGLTextureType(fullOptions.type), null);
-        }
-
-        // Create the framebuffer
-        var framebuffer = gl.createFramebuffer();
-        this.bindUnboundFramebuffer(framebuffer);
-
-        texture._depthStencilBuffer = this._setupFramebufferDepthAttachments(fullOptions.generateStencilBuffer, fullOptions.generateDepthBuffer, size, size);
-
-        // MipMaps
-        if (fullOptions.generateMipMaps) {
-            gl.generateMipmap(gl.TEXTURE_CUBE_MAP);
-        }
-
-        // Unbind
-        this._bindTextureDirectly(gl.TEXTURE_CUBE_MAP, null);
-        gl.bindRenderbuffer(gl.RENDERBUFFER, null);
-        this.bindUnboundFramebuffer(null);
-
-        texture._framebuffer = framebuffer;
-        texture.width = size;
-        texture.height = size;
-        texture.isReady = true;
-        texture.isCube = true;
-        texture.samples = 1;
-        texture.generateMipMaps = fullOptions.generateMipMaps;
-        texture.samplingMode = fullOptions.samplingMode;
-        texture.type = fullOptions.type;
-        texture.format = fullOptions.format;
-        texture._generateDepthBuffer = fullOptions.generateDepthBuffer;
-        texture._generateStencilBuffer = fullOptions.generateStencilBuffer;
-
-        this._internalTexturesCache.push(texture);
-
-        return texture;
-    }
-
-    /**
-     * Creates a cube texture
-     * @param rootUrl defines the url where the files to load is located
-     * @param scene defines the current scene
-     * @param files defines the list of files to load (1 per face)
-     * @param noMipmap defines a boolean indicating that no mipmaps shall be generated (false by default)
-     * @param onLoad defines an optional callback raised when the texture is loaded
-     * @param onError defines an optional callback raised if there is an issue to load the texture
-     * @param format defines the format of the data
-     * @param forcedExtension defines the extension to use to pick the right loader
-     * @param createPolynomials if a polynomial sphere should be created for the cube texture
-     * @param lodScale defines the scale applied to environment texture. This manages the range of LOD level used for IBL according to the roughness
-     * @param lodOffset defines the offset applied to environment texture. This manages first LOD level used for IBL according to the roughness
-     * @param fallback defines texture to use while falling back when (compressed) texture file not found.
-     * @param excludeLoaders array of texture loaders that should be excluded when picking a loader for the texture (defualt: empty array)
-     * @returns the cube texture as an InternalTexture
-     */
-    public createCubeTexture(rootUrl: string, scene: Nullable<Scene>, files: Nullable<string[]>, noMipmap?: boolean, onLoad: Nullable<(data?: any) => void> = null, onError: Nullable<(message?: string, exception?: any) => void> = null, format?: number, forcedExtension: any = null, createPolynomials = false, lodScale: number = 0, lodOffset: number = 0, fallback: Nullable<InternalTexture> = null, excludeLoaders: Array<IInternalTextureLoader> = []): InternalTexture {
-        var gl = this._gl;
-
-        var texture = fallback ? fallback : new InternalTexture(this, InternalTexture.DATASOURCE_CUBE);
-        texture.isCube = true;
-        texture.url = rootUrl;
-        texture.generateMipMaps = !noMipmap;
-        texture._lodGenerationScale = lodScale;
-        texture._lodGenerationOffset = lodOffset;
-
-        if (!this._doNotHandleContextLost) {
-            texture._extension = forcedExtension;
-            texture._files = files;
-        }
-
-        var lastDot = rootUrl.lastIndexOf('.');
-        var extension = forcedExtension ? forcedExtension : (lastDot > -1 ? rootUrl.substring(lastDot).toLowerCase() : "");
-
-        let loader: Nullable<IInternalTextureLoader> = null;
-        for (let availableLoader of Engine._TextureLoaders) {
-            if (excludeLoaders.indexOf(availableLoader) === -1 && availableLoader.canLoad(extension, this._textureFormatInUse, fallback, false, false)) {
-                loader = availableLoader;
-                break;
-            }
-        }
-
-        let onInternalError = (request?: WebRequest, exception?: any) => {
-            if (loader) {
-                const fallbackUrl = loader.getFallbackTextureUrl(texture.url, this._textureFormatInUse);
-                Logger.Warn((loader.constructor as any).name + " failed when trying to load " + texture.url + ", falling back to the next supported loader");
-                if (fallbackUrl) {
-                    excludeLoaders.push(loader);
-                    this.createCubeTexture(fallbackUrl, scene, files, noMipmap, onLoad, onError, format, extension, createPolynomials, lodScale, lodOffset, texture, excludeLoaders);
-                    return;
-                }
-            }
-
-            if (onError && request) {
-                onError(request.status + " " + request.statusText, exception);
-            }
-        };
-
-        if (loader) {
-            rootUrl = loader.transformUrl(rootUrl, this._textureFormatInUse);
-
-            const onloaddata = (data: any) => {
-                this._bindTextureDirectly(gl.TEXTURE_CUBE_MAP, texture, true);
-                loader!.loadCubeData(data, texture, createPolynomials, onLoad, onError);
-            };
-            if (files && files.length === 6) {
-                if (loader.supportCascades) {
-                    this._cascadeLoadFiles(scene, onloaddata, files, onError);
-                }
-                else if (onError) {
-                    onError("Textures type does not support cascades.");
-                }
-            }
-            else {
-                this._loadFile(rootUrl, onloaddata, undefined, undefined, true, onInternalError);
-            }
-        }
-        else {
-            if (!files) {
-                throw new Error("Cannot load cubemap because files were not defined");
-            }
-
-            this._cascadeLoadImgs(scene, (imgs) => {
-                var width = this.needPOTTextures ? Tools.GetExponentOfTwo(imgs[0].width, this._caps.maxCubemapTextureSize) : imgs[0].width;
-                var height = width;
-
-                this._prepareWorkingCanvas();
-
-                if (!this._workingCanvas || !this._workingContext) {
-                    return;
-                }
-                this._workingCanvas.width = width;
-                this._workingCanvas.height = height;
-
-                var faces = [
-                    gl.TEXTURE_CUBE_MAP_POSITIVE_X, gl.TEXTURE_CUBE_MAP_POSITIVE_Y, gl.TEXTURE_CUBE_MAP_POSITIVE_Z,
-                    gl.TEXTURE_CUBE_MAP_NEGATIVE_X, gl.TEXTURE_CUBE_MAP_NEGATIVE_Y, gl.TEXTURE_CUBE_MAP_NEGATIVE_Z
-                ];
-
-                this._bindTextureDirectly(gl.TEXTURE_CUBE_MAP, texture, true);
-                this._unpackFlipY(false);
-
-                let internalFormat = format ? this._getInternalFormat(format) : this._gl.RGBA;
-                for (var index = 0; index < faces.length; index++) {
-                    if (imgs[index].width !== width || imgs[index].height !== height) {
-                        this._workingContext.drawImage(imgs[index], 0, 0, imgs[index].width, imgs[index].height, 0, 0, width, height);
-                        gl.texImage2D(faces[index], 0, internalFormat, internalFormat, gl.UNSIGNED_BYTE, this._workingCanvas);
-                    } else {
-                        gl.texImage2D(faces[index], 0, internalFormat, internalFormat, gl.UNSIGNED_BYTE, imgs[index]);
-                    }
-                }
-
-                if (!noMipmap) {
-                    gl.generateMipmap(gl.TEXTURE_CUBE_MAP);
-                }
-
-                this._setCubeMapTextureParams(!noMipmap);
-
-                texture.width = width;
-                texture.height = height;
-                texture.isReady = true;
-                if (format) {
-                    texture.format = format;
-                }
-
-                texture.onLoadedObservable.notifyObservers(texture);
-                texture.onLoadedObservable.clear();
-
-                if (onLoad) {
-                    onLoad();
-                }
-            }, files, onError);
-        }
-
-        this._internalTexturesCache.push(texture);
-
-        return texture;
-    }
-
-    /**
-     * @hidden
-     */
-    public _setCubeMapTextureParams(loadMipmap: boolean): void {
-        var gl = this._gl;
-        gl.texParameteri(gl.TEXTURE_CUBE_MAP, gl.TEXTURE_MAG_FILTER, gl.LINEAR);
-        gl.texParameteri(gl.TEXTURE_CUBE_MAP, gl.TEXTURE_MIN_FILTER, loadMipmap ? gl.LINEAR_MIPMAP_LINEAR : gl.LINEAR);
-        gl.texParameteri(gl.TEXTURE_CUBE_MAP, gl.TEXTURE_WRAP_S, gl.CLAMP_TO_EDGE);
-        gl.texParameteri(gl.TEXTURE_CUBE_MAP, gl.TEXTURE_WRAP_T, gl.CLAMP_TO_EDGE);
-
-        this._bindTextureDirectly(gl.TEXTURE_CUBE_MAP, null);
-
-        //  this.resetTextureCache();
-    }
-
-    /**
-     * Update a raw cube texture
-     * @param texture defines the texture to udpdate
-     * @param data defines the data to store
-     * @param format defines the data format
-     * @param type defines the type fo the data (Engine.TEXTURETYPE_UNSIGNED_INT by default)
-     * @param invertY defines if data must be stored with Y axis inverted
-     * @param compression defines the compression used (null by default)
-     * @param level defines which level of the texture to update
-     */
-    public updateRawCubeTexture(texture: InternalTexture, data: ArrayBufferView[], format: number, type: number, invertY: boolean, compression: Nullable<string> = null, level = 0): void {
-        texture._bufferViewArray = data;
-        texture.format = format;
-        texture.type = type;
-        texture.invertY = invertY;
-        texture._compression = compression;
-
-        var gl = this._gl;
-        var textureType = this._getWebGLTextureType(type);
-        var internalFormat = this._getInternalFormat(format);
-        var internalSizedFomat = this._getRGBABufferInternalSizedFormat(type);
-
-        var needConversion = false;
-        if (internalFormat === gl.RGB) {
-            internalFormat = gl.RGBA;
-            needConversion = true;
-        }
-
-        this._bindTextureDirectly(gl.TEXTURE_CUBE_MAP, texture, true);
-        this._unpackFlipY(invertY === undefined ? true : (invertY ? true : false));
-
-        if (texture.width % 4 !== 0) {
-            gl.pixelStorei(gl.UNPACK_ALIGNMENT, 1);
-        }
-
-        // Data are known to be in +X +Y +Z -X -Y -Z
-        for (let faceIndex = 0; faceIndex < 6; faceIndex++) {
-            let faceData = data[faceIndex];
-
-            if (compression) {
-                gl.compressedTexImage2D(gl.TEXTURE_CUBE_MAP_POSITIVE_X + faceIndex, level, (<any>(this.getCaps().s3tc))[compression], texture.width, texture.height, 0, <DataView>faceData);
-            } else {
-                if (needConversion) {
-                    faceData = this._convertRGBtoRGBATextureData(faceData, texture.width, texture.height, type);
-                }
-                gl.texImage2D(gl.TEXTURE_CUBE_MAP_POSITIVE_X + faceIndex, level, internalSizedFomat, texture.width, texture.height, 0, internalFormat, textureType, faceData);
-            }
-        }
-
-        var isPot = !this.needPOTTextures || (Tools.IsExponentOfTwo(texture.width) && Tools.IsExponentOfTwo(texture.height));
-        if (isPot && texture.generateMipMaps && level === 0) {
-            this._gl.generateMipmap(this._gl.TEXTURE_CUBE_MAP);
-        }
-        this._bindTextureDirectly(this._gl.TEXTURE_CUBE_MAP, null);
-
-        // this.resetTextureCache();
-        texture.isReady = true;
-    }
-
-    /**
-     * Creates a new raw cube texture
-     * @param data defines the array of data to use to create each face
-     * @param size defines the size of the textures
-     * @param format defines the format of the data
-     * @param type defines the type of the data (like Engine.TEXTURETYPE_UNSIGNED_INT)
-     * @param generateMipMaps  defines if the engine should generate the mip levels
-     * @param invertY defines if data must be stored with Y axis inverted
-     * @param samplingMode defines the required sampling mode (like Texture.NEAREST_SAMPLINGMODE)
-     * @param compression defines the compression used (null by default)
-     * @returns the cube texture as an InternalTexture
-     */
-    public createRawCubeTexture(data: Nullable<ArrayBufferView[]>, size: number, format: number, type: number,
-        generateMipMaps: boolean, invertY: boolean, samplingMode: number,
-        compression: Nullable<string> = null): InternalTexture {
-        var gl = this._gl;
-        var texture = new InternalTexture(this, InternalTexture.DATASOURCE_CUBERAW);
-        texture.isCube = true;
-        texture.format = format;
-        texture.type = type;
-        if (!this._doNotHandleContextLost) {
-            texture._bufferViewArray = data;
-        }
-
-        var textureType = this._getWebGLTextureType(type);
-        var internalFormat = this._getInternalFormat(format);
-
-        if (internalFormat === gl.RGB) {
-            internalFormat = gl.RGBA;
-        }
-
-        // Mipmap generation needs a sized internal format that is both color-renderable and texture-filterable
-        if (textureType === gl.FLOAT && !this._caps.textureFloatLinearFiltering) {
-            generateMipMaps = false;
-            samplingMode = Engine.TEXTURE_NEAREST_SAMPLINGMODE;
-            Logger.Warn("Float texture filtering is not supported. Mipmap generation and sampling mode are forced to false and TEXTURE_NEAREST_SAMPLINGMODE, respectively.");
-        }
-        else if (textureType === this._gl.HALF_FLOAT_OES && !this._caps.textureHalfFloatLinearFiltering) {
-            generateMipMaps = false;
-            samplingMode = Engine.TEXTURE_NEAREST_SAMPLINGMODE;
-            Logger.Warn("Half float texture filtering is not supported. Mipmap generation and sampling mode are forced to false and TEXTURE_NEAREST_SAMPLINGMODE, respectively.");
-        }
-        else if (textureType === gl.FLOAT && !this._caps.textureFloatRender) {
-            generateMipMaps = false;
-            Logger.Warn("Render to float textures is not supported. Mipmap generation forced to false.");
-        }
-        else if (textureType === gl.HALF_FLOAT && !this._caps.colorBufferFloat) {
-            generateMipMaps = false;
-            Logger.Warn("Render to half float textures is not supported. Mipmap generation forced to false.");
-        }
-
-        var width = size;
-        var height = width;
-
-        texture.width = width;
-        texture.height = height;
-
-        // Double check on POT to generate Mips.
-        var isPot = !this.needPOTTextures || (Tools.IsExponentOfTwo(texture.width) && Tools.IsExponentOfTwo(texture.height));
-        if (!isPot) {
-            generateMipMaps = false;
-        }
-
-        // Upload data if needed. The texture won't be ready until then.
-        if (data) {
-            this.updateRawCubeTexture(texture, data, format, type, invertY, compression);
-        }
-
-        this._bindTextureDirectly(this._gl.TEXTURE_CUBE_MAP, texture, true);
-
-        // Filters
-        if (data && generateMipMaps) {
-            this._gl.generateMipmap(this._gl.TEXTURE_CUBE_MAP);
-        }
-
-        var filters = this._getSamplingParameters(samplingMode, generateMipMaps);
-        gl.texParameteri(gl.TEXTURE_CUBE_MAP, gl.TEXTURE_MAG_FILTER, filters.mag);
-        gl.texParameteri(gl.TEXTURE_CUBE_MAP, gl.TEXTURE_MIN_FILTER, filters.min);
-
-        gl.texParameteri(gl.TEXTURE_CUBE_MAP, gl.TEXTURE_WRAP_S, gl.CLAMP_TO_EDGE);
-        gl.texParameteri(gl.TEXTURE_CUBE_MAP, gl.TEXTURE_WRAP_T, gl.CLAMP_TO_EDGE);
-        this._bindTextureDirectly(gl.TEXTURE_CUBE_MAP, null);
-
-        texture.generateMipMaps = generateMipMaps;
-
-        return texture;
-    }
-
-    /**
-     * Creates a new raw cube texture from a specified url
-     * @param url defines the url where the data is located
-     * @param scene defines the current scene
-     * @param size defines the size of the textures
-     * @param format defines the format of the data
-     * @param type defines the type fo the data (like Engine.TEXTURETYPE_UNSIGNED_INT)
-     * @param noMipmap defines if the engine should avoid generating the mip levels
-     * @param callback defines a callback used to extract texture data from loaded data
-     * @param mipmapGenerator defines to provide an optional tool to generate mip levels
-     * @param onLoad defines a callback called when texture is loaded
-     * @param onError defines a callback called if there is an error
-     * @param samplingMode defines the required sampling mode (like Texture.NEAREST_SAMPLINGMODE)
-     * @param invertY defines if data must be stored with Y axis inverted
-     * @returns the cube texture as an InternalTexture
-     */
-    public createRawCubeTextureFromUrl(url: string, scene: Scene, size: number, format: number, type: number, noMipmap: boolean,
-        callback: (ArrayBuffer: ArrayBuffer) => Nullable<ArrayBufferView[]>,
-        mipmapGenerator: Nullable<((faces: ArrayBufferView[]) => ArrayBufferView[][])>,
-        onLoad: Nullable<() => void> = null,
-        onError: Nullable<(message?: string, exception?: any) => void> = null,
-        samplingMode = Engine.TEXTURE_TRILINEAR_SAMPLINGMODE,
-        invertY = false): InternalTexture {
-
-        var gl = this._gl;
-        var texture = this.createRawCubeTexture(null, size, format, type, !noMipmap, invertY, samplingMode);
-        scene._addPendingData(texture);
-        texture.url = url;
-        this._internalTexturesCache.push(texture);
-
-        var onerror = (request?: WebRequest, exception?: any) => {
-            scene._removePendingData(texture);
-            if (onError && request) {
-                onError(request.status + " " + request.statusText, exception);
-            }
-        };
-
-        var internalCallback = (data: any) => {
-            var width = texture.width;
-            var faceDataArrays = callback(data);
-
-            if (!faceDataArrays) {
-                return;
-            }
-
-            if (mipmapGenerator) {
-                var textureType = this._getWebGLTextureType(type);
-                var internalFormat = this._getInternalFormat(format);
-                var internalSizedFomat = this._getRGBABufferInternalSizedFormat(type);
-
-                var needConversion = false;
-                if (internalFormat === gl.RGB) {
-                    internalFormat = gl.RGBA;
-                    needConversion = true;
-                }
-
-                this._bindTextureDirectly(gl.TEXTURE_CUBE_MAP, texture, true);
-                this._unpackFlipY(false);
-
-                var mipData = mipmapGenerator(faceDataArrays);
-                for (var level = 0; level < mipData.length; level++) {
-                    var mipSize = width >> level;
-
-                    for (var faceIndex = 0; faceIndex < 6; faceIndex++) {
-                        let mipFaceData = mipData[level][faceIndex];
-                        if (needConversion) {
-                            mipFaceData = this._convertRGBtoRGBATextureData(mipFaceData, mipSize, mipSize, type);
-                        }
-                        gl.texImage2D(faceIndex, level, internalSizedFomat, mipSize, mipSize, 0, internalFormat, textureType, mipFaceData);
-                    }
-                }
-
-                this._bindTextureDirectly(gl.TEXTURE_CUBE_MAP, null);
-            }
-            else {
-                this.updateRawCubeTexture(texture, faceDataArrays, format, type, invertY);
-            }
-
-            texture.isReady = true;
-            // this.resetTextureCache();
-            scene._removePendingData(texture);
-
-            if (onLoad) {
-                onLoad();
-            }
-        };
-
-        this._loadFile(url, (data) => {
-            internalCallback(data);
-        }, undefined, scene.offlineProvider, true, onerror);
-
-        return texture;
-    }
-
-    /**
-     * Update a raw 3D texture
-     * @param texture defines the texture to update
-     * @param data defines the data to store
-     * @param format defines the data format
-     * @param invertY defines if data must be stored with Y axis inverted
-     * @param compression defines the used compression (can be null)
-     * @param textureType defines the texture Type (Engine.TEXTURETYPE_UNSIGNED_INT, Engine.TEXTURETYPE_FLOAT...)
-     */
-    public updateRawTexture3D(texture: InternalTexture, data: Nullable<ArrayBufferView>, format: number, invertY: boolean, compression: Nullable<string> = null, textureType = Engine.TEXTURETYPE_UNSIGNED_INT): void {
-        var internalType = this._getWebGLTextureType(textureType);
-        var internalFormat = this._getInternalFormat(format);
-        var internalSizedFomat = this._getRGBABufferInternalSizedFormat(textureType, format);
-
-        this._bindTextureDirectly(this._gl.TEXTURE_3D, texture, true);
-        this._unpackFlipY(invertY === undefined ? true : (invertY ? true : false));
-
-        if (!this._doNotHandleContextLost) {
-            texture._bufferView = data;
-            texture.format = format;
-            texture.invertY = invertY;
-            texture._compression = compression;
-        }
-
-        if (texture.width % 4 !== 0) {
-            this._gl.pixelStorei(this._gl.UNPACK_ALIGNMENT, 1);
-        }
-
-        if (compression && data) {
-            this._gl.compressedTexImage3D(this._gl.TEXTURE_3D, 0, (<any>this.getCaps().s3tc)[compression], texture.width, texture.height, texture.depth, 0, data);
-        } else {
-            this._gl.texImage3D(this._gl.TEXTURE_3D, 0, internalSizedFomat, texture.width, texture.height, texture.depth, 0, internalFormat, internalType, data);
-        }
-
-        if (texture.generateMipMaps) {
-            this._gl.generateMipmap(this._gl.TEXTURE_3D);
-        }
-        this._bindTextureDirectly(this._gl.TEXTURE_3D, null);
-        // this.resetTextureCache();
-        texture.isReady = true;
-    }
-
-    /**
-     * Creates a new raw 3D texture
-     * @param data defines the data used to create the texture
-     * @param width defines the width of the texture
-     * @param height defines the height of the texture
-     * @param depth defines the depth of the texture
-     * @param format defines the format of the texture
-     * @param generateMipMaps defines if the engine must generate mip levels
-     * @param invertY defines if data must be stored with Y axis inverted
-     * @param samplingMode defines the required sampling mode (like Texture.NEAREST_SAMPLINGMODE)
-     * @param compression defines the compressed used (can be null)
-     * @param textureType defines the compressed used (can be null)
-     * @returns a new raw 3D texture (stored in an InternalTexture)
-     */
-    public createRawTexture3D(data: Nullable<ArrayBufferView>, width: number, height: number, depth: number, format: number, generateMipMaps: boolean, invertY: boolean, samplingMode: number, compression: Nullable<string> = null, textureType = Engine.TEXTURETYPE_UNSIGNED_INT): InternalTexture {
-        var texture = new InternalTexture(this, InternalTexture.DATASOURCE_RAW3D);
-        texture.baseWidth = width;
-        texture.baseHeight = height;
-        texture.baseDepth = depth;
-        texture.width = width;
-        texture.height = height;
-        texture.depth = depth;
-        texture.format = format;
-        texture.type = textureType;
-        texture.generateMipMaps = generateMipMaps;
-        texture.samplingMode = samplingMode;
-        texture.is3D = true;
-
-        if (!this._doNotHandleContextLost) {
-            texture._bufferView = data;
-        }
-
-        this.updateRawTexture3D(texture, data, format, invertY, compression, textureType);
-        this._bindTextureDirectly(this._gl.TEXTURE_3D, texture, true);
-
-        // Filters
-        var filters = this._getSamplingParameters(samplingMode, generateMipMaps);
-
-        this._gl.texParameteri(this._gl.TEXTURE_3D, this._gl.TEXTURE_MAG_FILTER, filters.mag);
-        this._gl.texParameteri(this._gl.TEXTURE_3D, this._gl.TEXTURE_MIN_FILTER, filters.min);
-
-        if (generateMipMaps) {
-            this._gl.generateMipmap(this._gl.TEXTURE_3D);
-        }
-
-        this._bindTextureDirectly(this._gl.TEXTURE_3D, null);
-
-        this._internalTexturesCache.push(texture);
-
-        return texture;
-    }
-
-    private _prepareWebGLTextureContinuation(texture: InternalTexture, scene: Nullable<Scene>, noMipmap: boolean, isCompressed: boolean, samplingMode: number): void {
-        var gl = this._gl;
-        if (!gl) {
-            return;
-        }
-
-        var filters = this._getSamplingParameters(samplingMode, !noMipmap);
-
-        gl.texParameteri(gl.TEXTURE_2D, gl.TEXTURE_MAG_FILTER, filters.mag);
-        gl.texParameteri(gl.TEXTURE_2D, gl.TEXTURE_MIN_FILTER, filters.min);
-
-        if (!noMipmap && !isCompressed) {
-            gl.generateMipmap(gl.TEXTURE_2D);
-        }
-
-        this._bindTextureDirectly(gl.TEXTURE_2D, null);
-
-        // this.resetTextureCache();
-        if (scene) {
-            scene._removePendingData(texture);
-        }
-
-        texture.onLoadedObservable.notifyObservers(texture);
-        texture.onLoadedObservable.clear();
-    }
-
-    private _prepareWebGLTexture(texture: InternalTexture, scene: Nullable<Scene>, width: number, height: number, invertY: boolean, noMipmap: boolean, isCompressed: boolean,
-        processFunction: (width: number, height: number, continuationCallback: () => void) => boolean, samplingMode: number = Engine.TEXTURE_TRILINEAR_SAMPLINGMODE): void {
-        var maxTextureSize = this.getCaps().maxTextureSize;
-        var potWidth = Math.min(maxTextureSize, this.needPOTTextures ? Tools.GetExponentOfTwo(width, maxTextureSize) : width);
-        var potHeight = Math.min(maxTextureSize, this.needPOTTextures ? Tools.GetExponentOfTwo(height, maxTextureSize) : height);
-
-        var gl = this._gl;
-        if (!gl) {
-            return;
-        }
-
-        if (!texture._webGLTexture) {
-            //  this.resetTextureCache();
-            if (scene) {
-                scene._removePendingData(texture);
-            }
-
-            return;
-        }
-
-        this._bindTextureDirectly(gl.TEXTURE_2D, texture, true);
-        this._unpackFlipY(invertY === undefined ? true : (invertY ? true : false));
-
-        texture.baseWidth = width;
-        texture.baseHeight = height;
-        texture.width = potWidth;
-        texture.height = potHeight;
-        texture.isReady = true;
-
-        if (processFunction(potWidth, potHeight, () => {
-            this._prepareWebGLTextureContinuation(texture, scene, noMipmap, isCompressed, samplingMode);
-        })) {
-            // Returning as texture needs extra async steps
-            return;
-        }
-
-        this._prepareWebGLTextureContinuation(texture, scene, noMipmap, isCompressed, samplingMode);
-    }
-
-    private _convertRGBtoRGBATextureData(rgbData: any, width: number, height: number, textureType: number): ArrayBufferView {
-        // Create new RGBA data container.
-        var rgbaData: any;
-        if (textureType === Engine.TEXTURETYPE_FLOAT) {
-            rgbaData = new Float32Array(width * height * 4);
-        }
-        else {
-            rgbaData = new Uint32Array(width * height * 4);
-        }
-
-        // Convert each pixel.
-        for (let x = 0; x < width; x++) {
-            for (let y = 0; y < height; y++) {
-                let index = (y * width + x) * 3;
-                let newIndex = (y * width + x) * 4;
-
-                // Map Old Value to new value.
-                rgbaData[newIndex + 0] = rgbData[index + 0];
-                rgbaData[newIndex + 1] = rgbData[index + 1];
-                rgbaData[newIndex + 2] = rgbData[index + 2];
-
-                // Add fully opaque alpha channel.
-                rgbaData[newIndex + 3] = 1;
-            }
-        }
-
-        return rgbaData;
-    }
-
-    /** @hidden */
-    public _releaseFramebufferObjects(texture: InternalTexture): void {
-        var gl = this._gl;
-
-        if (texture._framebuffer) {
-            gl.deleteFramebuffer(texture._framebuffer);
-            texture._framebuffer = null;
-        }
-
-        if (texture._depthStencilBuffer) {
-            gl.deleteRenderbuffer(texture._depthStencilBuffer);
-            texture._depthStencilBuffer = null;
-        }
-
-        if (texture._MSAAFramebuffer) {
-            gl.deleteFramebuffer(texture._MSAAFramebuffer);
-            texture._MSAAFramebuffer = null;
-        }
-
-        if (texture._MSAARenderBuffer) {
-            gl.deleteRenderbuffer(texture._MSAARenderBuffer);
-            texture._MSAARenderBuffer = null;
-        }
-    }
-
-    /** @hidden */
-    public _releaseTexture(texture: InternalTexture): void {
-        var gl = this._gl;
-
-        this._releaseFramebufferObjects(texture);
-
-        gl.deleteTexture(texture._webGLTexture);
-
-        // Unbind channels
-        this.unbindAllTextures();
-
-        var index = this._internalTexturesCache.indexOf(texture);
-        if (index !== -1) {
-            this._internalTexturesCache.splice(index, 1);
-        }
-
-        // Integrated fixed lod samplers.
-        if (texture._lodTextureHigh) {
-            texture._lodTextureHigh.dispose();
-        }
-        if (texture._lodTextureMid) {
-            texture._lodTextureMid.dispose();
-        }
-        if (texture._lodTextureLow) {
-            texture._lodTextureLow.dispose();
-        }
-
-        // Set output texture of post process to null if the texture has been released/disposed
-        this.scenes.forEach((scene) => {
-            scene.postProcesses.forEach((postProcess) => {
-                if (postProcess._outputTexture == texture) {
-                    postProcess._outputTexture = null;
-                }
-            });
-            scene.cameras.forEach((camera) => {
-                camera._postProcesses.forEach((postProcess) => {
-                    if (postProcess) {
-                        if (postProcess._outputTexture == texture) {
-                            postProcess._outputTexture = null;
-                        }
-                    }
-                });
-            });
-        });
-    }
-
-    private setProgram(program: WebGLProgram): void {
-        if (this._currentProgram !== program) {
-            this._gl.useProgram(program);
-            this._currentProgram = program;
-        }
-    }
-
-    private _boundUniforms: { [key: number]: WebGLUniformLocation } = {};
-
-    /**
-     * Binds an effect to the webGL context
-     * @param effect defines the effect to bind
-     */
-    public bindSamplers(effect: Effect): void {
-        this.setProgram(effect.getProgram());
-
-        var samplers = effect.getSamplers();
-        for (var index = 0; index < samplers.length; index++) {
-            var uniform = effect.getUniform(samplers[index]);
-
-            if (uniform) {
-                this._boundUniforms[index] = uniform;
-            }
-        }
-        this._currentEffect = null;
-    }
-
-    private _moveBoundTextureOnTop(internalTexture: InternalTexture): void {
-        if (this.disableTextureBindingOptimization || this._lastBoundInternalTextureTracker.previous === internalTexture) {
-            return;
-        }
-
-        // Remove
-        this._linkTrackers(internalTexture.previous, internalTexture.next);
-
-        // Bind last to it
-        this._linkTrackers(this._lastBoundInternalTextureTracker.previous, internalTexture);
-
-        // Bind to dummy
-        this._linkTrackers(internalTexture, this._lastBoundInternalTextureTracker);
-    }
-
-    private _getCorrectTextureChannel(channel: number, internalTexture: Nullable<InternalTexture>): number {
-        if (!internalTexture) {
-            return -1;
-        }
-
-        internalTexture._initialSlot = channel;
-
-        if (this.disableTextureBindingOptimization) { // We want texture sampler ID === texture channel
-            if (channel !== internalTexture._designatedSlot) {
-                this._textureCollisions.addCount(1, false);
-            }
-        } else {
-            if (channel !== internalTexture._designatedSlot) {
-                if (internalTexture._designatedSlot > -1) { // Texture is already assigned to a slot
-                    return internalTexture._designatedSlot;
-                } else {
-                    // No slot for this texture, let's pick a new one (if we find a free slot)
-                    if (this._nextFreeTextureSlots.length) {
-                        return this._nextFreeTextureSlots[0];
-                    }
-
-                    // We need to recycle the oldest bound texture, sorry.
-                    this._textureCollisions.addCount(1, false);
-                    return this._removeDesignatedSlot(<InternalTexture>this._firstBoundInternalTextureTracker.next);
-                }
-            }
-        }
-
-        return channel;
-    }
-
-    private _linkTrackers(previous: Nullable<IInternalTextureTracker>, next: Nullable<IInternalTextureTracker>) {
-        previous!.next = next;
-        next!.previous = previous;
-    }
-
-    private _removeDesignatedSlot(internalTexture: InternalTexture): number {
-        let currentSlot = internalTexture._designatedSlot;
-        if (currentSlot === -1) {
-            return -1;
-        }
-
-        internalTexture._designatedSlot = -1;
-
-        if (this.disableTextureBindingOptimization) {
-            return -1;
-        }
-
-        // Remove from bound list
-        this._linkTrackers(internalTexture.previous, internalTexture.next);
-
-        // Free the slot
-        this._boundTexturesCache[currentSlot] = null;
-        this._nextFreeTextureSlots.push(currentSlot);
-
-        return currentSlot;
-    }
-
-    private _activateCurrentTexture() {
-        if (this._currentTextureChannel !== this._activeChannel) {
-            this._gl.activeTexture(this._gl.TEXTURE0 + this._activeChannel);
-            this._currentTextureChannel = this._activeChannel;
-        }
-    }
-
-    /** @hidden */
-    public _bindTextureDirectly(target: number, texture: Nullable<InternalTexture>, forTextureDataUpdate = false, force = false): boolean {
-        var wasPreviouslyBound = false;
-        if (forTextureDataUpdate && texture && texture._designatedSlot > -1) {
-            this._activeChannel = texture._designatedSlot;
-        }
-
-        let currentTextureBound = this._boundTexturesCache[this._activeChannel];
-        let isTextureForRendering = texture && texture._initialSlot > -1;
-
-        if (currentTextureBound !== texture || force) {
-            if (currentTextureBound) {
-                this._removeDesignatedSlot(currentTextureBound);
-            }
-
-            this._activateCurrentTexture();
-
-            if (texture && texture.isMultiview) {
-                this._gl.bindTexture(target, texture ? texture._colorTextureArray : null);
-            }else {
-                this._gl.bindTexture(target, texture ? texture._webGLTexture : null);
-            }
-
-            this._boundTexturesCache[this._activeChannel] = texture;
-
-            if (texture) {
-                if (!this.disableTextureBindingOptimization) {
-                    let slotIndex = this._nextFreeTextureSlots.indexOf(this._activeChannel);
-                    if (slotIndex > -1) {
-                        this._nextFreeTextureSlots.splice(slotIndex, 1);
-                    }
-
-                    this._linkTrackers(this._lastBoundInternalTextureTracker.previous, texture);
-                    this._linkTrackers(texture, this._lastBoundInternalTextureTracker);
-                }
-
-                texture._designatedSlot = this._activeChannel;
-            }
-        } else if (forTextureDataUpdate) {
-            wasPreviouslyBound = true;
-            this._activateCurrentTexture();
-        }
-
-        if (isTextureForRendering && !forTextureDataUpdate) {
-            this._bindSamplerUniformToChannel(texture!._initialSlot, this._activeChannel);
-        }
-
-        return wasPreviouslyBound;
-    }
-
-    /** @hidden */
-    public _bindTexture(channel: number, texture: Nullable<InternalTexture>): void {
-        if (channel < 0) {
-            return;
-        }
-
-        if (texture) {
-            channel = this._getCorrectTextureChannel(channel, texture);
-        }
-
-        this._activeChannel = channel;
-        this._bindTextureDirectly(this._gl.TEXTURE_2D, texture);
-    }
-
-    /**
-     * Sets a texture to the webGL context from a postprocess
-     * @param channel defines the channel to use
-     * @param postProcess defines the source postprocess
-     */
-    public setTextureFromPostProcess(channel: number, postProcess: Nullable<PostProcess>): void {
-        this._bindTexture(channel, postProcess ? postProcess._textures.data[postProcess._currentRenderTextureInd] : null);
-    }
-
-    /**
-     * Binds the output of the passed in post process to the texture channel specified
-     * @param channel The channel the texture should be bound to
-     * @param postProcess The post process which's output should be bound
-     */
-    public setTextureFromPostProcessOutput(channel: number, postProcess: Nullable<PostProcess>): void {
-        this._bindTexture(channel, postProcess ? postProcess._outputTexture : null);
-    }
-
-    /**
-     * Unbind all textures from the webGL context
-     */
-    public unbindAllTextures(): void {
-        for (var channel = 0; channel < this._maxSimultaneousTextures; channel++) {
-            this._activeChannel = channel;
-            this._bindTextureDirectly(this._gl.TEXTURE_2D, null);
-            this._bindTextureDirectly(this._gl.TEXTURE_CUBE_MAP, null);
-            if (this.webGLVersion > 1) {
-                this._bindTextureDirectly(this._gl.TEXTURE_3D, null);
-            }
-        }
-    }
-
-    /**
-     * Sets a texture to the according uniform.
-     * @param channel The texture channel
-     * @param uniform The uniform to set
-     * @param texture The texture to apply
-     */
-    public setTexture(channel: number, uniform: Nullable<WebGLUniformLocation>, texture: Nullable<BaseTexture>): void {
-        if (channel < 0) {
-            return;
-        }
-
-        if (uniform) {
-            this._boundUniforms[channel] = uniform;
-        }
-
-        this._setTexture(channel, texture);
-    }
-
-    /**
-     * Sets a depth stencil texture from a render target to the according uniform.
-     * @param channel The texture channel
-     * @param uniform The uniform to set
-     * @param texture The render target texture containing the depth stencil texture to apply
-     */
-    public setDepthStencilTexture(channel: number, uniform: Nullable<WebGLUniformLocation>, texture: Nullable<RenderTargetTexture>): void {
-        if (channel < 0) {
-            return;
-        }
-
-        if (uniform) {
-            this._boundUniforms[channel] = uniform;
-        }
-
-        if (!texture || !texture.depthStencilTexture) {
-            this._setTexture(channel, null);
-        }
-        else {
-            this._setTexture(channel, texture, false, true);
-        }
-    }
-
-    private _bindSamplerUniformToChannel(sourceSlot: number, destination: number) {
-        let uniform = this._boundUniforms[sourceSlot];
-        if (uniform._currentState === destination) {
-            return;
-        }
-        this._gl.uniform1i(uniform, destination);
-        uniform._currentState = destination;
-    }
-
-    private _getTextureWrapMode(mode: number): number {
-        switch (mode) {
-            case Engine.TEXTURE_WRAP_ADDRESSMODE:
-                return this._gl.REPEAT;
-            case Engine.TEXTURE_CLAMP_ADDRESSMODE:
-                return this._gl.CLAMP_TO_EDGE;
-            case Engine.TEXTURE_MIRROR_ADDRESSMODE:
-                return this._gl.MIRRORED_REPEAT;
-        }
-        return this._gl.REPEAT;
-    }
-
-    private _setTexture(channel: number, texture: Nullable<BaseTexture>, isPartOfTextureArray = false, depthStencilTexture = false): boolean {
-        // Not ready?
-        if (!texture) {
-            if (this._boundTexturesCache[channel] != null) {
-                this._activeChannel = channel;
-                this._bindTextureDirectly(this._gl.TEXTURE_2D, null);
-                this._bindTextureDirectly(this._gl.TEXTURE_CUBE_MAP, null);
-                if (this.webGLVersion > 1) {
-                    this._bindTextureDirectly(this._gl.TEXTURE_3D, null);
-                }
-            }
-            return false;
-        }
-
-        // Video
-        if ((<VideoTexture>texture).video) {
-            this._activeChannel = channel;
-            (<VideoTexture>texture).update();
-        } else if (texture.delayLoadState === Engine.DELAYLOADSTATE_NOTLOADED) { // Delay loading
-            texture.delayLoad();
-            return false;
-        }
-
-        let internalTexture: InternalTexture;
-        if (depthStencilTexture) {
-            internalTexture = (<RenderTargetTexture>texture).depthStencilTexture!;
-        }
-        else if (texture.isReady()) {
-            internalTexture = <InternalTexture>texture.getInternalTexture();
-        }
-        else if (texture.isCube) {
-            internalTexture = this.emptyCubeTexture;
-        }
-        else if (texture.is3D) {
-            internalTexture = this.emptyTexture3D;
-        }
-        else {
-            internalTexture = this.emptyTexture;
-        }
-
-        if (!isPartOfTextureArray) {
-            channel = this._getCorrectTextureChannel(channel, internalTexture);
-        }
-
-        let needToBind = true;
-        if (this._boundTexturesCache[channel] === internalTexture) {
-            this._moveBoundTextureOnTop(internalTexture);
-            if (!isPartOfTextureArray) {
-                this._bindSamplerUniformToChannel(internalTexture._initialSlot, channel);
-            }
-
-            needToBind = false;
-        }
-
-        this._activeChannel = channel;
-        if (internalTexture && internalTexture.isMultiview) {
-            if (needToBind) {
-                this._bindTextureDirectly(this._gl.TEXTURE_2D_ARRAY, internalTexture, isPartOfTextureArray);
-            }
-        }else if (internalTexture && internalTexture.is3D) {
-            if (needToBind) {
-                this._bindTextureDirectly(this._gl.TEXTURE_3D, internalTexture, isPartOfTextureArray);
-            }
-
-            if (internalTexture && internalTexture._cachedWrapU !== texture.wrapU) {
-                internalTexture._cachedWrapU = texture.wrapU;
-                this._setTextureParameterInteger(this._gl.TEXTURE_3D, this._gl.TEXTURE_WRAP_S, this._getTextureWrapMode(texture.wrapU), internalTexture);
-            }
-
-            if (internalTexture && internalTexture._cachedWrapV !== texture.wrapV) {
-                internalTexture._cachedWrapV = texture.wrapV;
-                this._setTextureParameterInteger(this._gl.TEXTURE_3D, this._gl.TEXTURE_WRAP_T, this._getTextureWrapMode(texture.wrapV), internalTexture);
-            }
-
-            if (internalTexture && internalTexture._cachedWrapR !== texture.wrapR) {
-                internalTexture._cachedWrapR = texture.wrapR;
-                this._setTextureParameterInteger(this._gl.TEXTURE_3D, this._gl.TEXTURE_WRAP_R, this._getTextureWrapMode(texture.wrapR), internalTexture);
-            }
-
-            this._setAnisotropicLevel(this._gl.TEXTURE_3D, texture);
-        }
-        else if (internalTexture && internalTexture.isCube) {
-            if (needToBind) {
-                this._bindTextureDirectly(this._gl.TEXTURE_CUBE_MAP, internalTexture, isPartOfTextureArray);
-            }
-
-            if (internalTexture._cachedCoordinatesMode !== texture.coordinatesMode) {
-                internalTexture._cachedCoordinatesMode = texture.coordinatesMode;
-                // CUBIC_MODE and SKYBOX_MODE both require CLAMP_TO_EDGE.  All other modes use REPEAT.
-                var textureWrapMode = (texture.coordinatesMode !== Engine.TEXTURE_CUBIC_MODE && texture.coordinatesMode !== Engine.TEXTURE_SKYBOX_MODE) ? this._gl.REPEAT : this._gl.CLAMP_TO_EDGE;
-                this._setTextureParameterInteger(this._gl.TEXTURE_CUBE_MAP, this._gl.TEXTURE_WRAP_S, textureWrapMode, internalTexture);
-                this._setTextureParameterInteger(this._gl.TEXTURE_CUBE_MAP, this._gl.TEXTURE_WRAP_T, textureWrapMode);
-            }
-
-            this._setAnisotropicLevel(this._gl.TEXTURE_CUBE_MAP, texture);
-        } else {
-            if (needToBind) {
-                this._bindTextureDirectly(this._gl.TEXTURE_2D, internalTexture, isPartOfTextureArray);
-            }
-
-            if (internalTexture && internalTexture._cachedWrapU !== texture.wrapU) {
-                internalTexture._cachedWrapU = texture.wrapU;
-                this._setTextureParameterInteger(this._gl.TEXTURE_2D, this._gl.TEXTURE_WRAP_S, this._getTextureWrapMode(texture.wrapU), internalTexture);
-            }
-
-            if (internalTexture && internalTexture._cachedWrapV !== texture.wrapV) {
-                internalTexture._cachedWrapV = texture.wrapV;
-                this._setTextureParameterInteger(this._gl.TEXTURE_2D, this._gl.TEXTURE_WRAP_T, this._getTextureWrapMode(texture.wrapV), internalTexture);
-            }
-
-            this._setAnisotropicLevel(this._gl.TEXTURE_2D, texture);
-        }
-
-        return true;
-    }
-
-    /**
-     * Sets an array of texture to the webGL context
-     * @param channel defines the channel where the texture array must be set
-     * @param uniform defines the associated uniform location
-     * @param textures defines the array of textures to bind
-     */
-    public setTextureArray(channel: number, uniform: Nullable<WebGLUniformLocation>, textures: BaseTexture[]): void {
-        if (channel < 0 || !uniform) {
-            return;
-        }
-
-        if (!this._textureUnits || this._textureUnits.length !== textures.length) {
-            this._textureUnits = new Int32Array(textures.length);
-        }
-        for (let i = 0; i < textures.length; i++) {
-            this._textureUnits[i] = this._getCorrectTextureChannel(channel + i, textures[i].getInternalTexture());
-        }
-        this._gl.uniform1iv(uniform, this._textureUnits);
-
-        for (var index = 0; index < textures.length; index++) {
-            this._setTexture(this._textureUnits[index], textures[index], true);
-        }
-    }
-
-    /** @hidden */
-    public _setAnisotropicLevel(target: number, texture: BaseTexture) {
-        var internalTexture = texture.getInternalTexture();
-
-        if (!internalTexture) {
-            return;
-        }
-
-        var anisotropicFilterExtension = this._caps.textureAnisotropicFilterExtension;
-        var value = texture.anisotropicFilteringLevel;
-
-        if (internalTexture.samplingMode !== Engine.TEXTURE_LINEAR_LINEAR_MIPNEAREST
-            && internalTexture.samplingMode !== Engine.TEXTURE_LINEAR_LINEAR_MIPLINEAR
-            && internalTexture.samplingMode !== Engine.TEXTURE_LINEAR_LINEAR) {
-            value = 1; // Forcing the anisotropic to 1 because else webgl will force filters to linear
-        }
-
-        if (anisotropicFilterExtension && internalTexture._cachedAnisotropicFilteringLevel !== value) {
-            this._setTextureParameterFloat(target, anisotropicFilterExtension.TEXTURE_MAX_ANISOTROPY_EXT, Math.min(value, this._caps.maxAnisotropy), internalTexture);
-            internalTexture._cachedAnisotropicFilteringLevel = value;
-        }
-    }
-
-    private _setTextureParameterFloat(target: number, parameter: number, value: number, texture: InternalTexture): void {
-        this._bindTextureDirectly(target, texture, true, true);
-        this._gl.texParameterf(target, parameter, value);
-    }
-
-    private _setTextureParameterInteger(target: number, parameter: number, value: number, texture?: InternalTexture) {
-        if (texture) {
-            this._bindTextureDirectly(target, texture, true, true);
-        }
-        this._gl.texParameteri(target, parameter, value);
-    }
-
-    /**
-     * Reads pixels from the current frame buffer. Please note that this function can be slow
-     * @param x defines the x coordinate of the rectangle where pixels must be read
-     * @param y defines the y coordinate of the rectangle where pixels must be read
-     * @param width defines the width of the rectangle where pixels must be read
-     * @param height defines the height of the rectangle where pixels must be read
-     * @returns a Uint8Array containing RGBA colors
-     */
-    public readPixels(x: number, y: number, width: number, height: number): Uint8Array {
-        var data = new Uint8Array(height * width * 4);
-        this._gl.readPixels(x, y, width, height, this._gl.RGBA, this._gl.UNSIGNED_BYTE, data);
-        return data;
-    }
-
-    /**
-     * Add an externaly attached data from its key.
-     * This method call will fail and return false, if such key already exists.
-     * If you don't care and just want to get the data no matter what, use the more convenient getOrAddExternalDataWithFactory() method.
-     * @param key the unique key that identifies the data
-     * @param data the data object to associate to the key for this Engine instance
-     * @return true if no such key were already present and the data was added successfully, false otherwise
-     */
-    public addExternalData<T>(key: string, data: T): boolean {
-        if (!this._externalData) {
-            this._externalData = new StringDictionary<Object>();
-        }
-        return this._externalData.add(key, data);
-    }
-
-    /**
-     * Get an externaly attached data from its key
-     * @param key the unique key that identifies the data
-     * @return the associated data, if present (can be null), or undefined if not present
-     */
-    public getExternalData<T>(key: string): T {
-        if (!this._externalData) {
-            this._externalData = new StringDictionary<Object>();
-        }
-        return <T>this._externalData.get(key);
-    }
-
-    /**
-     * Get an externaly attached data from its key, create it using a factory if it's not already present
-     * @param key the unique key that identifies the data
-     * @param factory the factory that will be called to create the instance if and only if it doesn't exists
-     * @return the associated data, can be null if the factory returned null.
-     */
-    public getOrAddExternalDataWithFactory<T>(key: string, factory: (k: string) => T): T {
-        if (!this._externalData) {
-            this._externalData = new StringDictionary<Object>();
-        }
-        return <T>this._externalData.getOrAddWithFactory(key, factory);
-    }
-
-    /**
-     * Remove an externaly attached data from the Engine instance
-     * @param key the unique key that identifies the data
-     * @return true if the data was successfully removed, false if it doesn't exist
-     */
-    public removeExternalData(key: string): boolean {
-        if (!this._externalData) {
-            this._externalData = new StringDictionary<Object>();
-        }
-
-        return this._externalData.remove(key);
-    }
-
-    /**
-     * Unbind all vertex attributes from the webGL context
-     */
-    public unbindAllAttributes() {
-        if (this._mustWipeVertexAttributes) {
-            this._mustWipeVertexAttributes = false;
-
-            for (var i = 0; i < this._caps.maxVertexAttribs; i++) {
-                this._gl.disableVertexAttribArray(i);
-                this._vertexAttribArraysEnabled[i] = false;
-                this._currentBufferPointers[i].active = false;
-            }
-            return;
-        }
-
-        for (var i = 0, ul = this._vertexAttribArraysEnabled.length; i < ul; i++) {
-            if (i >= this._caps.maxVertexAttribs || !this._vertexAttribArraysEnabled[i]) {
-                continue;
-            }
-
-            this._gl.disableVertexAttribArray(i);
-            this._vertexAttribArraysEnabled[i] = false;
-            this._currentBufferPointers[i].active = false;
-        }
-    }
-
-    /**
-     * Force the engine to release all cached effects. This means that next effect compilation will have to be done completely even if a similar effect was already compiled
-     */
-    public releaseEffects() {
-        for (var name in this._compiledEffects) {
-            this._deleteProgram(this._compiledEffects[name]._program);
-        }
-
-        this._compiledEffects = {};
-    }
-
-    /**
-     * Dispose and release all associated resources
-     */
-    public dispose(): void {
-        this.hideLoadingUI();
-
-        this.stopRenderLoop();
-
-        this.onNewSceneAddedObservable.clear();
-
-        // Release postProcesses
-        while (this.postProcesses.length) {
-            this.postProcesses[0].dispose();
-        }
-
-        // Empty texture
-        if (this._emptyTexture) {
-            this._releaseTexture(this._emptyTexture);
-            this._emptyTexture = null;
-        }
-        if (this._emptyCubeTexture) {
-            this._releaseTexture(this._emptyCubeTexture);
-            this._emptyCubeTexture = null;
-        }
-
-        // Rescale PP
-        if (this._rescalePostProcess) {
-            this._rescalePostProcess.dispose();
-        }
-
-        // Release scenes
-        while (this.scenes.length) {
-            this.scenes[0].dispose();
-        }
-
-        // Release audio engine
-        if (Engine.Instances.length === 1 && Engine.audioEngine) {
-            Engine.audioEngine.dispose();
-        }
-
-        // Release effects
-        this.releaseEffects();
-
-        // Unbind
-        this.unbindAllAttributes();
-        this._boundUniforms = [];
-
-        if (this._dummyFramebuffer) {
-            this._gl.deleteFramebuffer(this._dummyFramebuffer);
-        }
-
-        //WebVR
-        this.disableVR();
-
-        // Events
-        if (DomManagement.IsWindowObjectExist()) {
-            window.removeEventListener("blur", this._onBlur);
-            window.removeEventListener("focus", this._onFocus);
-            window.removeEventListener('vrdisplaypointerrestricted', this._onVRDisplayPointerRestricted);
-            window.removeEventListener('vrdisplaypointerunrestricted', this._onVRDisplayPointerUnrestricted);
-            if (this._renderingCanvas) {
-                this._renderingCanvas.removeEventListener("focus", this._onCanvasFocus);
-                this._renderingCanvas.removeEventListener("blur", this._onCanvasBlur);
-                this._renderingCanvas.removeEventListener("pointerout", this._onCanvasPointerOut);
-
-                if (!this._doNotHandleContextLost) {
-                    this._renderingCanvas.removeEventListener("webglcontextlost", this._onContextLost);
-                    this._renderingCanvas.removeEventListener("webglcontextrestored", this._onContextRestored);
-                }
-            }
-            document.removeEventListener("fullscreenchange", this._onFullscreenChange);
-            document.removeEventListener("mozfullscreenchange", this._onFullscreenChange);
-            document.removeEventListener("webkitfullscreenchange", this._onFullscreenChange);
-            document.removeEventListener("msfullscreenchange", this._onFullscreenChange);
-            document.removeEventListener("pointerlockchange", this._onPointerLockChange);
-            document.removeEventListener("mspointerlockchange", this._onPointerLockChange);
-            document.removeEventListener("mozpointerlockchange", this._onPointerLockChange);
-            document.removeEventListener("webkitpointerlockchange", this._onPointerLockChange);
-
-            if (this._onVrDisplayConnect) {
-                window.removeEventListener('vrdisplayconnect', this._onVrDisplayConnect);
-                if (this._onVrDisplayDisconnect) {
-                    window.removeEventListener('vrdisplaydisconnect', this._onVrDisplayDisconnect);
-                }
-
-                if (this._onVrDisplayPresentChange) {
-                    window.removeEventListener('vrdisplaypresentchange', this._onVrDisplayPresentChange);
-                }
-                this._onVrDisplayConnect = null;
-                this._onVrDisplayDisconnect = null;
-            }
-        }
-
-        // Remove from Instances
-        var index = Engine.Instances.indexOf(this);
-
-        if (index >= 0) {
-            Engine.Instances.splice(index, 1);
-        }
-
-        this._workingCanvas = null;
-        this._workingContext = null;
-        this._currentBufferPointers = [];
-        this._renderingCanvas = null;
-        this._currentProgram = null;
-        this._bindedRenderFunction = null;
-
-        this.onResizeObservable.clear();
-        this.onCanvasBlurObservable.clear();
-        this.onCanvasFocusObservable.clear();
-        this.onCanvasPointerOutObservable.clear();
-        this.onBeginFrameObservable.clear();
-        this.onEndFrameObservable.clear();
-
-        Effect.ResetCache();
-
-        // Abort active requests
-        for (let request of this._activeRequests) {
-            request.abort();
-        }
-    }
-
-    // Loading screen
-
-    /**
-     * Display the loading screen
-     * @see http://doc.babylonjs.com/how_to/creating_a_custom_loading_screen
-     */
-    public displayLoadingUI(): void {
-        if (!DomManagement.IsWindowObjectExist()) {
-            return;
-        }
-        const loadingScreen = this.loadingScreen;
-        if (loadingScreen) {
-            loadingScreen.displayLoadingUI();
-        }
-    }
-
-    /**
-     * Hide the loading screen
-     * @see http://doc.babylonjs.com/how_to/creating_a_custom_loading_screen
-     */
-    public hideLoadingUI(): void {
-        if (!DomManagement.IsWindowObjectExist()) {
-            return;
-        }
-        const loadingScreen = this.loadingScreen;
-        if (loadingScreen) {
-            loadingScreen.hideLoadingUI();
-        }
-    }
-
-    /**
-     * Gets the current loading screen object
-     * @see http://doc.babylonjs.com/how_to/creating_a_custom_loading_screen
-     */
-    public get loadingScreen(): ILoadingScreen {
-        if (!this._loadingScreen && this._renderingCanvas) {
-            this._loadingScreen = Engine.DefaultLoadingScreenFactory(this._renderingCanvas);
-        }
-        return this._loadingScreen;
-    }
-
-    /**
-     * Sets the current loading screen object
-     * @see http://doc.babylonjs.com/how_to/creating_a_custom_loading_screen
-     */
-    public set loadingScreen(loadingScreen: ILoadingScreen) {
-        this._loadingScreen = loadingScreen;
-    }
-
-    /**
-     * Sets the current loading screen text
-     * @see http://doc.babylonjs.com/how_to/creating_a_custom_loading_screen
-     */
-    public set loadingUIText(text: string) {
-        this.loadingScreen.loadingUIText = text;
-    }
-
-    /**
-     * Sets the current loading screen background color
-     * @see http://doc.babylonjs.com/how_to/creating_a_custom_loading_screen
-     */
-    public set loadingUIBackgroundColor(color: string) {
-        this.loadingScreen.loadingUIBackgroundColor = color;
-    }
-
-    /**
-     * Attach a new callback raised when context lost event is fired
-     * @param callback defines the callback to call
-     */
-    public attachContextLostEvent(callback: ((event: WebGLContextEvent) => void)): void {
-        if (this._renderingCanvas) {
-            this._renderingCanvas.addEventListener("webglcontextlost", <any>callback, false);
-        }
-    }
-
-    /**
-     * Attach a new callback raised when context restored event is fired
-     * @param callback defines the callback to call
-     */
-    public attachContextRestoredEvent(callback: ((event: WebGLContextEvent) => void)): void {
-        if (this._renderingCanvas) {
-            this._renderingCanvas.addEventListener("webglcontextrestored", <any>callback, false);
-        }
-    }
-
-    /**
-     * Gets the source code of the vertex shader associated with a specific webGL program
-     * @param program defines the program to use
-     * @returns a string containing the source code of the vertex shader associated with the program
-     */
-    public getVertexShaderSource(program: WebGLProgram): Nullable<string> {
-        var shaders = this._gl.getAttachedShaders(program);
-
-        if (!shaders) {
-            return null;
-        }
-
-        return this._gl.getShaderSource(shaders[0]);
-    }
-
-    /**
-     * Gets the source code of the fragment shader associated with a specific webGL program
-     * @param program defines the program to use
-     * @returns a string containing the source code of the fragment shader associated with the program
-     */
-    public getFragmentShaderSource(program: WebGLProgram): Nullable<string> {
-        var shaders = this._gl.getAttachedShaders(program);
-
-        if (!shaders) {
-            return null;
-        }
-
-        return this._gl.getShaderSource(shaders[1]);
-    }
-
-    /**
-     * Get the current error code of the webGL context
-     * @returns the error code
-     * @see https://developer.mozilla.org/en-US/docs/Web/API/WebGLRenderingContext/getError
-     */
-    public getError(): number {
-        return this._gl.getError();
-    }
-
-    // FPS
-
-    /**
-     * Gets the current framerate
-     * @returns a number representing the framerate
-     */
-    public getFps(): number {
-        return this._fps;
-    }
-
-    /**
-     * Gets the time spent between current and previous frame
-     * @returns a number representing the delta time in ms
-     */
-    public getDeltaTime(): number {
-        return this._deltaTime;
-    }
-
-    private _measureFps(): void {
-        this._performanceMonitor.sampleFrame();
-        this._fps = this._performanceMonitor.averageFPS;
-        this._deltaTime = this._performanceMonitor.instantaneousFrameTime || 0;
-    }
-
-    /** @hidden */
-    public _readTexturePixels(texture: InternalTexture, width: number, height: number, faceIndex = -1, level = 0, buffer: Nullable<ArrayBufferView> = null): ArrayBufferView {
-        let gl = this._gl;
-        if (!this._dummyFramebuffer) {
-            let dummy = gl.createFramebuffer();
-
-            if (!dummy) {
-                throw new Error("Unable to create dummy framebuffer");
-            }
-
-            this._dummyFramebuffer = dummy;
-        }
-        gl.bindFramebuffer(gl.FRAMEBUFFER, this._dummyFramebuffer);
-
-        if (faceIndex > -1) {
-            gl.framebufferTexture2D(gl.FRAMEBUFFER, gl.COLOR_ATTACHMENT0, gl.TEXTURE_CUBE_MAP_POSITIVE_X + faceIndex, texture._webGLTexture, level);
-        } else {
-            gl.framebufferTexture2D(gl.FRAMEBUFFER, gl.COLOR_ATTACHMENT0, gl.TEXTURE_2D, texture._webGLTexture, level);
-        }
-
-        let readType = (texture.type !== undefined) ? this._getWebGLTextureType(texture.type) : gl.UNSIGNED_BYTE;
-
-        switch (readType) {
-            case gl.UNSIGNED_BYTE:
-                if (!buffer) {
-                    buffer = new Uint8Array(4 * width * height);
-                }
-                readType = gl.UNSIGNED_BYTE;
-                break;
-            default:
-                if (!buffer) {
-                    buffer = new Float32Array(4 * width * height);
-                }
-                readType = gl.FLOAT;
-                break;
-        }
-
-        gl.readPixels(0, 0, width, height, gl.RGBA, readType, <DataView>buffer);
-        gl.bindFramebuffer(gl.FRAMEBUFFER, this._currentFramebuffer);
-
-        return buffer;
-    }
-
-    private _canRenderToFloatFramebuffer(): boolean {
-        if (this._webGLVersion > 1) {
-            return this._caps.colorBufferFloat;
-        }
-        return this._canRenderToFramebuffer(Engine.TEXTURETYPE_FLOAT);
-    }
-
-    private _canRenderToHalfFloatFramebuffer(): boolean {
-        if (this._webGLVersion > 1) {
-            return this._caps.colorBufferFloat;
-        }
-        return this._canRenderToFramebuffer(Engine.TEXTURETYPE_HALF_FLOAT);
-    }
-
-    // Thank you : http://stackoverflow.com/questions/28827511/webgl-ios-render-to-floating-point-texture
-    private _canRenderToFramebuffer(type: number): boolean {
-        let gl = this._gl;
-
-        //clear existing errors
-        while (gl.getError() !== gl.NO_ERROR) { }
-
-        let successful = true;
-
-        let texture = gl.createTexture();
-        gl.bindTexture(gl.TEXTURE_2D, texture);
-        gl.texImage2D(gl.TEXTURE_2D, 0, this._getRGBABufferInternalSizedFormat(type), 1, 1, 0, gl.RGBA, this._getWebGLTextureType(type), null);
-        gl.texParameteri(gl.TEXTURE_2D, gl.TEXTURE_MIN_FILTER, gl.NEAREST);
-        gl.texParameteri(gl.TEXTURE_2D, gl.TEXTURE_MAG_FILTER, gl.NEAREST);
-
-        let fb = gl.createFramebuffer();
-        gl.bindFramebuffer(gl.FRAMEBUFFER, fb);
-        gl.framebufferTexture2D(gl.FRAMEBUFFER, gl.COLOR_ATTACHMENT0, gl.TEXTURE_2D, texture, 0);
-        let status = gl.checkFramebufferStatus(gl.FRAMEBUFFER);
-
-        successful = successful && (status === gl.FRAMEBUFFER_COMPLETE);
-        successful = successful && (gl.getError() === gl.NO_ERROR);
-
-        //try render by clearing frame buffer's color buffer
-        if (successful) {
-            gl.clear(gl.COLOR_BUFFER_BIT);
-            successful = successful && (gl.getError() === gl.NO_ERROR);
-        }
-
-        //try reading from frame to ensure render occurs (just creating the FBO is not sufficient to determine if rendering is supported)
-        if (successful) {
-            //in practice it's sufficient to just read from the backbuffer rather than handle potentially issues reading from the texture
-            gl.bindFramebuffer(gl.FRAMEBUFFER, null);
-            let readFormat = gl.RGBA;
-            let readType = gl.UNSIGNED_BYTE;
-            let buffer = new Uint8Array(4);
-            gl.readPixels(0, 0, 1, 1, readFormat, readType, buffer);
-            successful = successful && (gl.getError() === gl.NO_ERROR);
-        }
-
-        //clean up
-        gl.deleteTexture(texture);
-        gl.deleteFramebuffer(fb);
-        gl.bindFramebuffer(gl.FRAMEBUFFER, null);
-
-        //clear accumulated errors
-        while (!successful && (gl.getError() !== gl.NO_ERROR)) { }
-
-        return successful;
-    }
-
-    /** @hidden */
-    public _getWebGLTextureType(type: number): number {
-        if (this._webGLVersion === 1) {
-            switch (type) {
-                case Engine.TEXTURETYPE_FLOAT:
-                    return this._gl.FLOAT;
-                case Engine.TEXTURETYPE_HALF_FLOAT:
-                    return this._gl.HALF_FLOAT_OES;
-                case Engine.TEXTURETYPE_UNSIGNED_BYTE:
-                    return this._gl.UNSIGNED_BYTE;
-            }
-            return this._gl.UNSIGNED_BYTE;
-        }
-
-        switch (type) {
-            case Engine.TEXTURETYPE_BYTE:
-                return this._gl.BYTE;
-            case Engine.TEXTURETYPE_UNSIGNED_BYTE:
-                return this._gl.UNSIGNED_BYTE;
-            case Engine.TEXTURETYPE_SHORT:
-                return this._gl.SHORT;
-            case Engine.TEXTURETYPE_UNSIGNED_SHORT:
-                return this._gl.UNSIGNED_SHORT;
-            case Engine.TEXTURETYPE_INT:
-                return this._gl.INT;
-            case Engine.TEXTURETYPE_UNSIGNED_INTEGER: // Refers to UNSIGNED_INT
-                return this._gl.UNSIGNED_INT;
-            case Engine.TEXTURETYPE_FLOAT:
-                return this._gl.FLOAT;
-            case Engine.TEXTURETYPE_HALF_FLOAT:
-                return this._gl.HALF_FLOAT;
-            case Engine.TEXTURETYPE_UNSIGNED_SHORT_4_4_4_4:
-                return this._gl.UNSIGNED_SHORT_4_4_4_4;
-            case Engine.TEXTURETYPE_UNSIGNED_SHORT_5_5_5_1:
-                return this._gl.UNSIGNED_SHORT_5_5_5_1;
-            case Engine.TEXTURETYPE_UNSIGNED_SHORT_5_6_5:
-                return this._gl.UNSIGNED_SHORT_5_6_5;
-            case Engine.TEXTURETYPE_UNSIGNED_INT_2_10_10_10_REV:
-                return this._gl.UNSIGNED_INT_2_10_10_10_REV;
-            case Engine.TEXTURETYPE_UNSIGNED_INT_24_8:
-                return this._gl.UNSIGNED_INT_24_8;
-            case Engine.TEXTURETYPE_UNSIGNED_INT_10F_11F_11F_REV:
-                return this._gl.UNSIGNED_INT_10F_11F_11F_REV;
-            case Engine.TEXTURETYPE_UNSIGNED_INT_5_9_9_9_REV:
-                return this._gl.UNSIGNED_INT_5_9_9_9_REV;
-            case Engine.TEXTURETYPE_FLOAT_32_UNSIGNED_INT_24_8_REV:
-                return this._gl.FLOAT_32_UNSIGNED_INT_24_8_REV;
-        }
-
-        return this._gl.UNSIGNED_BYTE;
-    }
-
-    private _getInternalFormat(format: number): number {
-        var internalFormat = this._gl.RGBA;
-
-        switch (format) {
-            case Engine.TEXTUREFORMAT_ALPHA:
-                internalFormat = this._gl.ALPHA;
-                break;
-            case Engine.TEXTUREFORMAT_LUMINANCE:
-                internalFormat = this._gl.LUMINANCE;
-                break;
-            case Engine.TEXTUREFORMAT_LUMINANCE_ALPHA:
-                internalFormat = this._gl.LUMINANCE_ALPHA;
-                break;
-            case Engine.TEXTUREFORMAT_RED:
-                internalFormat = this._gl.RED;
-                break;
-            case Engine.TEXTUREFORMAT_RG:
-                internalFormat = this._gl.RG;
-                break;
-            case Engine.TEXTUREFORMAT_RGB:
-                internalFormat = this._gl.RGB;
-                break;
-            case Engine.TEXTUREFORMAT_RGBA:
-                internalFormat = this._gl.RGBA;
-                break;
-        }
-
-        if (this._webGLVersion > 1) {
-            switch (format) {
-                case Engine.TEXTUREFORMAT_RED_INTEGER:
-                    internalFormat = this._gl.RED_INTEGER;
-                    break;
-                case Engine.TEXTUREFORMAT_RG_INTEGER:
-                    internalFormat = this._gl.RG_INTEGER;
-                    break;
-                case Engine.TEXTUREFORMAT_RGB_INTEGER:
-                    internalFormat = this._gl.RGB_INTEGER;
-                    break;
-                case Engine.TEXTUREFORMAT_RGBA_INTEGER:
-                    internalFormat = this._gl.RGBA_INTEGER;
-                    break;
-            }
-        }
-
-        return internalFormat;
-    }
-
-    /** @hidden */
-    public _getRGBABufferInternalSizedFormat(type: number, format?: number): number {
-        if (this._webGLVersion === 1) {
-            if (format !== undefined) {
-                switch (format) {
-                    case Engine.TEXTUREFORMAT_ALPHA:
-                        return this._gl.ALPHA;
-                    case Engine.TEXTUREFORMAT_LUMINANCE:
-                        return this._gl.LUMINANCE;
-                    case Engine.TEXTUREFORMAT_LUMINANCE_ALPHA:
-                        return this._gl.LUMINANCE_ALPHA;
-                }
-            }
-            return this._gl.RGBA;
-        }
-
-        switch (type) {
-            case Engine.TEXTURETYPE_BYTE:
-                switch (format) {
-                    case Engine.TEXTUREFORMAT_RED:
-                        return this._gl.R8_SNORM;
-                    case Engine.TEXTUREFORMAT_RG:
-                        return this._gl.RG8_SNORM;
-                    case Engine.TEXTUREFORMAT_RGB:
-                        return this._gl.RGB8_SNORM;
-                    case Engine.TEXTUREFORMAT_RED_INTEGER:
-                        return this._gl.R8I;
-                    case Engine.TEXTUREFORMAT_RG_INTEGER:
-                        return this._gl.RG8I;
-                    case Engine.TEXTUREFORMAT_RGB_INTEGER:
-                        return this._gl.RGB8I;
-                    case Engine.TEXTUREFORMAT_RGBA_INTEGER:
-                        return this._gl.RGBA8I;
-                    default:
-                        return this._gl.RGBA8_SNORM;
-                }
-            case Engine.TEXTURETYPE_UNSIGNED_BYTE:
-                switch (format) {
-                    case Engine.TEXTUREFORMAT_RED:
-                        return this._gl.R8;
-                    case Engine.TEXTUREFORMAT_RG:
-                        return this._gl.RG8;
-                    case Engine.TEXTUREFORMAT_RGB:
-                        return this._gl.RGB8; // By default. Other possibilities are RGB565, SRGB8.
-                    case Engine.TEXTUREFORMAT_RGBA:
-                        return this._gl.RGBA8; // By default. Other possibilities are RGB5_A1, RGBA4, SRGB8_ALPHA8.
-                    case Engine.TEXTUREFORMAT_RED_INTEGER:
-                        return this._gl.R8UI;
-                    case Engine.TEXTUREFORMAT_RG_INTEGER:
-                        return this._gl.RG8UI;
-                    case Engine.TEXTUREFORMAT_RGB_INTEGER:
-                        return this._gl.RGB8UI;
-                    case Engine.TEXTUREFORMAT_RGBA_INTEGER:
-                        return this._gl.RGBA8UI;
-                    default:
-                        return this._gl.RGBA8;
-                }
-            case Engine.TEXTURETYPE_SHORT:
-                switch (format) {
-                    case Engine.TEXTUREFORMAT_RED_INTEGER:
-                        return this._gl.R16I;
-                    case Engine.TEXTUREFORMAT_RG_INTEGER:
-                        return this._gl.RG16I;
-                    case Engine.TEXTUREFORMAT_RGB_INTEGER:
-                        return this._gl.RGB16I;
-                    case Engine.TEXTUREFORMAT_RGBA_INTEGER:
-                        return this._gl.RGBA16I;
-                    default:
-                        return this._gl.RGBA16I;
-                }
-            case Engine.TEXTURETYPE_UNSIGNED_SHORT:
-                switch (format) {
-                    case Engine.TEXTUREFORMAT_RED_INTEGER:
-                        return this._gl.R16UI;
-                    case Engine.TEXTUREFORMAT_RG_INTEGER:
-                        return this._gl.RG16UI;
-                    case Engine.TEXTUREFORMAT_RGB_INTEGER:
-                        return this._gl.RGB16UI;
-                    case Engine.TEXTUREFORMAT_RGBA_INTEGER:
-                        return this._gl.RGBA16UI;
-                    default:
-                        return this._gl.RGBA16UI;
-                }
-            case Engine.TEXTURETYPE_INT:
-                switch (format) {
-                    case Engine.TEXTUREFORMAT_RED_INTEGER:
-                        return this._gl.R32I;
-                    case Engine.TEXTUREFORMAT_RG_INTEGER:
-                        return this._gl.RG32I;
-                    case Engine.TEXTUREFORMAT_RGB_INTEGER:
-                        return this._gl.RGB32I;
-                    case Engine.TEXTUREFORMAT_RGBA_INTEGER:
-                        return this._gl.RGBA32I;
-                    default:
-                        return this._gl.RGBA32I;
-                }
-            case Engine.TEXTURETYPE_UNSIGNED_INTEGER: // Refers to UNSIGNED_INT
-                switch (format) {
-                    case Engine.TEXTUREFORMAT_RED_INTEGER:
-                        return this._gl.R32UI;
-                    case Engine.TEXTUREFORMAT_RG_INTEGER:
-                        return this._gl.RG32UI;
-                    case Engine.TEXTUREFORMAT_RGB_INTEGER:
-                        return this._gl.RGB32UI;
-                    case Engine.TEXTUREFORMAT_RGBA_INTEGER:
-                        return this._gl.RGBA32UI;
-                    default:
-                        return this._gl.RGBA32UI;
-                }
-            case Engine.TEXTURETYPE_FLOAT:
-                switch (format) {
-                    case Engine.TEXTUREFORMAT_RED:
-                        return this._gl.R32F; // By default. Other possibility is R16F.
-                    case Engine.TEXTUREFORMAT_RG:
-                        return this._gl.RG32F; // By default. Other possibility is RG16F.
-                    case Engine.TEXTUREFORMAT_RGB:
-                        return this._gl.RGB32F; // By default. Other possibilities are RGB16F, R11F_G11F_B10F, RGB9_E5.
-                    case Engine.TEXTUREFORMAT_RGBA:
-                        return this._gl.RGBA32F; // By default. Other possibility is RGBA16F.
-                    default:
-                        return this._gl.RGBA32F;
-                }
-            case Engine.TEXTURETYPE_HALF_FLOAT:
-                switch (format) {
-                    case Engine.TEXTUREFORMAT_RED:
-                        return this._gl.R16F;
-                    case Engine.TEXTUREFORMAT_RG:
-                        return this._gl.RG16F;
-                    case Engine.TEXTUREFORMAT_RGB:
-                        return this._gl.RGB16F; // By default. Other possibilities are R11F_G11F_B10F, RGB9_E5.
-                    case Engine.TEXTUREFORMAT_RGBA:
-                        return this._gl.RGBA16F;
-                    default:
-                        return this._gl.RGBA16F;
-                }
-            case Engine.TEXTURETYPE_UNSIGNED_SHORT_5_6_5:
-                return this._gl.RGB565;
-            case Engine.TEXTURETYPE_UNSIGNED_INT_10F_11F_11F_REV:
-                return this._gl.R11F_G11F_B10F;
-            case Engine.TEXTURETYPE_UNSIGNED_INT_5_9_9_9_REV:
-                return this._gl.RGB9_E5;
-            case Engine.TEXTURETYPE_UNSIGNED_SHORT_4_4_4_4:
-                return this._gl.RGBA4;
-            case Engine.TEXTURETYPE_UNSIGNED_SHORT_5_5_5_1:
-                return this._gl.RGB5_A1;
-            case Engine.TEXTURETYPE_UNSIGNED_INT_2_10_10_10_REV:
-                switch (format) {
-                    case Engine.TEXTUREFORMAT_RGBA:
-                        return this._gl.RGB10_A2; // By default. Other possibility is RGB5_A1.
-                    case Engine.TEXTUREFORMAT_RGBA_INTEGER:
-                        return this._gl.RGB10_A2UI;
-                    default:
-                        return this._gl.RGB10_A2;
-                }
-        }
-
-        return this._gl.RGBA8;
-    }
-
-    /** @hidden */
-    public _getRGBAMultiSampleBufferFormat(type: number): number {
-        if (type === Engine.TEXTURETYPE_FLOAT) {
-            return this._gl.RGBA32F;
-        }
-        else if (type === Engine.TEXTURETYPE_HALF_FLOAT) {
-            return this._gl.RGBA16F;
-        }
-
-        return this._gl.RGBA8;
-    }
-
-    /** @hidden */
-    public _loadFile(url: string, onSuccess: (data: string | ArrayBuffer, responseURL?: string) => void, onProgress?: (data: any) => void, offlineProvider?: IOfflineProvider, useArrayBuffer?: boolean, onError?: (request?: WebRequest, exception?: any) => void): IFileRequest {
-        let request = Tools.LoadFile(url, onSuccess, onProgress, offlineProvider, useArrayBuffer, onError);
-        this._activeRequests.push(request);
-        request.onCompleteObservable.add((request) => {
-            this._activeRequests.splice(this._activeRequests.indexOf(request), 1);
-        });
-        return request;
-    }
-
-    /** @hidden */
-    public _loadFileAsync(url: string, offlineProvider?: IOfflineProvider, useArrayBuffer?: boolean): Promise<string | ArrayBuffer> {
-        return new Promise((resolve, reject) => {
-            this._loadFile(url, (data) => {
-                resolve(data);
-            }, undefined, offlineProvider, useArrayBuffer, (request, exception) => {
-                reject(exception);
-            });
-        });
-    }
-
-    private _partialLoadFile(url: string, index: number, loadedFiles: (string | ArrayBuffer)[], onfinish: (files: (string | ArrayBuffer)[]) => void, onErrorCallBack: Nullable<(message?: string, exception?: any) => void> = null): void {
-        var onload = (data: string | ArrayBuffer) => {
-            loadedFiles[index] = data;
-            (<any>loadedFiles)._internalCount++;
-
-            if ((<any>loadedFiles)._internalCount === 6) {
-                onfinish(loadedFiles);
-            }
-        };
-
-        const onerror = (request?: WebRequest, exception?: any) => {
-            if (onErrorCallBack && request) {
-                onErrorCallBack(request.status + " " + request.statusText, exception);
-            }
-        };
-
-        this._loadFile(url, onload, undefined, undefined, true, onerror);
-    }
-
-    private _cascadeLoadFiles(scene: Nullable<Scene>, onfinish: (images: (string | ArrayBuffer)[]) => void, files: string[], onError: Nullable<(message?: string, exception?: any) => void> = null): void {
-        var loadedFiles: (string | ArrayBuffer)[] = [];
-        (<any>loadedFiles)._internalCount = 0;
-
-        for (let index = 0; index < 6; index++) {
-            this._partialLoadFile(files[index], index, loadedFiles, onfinish, onError);
-        }
-    }
-
-    // Statics
-
-    /**
-     * Gets a boolean indicating if the engine can be instanciated (ie. if a webGL context can be found)
-     * @returns true if the engine can be created
-     * @ignorenaming
-     */
-    public static isSupported(): boolean {
-        try {
-            var tempcanvas = document.createElement("canvas");
-            var gl = tempcanvas.getContext("webgl") || tempcanvas.getContext("experimental-webgl");
-
-            return gl != null && !!window.WebGLRenderingContext;
-        } catch (e) {
-            return false;
-        }
-    }
-}
+import { Observer, Observable } from "../Misc/observable";
+import { PerformanceMonitor } from "../Misc/performanceMonitor";
+import { StringDictionary } from "../Misc/stringDictionary";
+import { PromisePolyfill } from "../Misc/promise";
+import { Tools, ICustomAnimationFrameRequester, PerfCounter, IFileRequest } from "../Misc/tools";
+import { Nullable, FloatArray, DataArray, IndicesArray } from "../types";
+import { Camera } from "../Cameras/camera";
+import { Scene } from "../scene";
+import { Matrix, Color3, Color4, Viewport, Size, Vector4 } from "../Maths/math";
+import { Scalar } from "../Maths/math.scalar";
+import { IDisplayChangedEventArgs } from "../Engines/engine";
+import { VertexBuffer } from "../Meshes/buffer";
+import { UniformBuffer } from "../Materials/uniformBuffer";
+import { Effect, EffectCreationOptions, EffectFallbacks } from "../Materials/effect";
+import { Material } from "../Materials/material";
+import { IInternalTextureTracker, DummyInternalTextureTracker } from "../Materials/Textures/internalTextureTracker";
+import { IInternalTextureLoader } from "../Materials/Textures/internalTextureLoader";
+import { InternalTexture } from "../Materials/Textures/internalTexture";
+import { BaseTexture } from "../Materials/Textures/baseTexture";
+import { IMultiRenderTargetOptions } from "../Materials/Textures/multiRenderTarget";
+import { _TimeToken } from "../Instrumentation/timeToken";
+import { IAudioEngine } from "../Audio/audioEngine";
+import { IOfflineProvider } from "../Offline/IOfflineProvider";
+import { ILoadingScreen } from "../Loading/loadingScreen";
+import { _DepthCullingState, _StencilState, _AlphaState } from "../States/index";
+import { Constants } from "./constants";
+import { DomManagement } from "../Misc/domManagement";
+import { Logger } from "../Misc/logger";
+import { EngineStore } from "./engineStore";
+import { RenderTargetCreationOptions } from "../Materials/Textures/renderTargetCreationOptions";
+import { _DevTools } from '../Misc/devTools';
+import { WebRequest } from '../Misc/webRequest';
+
+declare type PostProcess = import("../PostProcesses/postProcess").PostProcess;
+declare type Texture = import("../Materials/Textures/texture").Texture;
+declare type VideoTexture = import("../Materials/Textures/videoTexture").VideoTexture;
+declare type RenderTargetTexture = import("../Materials/Textures/renderTargetTexture").RenderTargetTexture;
+
+/**
+ * Keeps track of all the buffer info used in engine.
+ */
+class BufferPointer {
+    public active: boolean;
+    public index: number;
+    public size: number;
+    public type: number;
+    public normalized: boolean;
+    public stride: number;
+    public offset: number;
+    public buffer: WebGLBuffer;
+}
+
+/**
+ * Interface for attribute information associated with buffer instanciation
+ */
+export class InstancingAttributeInfo {
+    /**
+     * Index/offset of the attribute in the vertex shader
+     */
+    index: number;
+
+    /**
+     * size of the attribute, 1, 2, 3 or 4
+     */
+    attributeSize: number;
+
+    /**
+     * type of the attribute, gl.BYTE, gl.UNSIGNED_BYTE, gl.SHORT, gl.UNSIGNED_SHORT, gl.FIXED, gl.FLOAT.
+     * default is FLOAT
+     */
+    attribyteType: number;
+
+    /**
+     * normalization of fixed-point data. behavior unclear, use FALSE, default is FALSE
+     */
+    normalized: boolean;
+
+    /**
+     * Offset of the data in the Vertex Buffer acting as the instancing buffer
+     */
+    offset: number;
+
+    /**
+     * Name of the GLSL attribute, for debugging purpose only
+     */
+    attributeName: string;
+}
+
+/**
+ * Define options used to create a depth texture
+ */
+export class DepthTextureCreationOptions {
+    /** Specifies whether or not a stencil should be allocated in the texture */
+    generateStencil?: boolean;
+    /** Specifies whether or not bilinear filtering is enable on the texture */
+    bilinearFiltering?: boolean;
+    /** Specifies the comparison function to set on the texture. If 0 or undefined, the texture is not in comparison mode */
+    comparisonFunction?: number;
+    /** Specifies if the created texture is a cube texture */
+    isCube?: boolean;
+}
+
+/**
+ * Class used to describe the capabilities of the engine relatively to the current browser
+ */
+export class EngineCapabilities {
+    /** Maximum textures units per fragment shader */
+    public maxTexturesImageUnits: number;
+    /** Maximum texture units per vertex shader */
+    public maxVertexTextureImageUnits: number;
+    /** Maximum textures units in the entire pipeline */
+    public maxCombinedTexturesImageUnits: number;
+    /** Maximum texture size */
+    public maxTextureSize: number;
+    /** Maximum cube texture size */
+    public maxCubemapTextureSize: number;
+    /** Maximum render texture size */
+    public maxRenderTextureSize: number;
+    /** Maximum number of vertex attributes */
+    public maxVertexAttribs: number;
+    /** Maximum number of varyings */
+    public maxVaryingVectors: number;
+    /** Maximum number of uniforms per vertex shader */
+    public maxVertexUniformVectors: number;
+    /** Maximum number of uniforms per fragment shader */
+    public maxFragmentUniformVectors: number;
+    /** Defines if standard derivates (dx/dy) are supported */
+    public standardDerivatives: boolean;
+    /** Defines if s3tc texture compression is supported */
+    public s3tc: Nullable<WEBGL_compressed_texture_s3tc>;
+    /** Defines if pvrtc texture compression is supported */
+    public pvrtc: any; //WEBGL_compressed_texture_pvrtc;
+    /** Defines if etc1 texture compression is supported */
+    public etc1: any; //WEBGL_compressed_texture_etc1;
+    /** Defines if etc2 texture compression is supported */
+    public etc2: any; //WEBGL_compressed_texture_etc;
+    /** Defines if astc texture compression is supported */
+    public astc: any; //WEBGL_compressed_texture_astc;
+    /** Defines if float textures are supported */
+    public textureFloat: boolean;
+    /** Defines if vertex array objects are supported */
+    public vertexArrayObject: boolean;
+    /** Gets the webgl extension for anisotropic filtering (null if not supported) */
+    public textureAnisotropicFilterExtension: Nullable<EXT_texture_filter_anisotropic>;
+    /** Gets the maximum level of anisotropy supported */
+    public maxAnisotropy: number;
+    /** Defines if instancing is supported */
+    public instancedArrays: boolean;
+    /** Defines if 32 bits indices are supported */
+    public uintIndices: boolean;
+    /** Defines if high precision shaders are supported */
+    public highPrecisionShaderSupported: boolean;
+    /** Defines if depth reading in the fragment shader is supported */
+    public fragmentDepthSupported: boolean;
+    /** Defines if float texture linear filtering is supported*/
+    public textureFloatLinearFiltering: boolean;
+    /** Defines if rendering to float textures is supported */
+    public textureFloatRender: boolean;
+    /** Defines if half float textures are supported*/
+    public textureHalfFloat: boolean;
+    /** Defines if half float texture linear filtering is supported*/
+    public textureHalfFloatLinearFiltering: boolean;
+    /** Defines if rendering to half float textures is supported */
+    public textureHalfFloatRender: boolean;
+    /** Defines if textureLOD shader command is supported */
+    public textureLOD: boolean;
+    /** Defines if draw buffers extension is supported */
+    public drawBuffersExtension: boolean;
+    /** Defines if depth textures are supported */
+    public depthTextureExtension: boolean;
+    /** Defines if float color buffer are supported */
+    public colorBufferFloat: boolean;
+    /** Gets disjoint timer query extension (null if not supported) */
+    public timerQuery: EXT_disjoint_timer_query;
+    /** Defines if timestamp can be used with timer query */
+    public canUseTimestampForTimerQuery: boolean;
+    /** Defines if multiview is supported (https://www.khronos.org/registry/webgl/extensions/WEBGL_multiview/) */
+    public multiview: any;
+    /** Function used to let the system compiles shaders in background */
+    public parallelShaderCompile: {
+        COMPLETION_STATUS_KHR: number;
+    };
+}
+
+/** Interface defining initialization parameters for Engine class */
+export interface EngineOptions extends WebGLContextAttributes {
+    /**
+     * Defines if the engine should no exceed a specified device ratio
+     * @see https://developer.mozilla.org/en-US/docs/Web/API/Window/devicePixelRatio
+     */
+    limitDeviceRatio?: number;
+    /**
+     * Defines if webvr should be enabled automatically
+     * @see http://doc.babylonjs.com/how_to/webvr_camera
+     */
+    autoEnableWebVR?: boolean;
+    /**
+     * Defines if webgl2 should be turned off even if supported
+     * @see http://doc.babylonjs.com/features/webgl2
+     */
+    disableWebGL2Support?: boolean;
+    /**
+     * Defines if webaudio should be initialized as well
+     * @see http://doc.babylonjs.com/how_to/playing_sounds_and_music
+     */
+    audioEngine?: boolean;
+    /**
+     * Defines if animations should run using a deterministic lock step
+     * @see http://doc.babylonjs.com/babylon101/animations#deterministic-lockstep
+     */
+    deterministicLockstep?: boolean;
+    /** Defines the maximum steps to use with deterministic lock step mode */
+    lockstepMaxSteps?: number;
+    /**
+     * Defines that engine should ignore context lost events
+     * If this event happens when this parameter is true, you will have to reload the page to restore rendering
+     */
+    doNotHandleContextLost?: boolean;
+    /**
+     * Defines that engine should ignore modifying touch action attribute and style
+     * If not handle, you might need to set it up on your side for expected touch devices behavior.
+     */
+    doNotHandleTouchAction?: boolean;
+    /**
+     * Defines that engine should compile shaders with high precision floats (if supported). True by default
+     */
+    useHighPrecisionFloats?: boolean;
+}
+
+/**
+ * Defines the interface used by display changed events
+ */
+export interface IDisplayChangedEventArgs {
+    /** Gets the vrDisplay object (if any) */
+    vrDisplay: Nullable<any>;
+    /** Gets a boolean indicating if webVR is supported */
+    vrSupported: boolean;
+}
+
+/**
+ * The engine class is responsible for interfacing with all lower-level APIs such as WebGL and Audio
+ */
+export class Engine {
+    /** Use this array to turn off some WebGL2 features on known buggy browsers version */
+    public static ExceptionList = [
+        { key: "Chrome/63.0", capture: "63\\.0\\.3239\\.(\\d+)", captureConstraint: 108, targets: ["uniformBuffer"] },
+        { key: "Firefox/58", capture: null, captureConstraint: null, targets: ["uniformBuffer"] },
+        { key: "Firefox/59", capture: null, captureConstraint: null, targets: ["uniformBuffer"] },
+        { key: "Macintosh", capture: null, captureConstraint: null, targets: ["textureBindingOptimization"] },
+        { key: "iPhone", capture: null, captureConstraint: null, targets: ["textureBindingOptimization"] },
+        { key: "iPad", capture: null, captureConstraint: null, targets: ["textureBindingOptimization"] }
+    ];
+
+    /** Gets the list of created engines */
+    public static get Instances(): Engine[] {
+        return EngineStore.Instances;
+    }
+
+    /**
+     * Gets the latest created engine
+     */
+    public static get LastCreatedEngine(): Nullable<Engine> {
+        return EngineStore.LastCreatedEngine;
+    }
+
+    /**
+     * Gets the latest created scene
+     */
+    public static get LastCreatedScene(): Nullable<Scene> {
+        return EngineStore.LastCreatedScene;
+    }
+
+    /**
+     * Will flag all materials in all scenes in all engines as dirty to trigger new shader compilation
+     * @param flag defines which part of the materials must be marked as dirty
+     * @param predicate defines a predicate used to filter which materials should be affected
+     */
+    public static MarkAllMaterialsAsDirty(flag: number, predicate?: (mat: Material) => boolean): void {
+        for (var engineIndex = 0; engineIndex < Engine.Instances.length; engineIndex++) {
+            var engine = Engine.Instances[engineIndex];
+
+            for (var sceneIndex = 0; sceneIndex < engine.scenes.length; sceneIndex++) {
+                engine.scenes[sceneIndex].markAllMaterialsAsDirty(flag, predicate);
+            }
+        }
+    }
+
+    /**
+     * Hidden
+     */
+    public static _TextureLoaders: IInternalTextureLoader[] = [];
+
+    // Const statics
+    /** Defines that alpha blending is disabled */
+    public static readonly ALPHA_DISABLE = Constants.ALPHA_DISABLE;
+    /** Defines that alpha blending to SRC ALPHA * SRC + DEST */
+    public static readonly ALPHA_ADD = Constants.ALPHA_ADD;
+    /** Defines that alpha blending to SRC ALPHA * SRC + (1 - SRC ALPHA) * DEST */
+    public static readonly ALPHA_COMBINE = Constants.ALPHA_COMBINE;
+    /** Defines that alpha blending to DEST - SRC * DEST */
+    public static readonly ALPHA_SUBTRACT = Constants.ALPHA_SUBTRACT;
+    /** Defines that alpha blending to SRC * DEST */
+    public static readonly ALPHA_MULTIPLY = Constants.ALPHA_MULTIPLY;
+    /** Defines that alpha blending to SRC ALPHA * SRC + (1 - SRC) * DEST */
+    public static readonly ALPHA_MAXIMIZED = Constants.ALPHA_MAXIMIZED;
+    /** Defines that alpha blending to SRC + DEST */
+    public static readonly ALPHA_ONEONE = Constants.ALPHA_ONEONE;
+    /** Defines that alpha blending to SRC + (1 - SRC ALPHA) * DEST */
+    public static readonly ALPHA_PREMULTIPLIED = Constants.ALPHA_PREMULTIPLIED;
+    /**
+     * Defines that alpha blending to SRC + (1 - SRC ALPHA) * DEST
+     * Alpha will be set to (1 - SRC ALPHA) * DEST ALPHA
+     */
+    public static readonly ALPHA_PREMULTIPLIED_PORTERDUFF = Constants.ALPHA_PREMULTIPLIED_PORTERDUFF;
+    /** Defines that alpha blending to CST * SRC + (1 - CST) * DEST */
+    public static readonly ALPHA_INTERPOLATE = Constants.ALPHA_INTERPOLATE;
+    /**
+     * Defines that alpha blending to SRC + (1 - SRC) * DEST
+     * Alpha will be set to SRC ALPHA + (1 - SRC ALPHA) * DEST ALPHA
+     */
+    public static readonly ALPHA_SCREENMODE = Constants.ALPHA_SCREENMODE;
+
+    /** Defines that the ressource is not delayed*/
+    public static readonly DELAYLOADSTATE_NONE = Constants.DELAYLOADSTATE_NONE;
+    /** Defines that the ressource was successfully delay loaded */
+    public static readonly DELAYLOADSTATE_LOADED = Constants.DELAYLOADSTATE_LOADED;
+    /** Defines that the ressource is currently delay loading */
+    public static readonly DELAYLOADSTATE_LOADING = Constants.DELAYLOADSTATE_LOADING;
+    /** Defines that the ressource is delayed and has not started loading */
+    public static readonly DELAYLOADSTATE_NOTLOADED = Constants.DELAYLOADSTATE_NOTLOADED;
+
+    // Depht or Stencil test Constants.
+    /** Passed to depthFunction or stencilFunction to specify depth or stencil tests will never pass. i.e. Nothing will be drawn */
+    public static readonly NEVER = Constants.NEVER;
+    /** Passed to depthFunction or stencilFunction to specify depth or stencil tests will always pass. i.e. Pixels will be drawn in the order they are drawn */
+    public static readonly ALWAYS = Constants.ALWAYS;
+    /** Passed to depthFunction or stencilFunction to specify depth or stencil tests will pass if the new depth value is less than the stored value */
+    public static readonly LESS = Constants.LESS;
+    /** Passed to depthFunction or stencilFunction to specify depth or stencil tests will pass if the new depth value is equals to the stored value */
+    public static readonly EQUAL = Constants.EQUAL;
+    /** Passed to depthFunction or stencilFunction to specify depth or stencil tests will pass if the new depth value is less than or equal to the stored value */
+    public static readonly LEQUAL = Constants.LEQUAL;
+    /** Passed to depthFunction or stencilFunction to specify depth or stencil tests will pass if the new depth value is greater than the stored value */
+    public static readonly GREATER = Constants.GREATER;
+    /** Passed to depthFunction or stencilFunction to specify depth or stencil tests will pass if the new depth value is greater than or equal to the stored value */
+    public static readonly GEQUAL = Constants.GEQUAL;
+    /** Passed to depthFunction or stencilFunction to specify depth or stencil tests will pass if the new depth value is not equal to the stored value */
+    public static readonly NOTEQUAL = Constants.NOTEQUAL;
+
+    // Stencil Actions Constants.
+    /** Passed to stencilOperation to specify that stencil value must be kept */
+    public static readonly KEEP = Constants.KEEP;
+    /** Passed to stencilOperation to specify that stencil value must be replaced */
+    public static readonly REPLACE = Constants.REPLACE;
+    /** Passed to stencilOperation to specify that stencil value must be incremented */
+    public static readonly INCR = Constants.INCR;
+    /** Passed to stencilOperation to specify that stencil value must be decremented */
+    public static readonly DECR = Constants.DECR;
+    /** Passed to stencilOperation to specify that stencil value must be inverted */
+    public static readonly INVERT = Constants.INVERT;
+    /** Passed to stencilOperation to specify that stencil value must be incremented with wrapping */
+    public static readonly INCR_WRAP = Constants.INCR_WRAP;
+    /** Passed to stencilOperation to specify that stencil value must be decremented with wrapping */
+    public static readonly DECR_WRAP = Constants.DECR_WRAP;
+
+    /** Texture is not repeating outside of 0..1 UVs */
+    public static readonly TEXTURE_CLAMP_ADDRESSMODE = Constants.TEXTURE_CLAMP_ADDRESSMODE;
+    /** Texture is repeating outside of 0..1 UVs */
+    public static readonly TEXTURE_WRAP_ADDRESSMODE = Constants.TEXTURE_WRAP_ADDRESSMODE;
+    /** Texture is repeating and mirrored */
+    public static readonly TEXTURE_MIRROR_ADDRESSMODE = Constants.TEXTURE_MIRROR_ADDRESSMODE;
+
+    /** ALPHA */
+    public static readonly TEXTUREFORMAT_ALPHA = Constants.TEXTUREFORMAT_ALPHA;
+    /** LUMINANCE */
+    public static readonly TEXTUREFORMAT_LUMINANCE = Constants.TEXTUREFORMAT_LUMINANCE;
+    /** LUMINANCE_ALPHA */
+    public static readonly TEXTUREFORMAT_LUMINANCE_ALPHA = Constants.TEXTUREFORMAT_LUMINANCE_ALPHA;
+    /** RGB */
+    public static readonly TEXTUREFORMAT_RGB = Constants.TEXTUREFORMAT_RGB;
+    /** RGBA */
+    public static readonly TEXTUREFORMAT_RGBA = Constants.TEXTUREFORMAT_RGBA;
+    /** RED */
+    public static readonly TEXTUREFORMAT_RED = Constants.TEXTUREFORMAT_RED;
+    /** RED (2nd reference) */
+    public static readonly TEXTUREFORMAT_R = Constants.TEXTUREFORMAT_R;
+    /** RG */
+    public static readonly TEXTUREFORMAT_RG = Constants.TEXTUREFORMAT_RG;
+    /** RED_INTEGER */
+    public static readonly TEXTUREFORMAT_RED_INTEGER = Constants.TEXTUREFORMAT_RED_INTEGER;
+    /** RED_INTEGER (2nd reference) */
+    public static readonly TEXTUREFORMAT_R_INTEGER = Constants.TEXTUREFORMAT_R_INTEGER;
+    /** RG_INTEGER */
+    public static readonly TEXTUREFORMAT_RG_INTEGER = Constants.TEXTUREFORMAT_RG_INTEGER;
+    /** RGB_INTEGER */
+    public static readonly TEXTUREFORMAT_RGB_INTEGER = Constants.TEXTUREFORMAT_RGB_INTEGER;
+    /** RGBA_INTEGER */
+    public static readonly TEXTUREFORMAT_RGBA_INTEGER = Constants.TEXTUREFORMAT_RGBA_INTEGER;
+
+    /** UNSIGNED_BYTE */
+    public static readonly TEXTURETYPE_UNSIGNED_BYTE = Constants.TEXTURETYPE_UNSIGNED_BYTE;
+    /** UNSIGNED_BYTE (2nd reference) */
+    public static readonly TEXTURETYPE_UNSIGNED_INT = Constants.TEXTURETYPE_UNSIGNED_INT;
+    /** FLOAT */
+    public static readonly TEXTURETYPE_FLOAT = Constants.TEXTURETYPE_FLOAT;
+    /** HALF_FLOAT */
+    public static readonly TEXTURETYPE_HALF_FLOAT = Constants.TEXTURETYPE_HALF_FLOAT;
+    /** BYTE */
+    public static readonly TEXTURETYPE_BYTE = Constants.TEXTURETYPE_BYTE;
+    /** SHORT */
+    public static readonly TEXTURETYPE_SHORT = Constants.TEXTURETYPE_SHORT;
+    /** UNSIGNED_SHORT */
+    public static readonly TEXTURETYPE_UNSIGNED_SHORT = Constants.TEXTURETYPE_UNSIGNED_SHORT;
+    /** INT */
+    public static readonly TEXTURETYPE_INT = Constants.TEXTURETYPE_INT;
+    /** UNSIGNED_INT */
+    public static readonly TEXTURETYPE_UNSIGNED_INTEGER = Constants.TEXTURETYPE_UNSIGNED_INTEGER;
+    /** UNSIGNED_SHORT_4_4_4_4 */
+    public static readonly TEXTURETYPE_UNSIGNED_SHORT_4_4_4_4 = Constants.TEXTURETYPE_UNSIGNED_SHORT_4_4_4_4;
+    /** UNSIGNED_SHORT_5_5_5_1 */
+    public static readonly TEXTURETYPE_UNSIGNED_SHORT_5_5_5_1 = Constants.TEXTURETYPE_UNSIGNED_SHORT_5_5_5_1;
+    /** UNSIGNED_SHORT_5_6_5 */
+    public static readonly TEXTURETYPE_UNSIGNED_SHORT_5_6_5 = Constants.TEXTURETYPE_UNSIGNED_SHORT_5_6_5;
+    /** UNSIGNED_INT_2_10_10_10_REV */
+    public static readonly TEXTURETYPE_UNSIGNED_INT_2_10_10_10_REV = Constants.TEXTURETYPE_UNSIGNED_INT_2_10_10_10_REV;
+    /** UNSIGNED_INT_24_8 */
+    public static readonly TEXTURETYPE_UNSIGNED_INT_24_8 = Constants.TEXTURETYPE_UNSIGNED_INT_24_8;
+    /** UNSIGNED_INT_10F_11F_11F_REV */
+    public static readonly TEXTURETYPE_UNSIGNED_INT_10F_11F_11F_REV = Constants.TEXTURETYPE_UNSIGNED_INT_10F_11F_11F_REV;
+    /** UNSIGNED_INT_5_9_9_9_REV */
+    public static readonly TEXTURETYPE_UNSIGNED_INT_5_9_9_9_REV = Constants.TEXTURETYPE_UNSIGNED_INT_5_9_9_9_REV;
+    /** FLOAT_32_UNSIGNED_INT_24_8_REV */
+    public static readonly TEXTURETYPE_FLOAT_32_UNSIGNED_INT_24_8_REV = Constants.TEXTURETYPE_FLOAT_32_UNSIGNED_INT_24_8_REV;
+
+    /** nearest is mag = nearest and min = nearest and mip = linear */
+    public static readonly TEXTURE_NEAREST_SAMPLINGMODE = Constants.TEXTURE_NEAREST_SAMPLINGMODE;
+    /** Bilinear is mag = linear and min = linear and mip = nearest */
+    public static readonly TEXTURE_BILINEAR_SAMPLINGMODE = Constants.TEXTURE_BILINEAR_SAMPLINGMODE;
+    /** Trilinear is mag = linear and min = linear and mip = linear */
+    public static readonly TEXTURE_TRILINEAR_SAMPLINGMODE = Constants.TEXTURE_TRILINEAR_SAMPLINGMODE;
+    /** nearest is mag = nearest and min = nearest and mip = linear */
+    public static readonly TEXTURE_NEAREST_NEAREST_MIPLINEAR = Constants.TEXTURE_NEAREST_NEAREST_MIPLINEAR;
+    /** Bilinear is mag = linear and min = linear and mip = nearest */
+    public static readonly TEXTURE_LINEAR_LINEAR_MIPNEAREST = Constants.TEXTURE_LINEAR_LINEAR_MIPNEAREST;
+    /** Trilinear is mag = linear and min = linear and mip = linear */
+    public static readonly TEXTURE_LINEAR_LINEAR_MIPLINEAR = Constants.TEXTURE_LINEAR_LINEAR_MIPLINEAR;
+    /** mag = nearest and min = nearest and mip = nearest */
+    public static readonly TEXTURE_NEAREST_NEAREST_MIPNEAREST = Constants.TEXTURE_NEAREST_NEAREST_MIPNEAREST;
+    /** mag = nearest and min = linear and mip = nearest */
+    public static readonly TEXTURE_NEAREST_LINEAR_MIPNEAREST = Constants.TEXTURE_NEAREST_LINEAR_MIPNEAREST;
+    /** mag = nearest and min = linear and mip = linear */
+    public static readonly TEXTURE_NEAREST_LINEAR_MIPLINEAR = Constants.TEXTURE_NEAREST_LINEAR_MIPLINEAR;
+    /** mag = nearest and min = linear and mip = none */
+    public static readonly TEXTURE_NEAREST_LINEAR = Constants.TEXTURE_NEAREST_LINEAR;
+    /** mag = nearest and min = nearest and mip = none */
+    public static readonly TEXTURE_NEAREST_NEAREST = Constants.TEXTURE_NEAREST_NEAREST;
+    /** mag = linear and min = nearest and mip = nearest */
+    public static readonly TEXTURE_LINEAR_NEAREST_MIPNEAREST = Constants.TEXTURE_LINEAR_NEAREST_MIPNEAREST;
+    /** mag = linear and min = nearest and mip = linear */
+    public static readonly TEXTURE_LINEAR_NEAREST_MIPLINEAR = Constants.TEXTURE_LINEAR_NEAREST_MIPLINEAR;
+    /** mag = linear and min = linear and mip = none */
+    public static readonly TEXTURE_LINEAR_LINEAR = Constants.TEXTURE_LINEAR_LINEAR;
+    /** mag = linear and min = nearest and mip = none */
+    public static readonly TEXTURE_LINEAR_NEAREST = Constants.TEXTURE_LINEAR_NEAREST;
+
+    /** Explicit coordinates mode */
+    public static readonly TEXTURE_EXPLICIT_MODE = Constants.TEXTURE_EXPLICIT_MODE;
+    /** Spherical coordinates mode */
+    public static readonly TEXTURE_SPHERICAL_MODE = Constants.TEXTURE_SPHERICAL_MODE;
+    /** Planar coordinates mode */
+    public static readonly TEXTURE_PLANAR_MODE = Constants.TEXTURE_PLANAR_MODE;
+    /** Cubic coordinates mode */
+    public static readonly TEXTURE_CUBIC_MODE = Constants.TEXTURE_CUBIC_MODE;
+    /** Projection coordinates mode */
+    public static readonly TEXTURE_PROJECTION_MODE = Constants.TEXTURE_PROJECTION_MODE;
+    /** Skybox coordinates mode */
+    public static readonly TEXTURE_SKYBOX_MODE = Constants.TEXTURE_SKYBOX_MODE;
+    /** Inverse Cubic coordinates mode */
+    public static readonly TEXTURE_INVCUBIC_MODE = Constants.TEXTURE_INVCUBIC_MODE;
+    /** Equirectangular coordinates mode */
+    public static readonly TEXTURE_EQUIRECTANGULAR_MODE = Constants.TEXTURE_EQUIRECTANGULAR_MODE;
+    /** Equirectangular Fixed coordinates mode */
+    public static readonly TEXTURE_FIXED_EQUIRECTANGULAR_MODE = Constants.TEXTURE_FIXED_EQUIRECTANGULAR_MODE;
+    /** Equirectangular Fixed Mirrored coordinates mode */
+    public static readonly TEXTURE_FIXED_EQUIRECTANGULAR_MIRRORED_MODE = Constants.TEXTURE_FIXED_EQUIRECTANGULAR_MIRRORED_MODE;
+
+    // Texture rescaling mode
+    /** Defines that texture rescaling will use a floor to find the closer power of 2 size */
+    public static readonly SCALEMODE_FLOOR = Constants.SCALEMODE_FLOOR;
+    /** Defines that texture rescaling will look for the nearest power of 2 size */
+    public static readonly SCALEMODE_NEAREST = Constants.SCALEMODE_NEAREST;
+    /** Defines that texture rescaling will use a ceil to find the closer power of 2 size */
+    public static readonly SCALEMODE_CEILING = Constants.SCALEMODE_CEILING;
+
+    /**
+     * Returns the current npm package of the sdk
+     */
+    // Not mixed with Version for tooling purpose.
+    public static get NpmPackage(): string {
+        return "babylonjs@4.0.0-alpha.29";
+    }
+
+    /**
+     * Returns the current version of the framework
+     */
+    public static get Version(): string {
+        return "4.0.0-alpha.29";
+    }
+
+    /**
+     * Returns a string describing the current engine
+     */
+    public get description(): string {
+        let description = "WebGL" + this.webGLVersion;
+
+        if (this._caps.parallelShaderCompile) {
+            description += " - Parallel shader compilation";
+        }
+
+        return description;
+    }
+
+    // Updatable statics so stick with vars here
+
+    /**
+     * Gets or sets the epsilon value used by collision engine
+     */
+    public static CollisionsEpsilon = 0.001;
+
+    /**
+     * Gets or sets the relative url used to load shaders if using the engine in non-minified mode
+     */
+    public static get ShadersRepository(): string {
+        return Effect.ShadersRepository;
+    }
+    public static set ShadersRepository(value: string) {
+        Effect.ShadersRepository = value;
+    }
+
+    /**
+     * Method called to create the default loading screen.
+     * This can be overriden in your own app.
+     * @param canvas The rendering canvas element
+     * @returns The loading screen
+     */
+    public static DefaultLoadingScreenFactory(canvas: HTMLCanvasElement): ILoadingScreen {
+        throw _DevTools.WarnImport("LoadingScreen");
+    }
+
+    /**
+     * Method called to create the default rescale post process on each engine.
+     */
+    public static _RescalePostProcessFactory: Nullable<(engine: Engine) => PostProcess> = null;
+
+    // Public members
+
+    /**
+     * Gets or sets a boolean that indicates if textures must be forced to power of 2 size even if not required
+     */
+    public forcePOTTextures = false;
+
+    /**
+     * Gets a boolean indicating if the engine is currently rendering in fullscreen mode
+     */
+    public isFullscreen = false;
+
+    /**
+     * Gets a boolean indicating if the pointer is currently locked
+     */
+    public isPointerLock = false;
+
+    /**
+     * Gets or sets a boolean indicating if back faces must be culled (true by default)
+     */
+    public cullBackFaces = true;
+
+    /**
+     * Gets or sets a boolean indicating if the engine must keep rendering even if the window is not in foregroun
+     */
+    public renderEvenInBackground = true;
+
+    /**
+     * Gets or sets a boolean indicating that cache can be kept between frames
+     */
+    public preventCacheWipeBetweenFrames = false;
+
+    /**
+     * Gets or sets a boolean to enable/disable IndexedDB support and avoid XHR on .manifest
+     **/
+    public enableOfflineSupport = false;
+
+    /**
+     * Gets or sets a boolean to enable/disable checking manifest if IndexedDB support is enabled (js will always consider the database is up to date)
+     **/
+    public disableManifestCheck = false;
+
+    /**
+     * Gets the list of created scenes
+     */
+    public scenes = new Array<Scene>();
+
+    /**
+     * Event raised when a new scene is created
+     */
+    public onNewSceneAddedObservable = new Observable<Scene>();
+
+    /**
+     * Gets the list of created postprocesses
+     */
+    public postProcesses = new Array<PostProcess>();
+
+    /** Gets or sets a boolean indicating if the engine should validate programs after compilation */
+    public validateShaderPrograms = false;
+
+    // Observables
+
+    /**
+     * Observable event triggered each time the rendering canvas is resized
+     */
+    public onResizeObservable = new Observable<Engine>();
+
+    /**
+     * Observable event triggered each time the canvas loses focus
+     */
+    public onCanvasBlurObservable = new Observable<Engine>();
+
+    /**
+     * Observable event triggered each time the canvas gains focus
+     */
+    public onCanvasFocusObservable = new Observable<Engine>();
+
+    /**
+     * Observable event triggered each time the canvas receives pointerout event
+     */
+    public onCanvasPointerOutObservable = new Observable<PointerEvent>();
+
+    /**
+     * Observable event triggered before each texture is initialized
+     */
+    public onBeforeTextureInitObservable = new Observable<Texture>();
+
+    //WebVR
+
+    private _vrDisplay: any = undefined;
+    private _vrSupported: boolean = false;
+    private _oldSize: Size;
+    private _oldHardwareScaleFactor: number;
+    private _vrExclusivePointerMode = false;
+    private _webVRInitPromise: Promise<IDisplayChangedEventArgs>;
+
+    /**
+     * Gets a boolean indicating that the engine is currently in VR exclusive mode for the pointers
+     * @see https://docs.microsoft.com/en-us/microsoft-edge/webvr/essentials#mouse-input
+     */
+    public get isInVRExclusivePointerMode(): boolean {
+        return this._vrExclusivePointerMode;
+    }
+
+    // Uniform buffers list
+
+    /**
+     * Gets or sets a boolean indicating that uniform buffers must be disabled even if they are supported
+     */
+    public disableUniformBuffers = false;
+
+    /** @hidden */
+    public _uniformBuffers = new Array<UniformBuffer>();
+
+    /**
+     * Gets a boolean indicating that the engine supports uniform buffers
+     * @see http://doc.babylonjs.com/features/webgl2#uniform-buffer-objets
+     */
+    public get supportsUniformBuffers(): boolean {
+        return this.webGLVersion > 1 && !this.disableUniformBuffers;
+    }
+
+    // Observables
+
+    /**
+     * Observable raised when the engine begins a new frame
+     */
+    public onBeginFrameObservable = new Observable<Engine>();
+
+    /**
+     * If set, will be used to request the next animation frame for the render loop
+     */
+    public customAnimationFrameRequester: Nullable<ICustomAnimationFrameRequester> = null;
+
+    /**
+     * Observable raised when the engine ends the current frame
+     */
+    public onEndFrameObservable = new Observable<Engine>();
+
+    /**
+     * Observable raised when the engine is about to compile a shader
+     */
+    public onBeforeShaderCompilationObservable = new Observable<Engine>();
+
+    /**
+     * Observable raised when the engine has jsut compiled a shader
+     */
+    public onAfterShaderCompilationObservable = new Observable<Engine>();
+
+    // Private Members
+
+    /** @hidden */
+    public _gl: WebGLRenderingContext;
+    private _renderingCanvas: Nullable<HTMLCanvasElement>;
+    private _windowIsBackground = false;
+    private _webGLVersion = 1.0;
+
+    protected _highPrecisionShadersAllowed = true;
+    /** @hidden */
+    public get _shouldUseHighPrecisionShader(): boolean {
+        return this._caps.highPrecisionShaderSupported && this._highPrecisionShadersAllowed;
+    }
+
+    /**
+     * Gets a boolean indicating that only power of 2 textures are supported
+     * Please note that you can still use non power of 2 textures but in this case the engine will forcefully convert them
+     */
+    public get needPOTTextures(): boolean {
+        return this._webGLVersion < 2 || this.forcePOTTextures;
+    }
+
+    /** @hidden */
+    public _badOS = false;
+
+    /** @hidden */
+    public _badDesktopOS = false;
+
+    /**
+     * Gets or sets a value indicating if we want to disable texture binding optimization.
+     * This could be required on some buggy drivers which wants to have textures bound in a progressive order.
+     * By default Babylon.js will try to let textures bound where they are and only update the samplers to point where the texture is
+     */
+    public disableTextureBindingOptimization = false;
+
+    /**
+     * Gets the audio engine
+     * @see http://doc.babylonjs.com/how_to/playing_sounds_and_music
+     * @ignorenaming
+     */
+    public static audioEngine: IAudioEngine;
+
+    /**
+     * Default AudioEngine factory responsible of creating the Audio Engine.
+     * By default, this will create a BabylonJS Audio Engine if the workload has been embedded.
+     */
+    public static AudioEngineFactory: (hostElement: Nullable<HTMLElement>) => IAudioEngine;
+
+    /**
+     * Default offline support factory responsible of creating a tool used to store data locally.
+     * By default, this will create a Database object if the workload has been embedded.
+     */
+    public static OfflineProviderFactory: (urlToScene: string, callbackManifestChecked: (checked: boolean) => any, disableManifestCheck: boolean) => IOfflineProvider;
+
+    // Focus
+    private _onFocus: () => void;
+    private _onBlur: () => void;
+    private _onCanvasPointerOut: (event: PointerEvent) => void;
+    private _onCanvasBlur: () => void;
+    private _onCanvasFocus: () => void;
+
+    private _onFullscreenChange: () => void;
+    private _onPointerLockChange: () => void;
+
+    private _onVRDisplayPointerRestricted: () => void;
+    private _onVRDisplayPointerUnrestricted: () => void;
+
+    // VRDisplay connection
+    private _onVrDisplayConnect: Nullable<(display: any) => void>;
+    private _onVrDisplayDisconnect: Nullable<() => void>;
+    private _onVrDisplayPresentChange: Nullable<() => void>;
+
+    /**
+     * Observable signaled when VR display mode changes
+     */
+    public onVRDisplayChangedObservable = new Observable<IDisplayChangedEventArgs>();
+    /**
+     * Observable signaled when VR request present is complete
+     */
+    public onVRRequestPresentComplete = new Observable<boolean>();
+    /**
+     * Observable signaled when VR request present starts
+     */
+    public onVRRequestPresentStart = new Observable<Engine>();
+
+    private _hardwareScalingLevel: number;
+    /** @hidden */
+    protected _caps: EngineCapabilities;
+    private _pointerLockRequested: boolean;
+    private _isStencilEnable: boolean;
+    private _colorWrite = true;
+
+    private _loadingScreen: ILoadingScreen;
+
+    /** @hidden */
+    public _drawCalls = new PerfCounter();
+    /** @hidden */
+    public _textureCollisions = new PerfCounter();
+
+    private _glVersion: string;
+    private _glRenderer: string;
+    private _glVendor: string;
+
+    private _videoTextureSupported: boolean;
+
+    private _renderingQueueLaunched = false;
+    private _activeRenderLoops = new Array<() => void>();
+
+    // Deterministic lockstepMaxSteps
+    private _deterministicLockstep: boolean = false;
+    private _lockstepMaxSteps: number = 4;
+
+    // Lost context
+    /**
+     * Observable signaled when a context lost event is raised
+     */
+    public onContextLostObservable = new Observable<Engine>();
+    /**
+     * Observable signaled when a context restored event is raised
+     */
+    public onContextRestoredObservable = new Observable<Engine>();
+    private _onContextLost: (evt: Event) => void;
+    private _onContextRestored: (evt: Event) => void;
+    private _contextWasLost = false;
+    private _doNotHandleContextLost = false;
+
+    /**
+     * Gets or sets a boolean indicating if resources should be retained to be able to handle context lost events
+     * @see http://doc.babylonjs.com/how_to/optimizing_your_scene#handling-webgl-context-lost
+     */
+    public get doNotHandleContextLost(): boolean {
+        return this._doNotHandleContextLost;
+    }
+
+    public set doNotHandleContextLost(value: boolean) {
+        this._doNotHandleContextLost = value;
+    }
+
+    // FPS
+    private _performanceMonitor = new PerformanceMonitor();
+    private _fps = 60;
+    private _deltaTime = 0;
+    /**
+     * Turn this value on if you want to pause FPS computation when in background
+     */
+    public disablePerformanceMonitorInBackground = false;
+
+    /**
+     * Gets the performance monitor attached to this engine
+     * @see http://doc.babylonjs.com/how_to/optimizing_your_scene#engineinstrumentation
+     */
+    public get performanceMonitor(): PerformanceMonitor {
+        return this._performanceMonitor;
+    }
+
+    // States
+    /** @hidden */
+    protected _depthCullingState = new _DepthCullingState();
+    /** @hidden */
+    protected _stencilState = new _StencilState();
+    /** @hidden */
+    protected _alphaState = new _AlphaState();
+    /** @hidden */
+    protected _alphaMode = Engine.ALPHA_DISABLE;
+
+    // Cache
+    protected _internalTexturesCache = new Array<InternalTexture>();
+    /** @hidden */
+    protected _activeChannel = 0;
+    private _currentTextureChannel = -1;
+    /** @hidden */
+    protected _boundTexturesCache: { [key: string]: Nullable<InternalTexture> } = {};
+    /** @hidden */
+    protected _currentEffect: Nullable<Effect>;
+    /** @hidden */
+    protected _currentProgram: Nullable<WebGLProgram>;
+    private _compiledEffects: { [key: string]: Effect } = {};
+    private _vertexAttribArraysEnabled: boolean[] = [];
+    /** @hidden */
+    protected _cachedViewport: Nullable<Viewport>;
+    private _cachedVertexArrayObject: Nullable<WebGLVertexArrayObject>;
+    /** @hidden */
+    protected _cachedVertexBuffers: any;
+    /** @hidden */
+    protected _cachedIndexBuffer: Nullable<WebGLBuffer>;
+    /** @hidden */
+    protected _cachedEffectForVertexBuffers: Nullable<Effect>;
+    /** @hidden */
+    protected _currentRenderTarget: Nullable<InternalTexture>;
+    private _uintIndicesCurrentlySet = false;
+    private _currentBoundBuffer = new Array<Nullable<WebGLBuffer>>();
+    /** @hidden */
+    protected _currentFramebuffer: Nullable<WebGLFramebuffer> = null;
+    private _currentBufferPointers = new Array<BufferPointer>();
+    private _currentInstanceLocations = new Array<number>();
+    private _currentInstanceBuffers = new Array<WebGLBuffer>();
+    private _textureUnits: Int32Array;
+    private _firstBoundInternalTextureTracker = new DummyInternalTextureTracker();
+    private _lastBoundInternalTextureTracker = new DummyInternalTextureTracker();
+
+    private _workingCanvas: Nullable<HTMLCanvasElement>;
+    private _workingContext: Nullable<CanvasRenderingContext2D>;
+    private _rescalePostProcess: PostProcess;
+
+    private _dummyFramebuffer: WebGLFramebuffer;
+
+    private _externalData: StringDictionary<Object>;
+    private _bindedRenderFunction: any;
+
+    private _vaoRecordInProgress = false;
+    private _mustWipeVertexAttributes = false;
+
+    private _emptyTexture: Nullable<InternalTexture>;
+    private _emptyCubeTexture: Nullable<InternalTexture>;
+    private _emptyTexture3D: Nullable<InternalTexture>;
+
+    /** @hidden */
+    public _frameHandler: number;
+
+    private _nextFreeTextureSlots = new Array<number>();
+    private _maxSimultaneousTextures = 0;
+
+    private _activeRequests = new Array<IFileRequest>();
+
+    // Hardware supported Compressed Textures
+    private _texturesSupported = new Array<string>();
+    private _textureFormatInUse: Nullable<string>;
+
+    /**
+     * Gets the list of texture formats supported
+     */
+    public get texturesSupported(): Array<string> {
+        return this._texturesSupported;
+    }
+
+    /**
+     * Gets the list of texture formats in use
+     */
+    public get textureFormatInUse(): Nullable<string> {
+        return this._textureFormatInUse;
+    }
+
+    /**
+     * Gets the current viewport
+     */
+    public get currentViewport(): Nullable<Viewport> {
+        return this._cachedViewport;
+    }
+
+    /**
+     * Gets the default empty texture
+     */
+    public get emptyTexture(): InternalTexture {
+        if (!this._emptyTexture) {
+            this._emptyTexture = this.createRawTexture(new Uint8Array(4), 1, 1, Engine.TEXTUREFORMAT_RGBA, false, false, Engine.TEXTURE_NEAREST_SAMPLINGMODE);
+        }
+
+        return this._emptyTexture;
+    }
+
+    /**
+     * Gets the default empty 3D texture
+     */
+    public get emptyTexture3D(): InternalTexture {
+        if (!this._emptyTexture3D) {
+            this._emptyTexture3D = this.createRawTexture3D(new Uint8Array(4), 1, 1, 1, Engine.TEXTUREFORMAT_RGBA, false, false, Engine.TEXTURE_NEAREST_SAMPLINGMODE);
+        }
+
+        return this._emptyTexture3D;
+    }
+
+    /**
+     * Gets the default empty cube texture
+     */
+    public get emptyCubeTexture(): InternalTexture {
+        if (!this._emptyCubeTexture) {
+            var faceData = new Uint8Array(4);
+            var cubeData = [faceData, faceData, faceData, faceData, faceData, faceData];
+            this._emptyCubeTexture = this.createRawCubeTexture(cubeData, 1, Engine.TEXTUREFORMAT_RGBA, Engine.TEXTURETYPE_UNSIGNED_INT, false, false, Engine.TEXTURE_NEAREST_SAMPLINGMODE);
+        }
+
+        return this._emptyCubeTexture;
+    }
+
+    /**
+     * Defines whether the engine has been created with the premultipliedAlpha option on or not.
+     */
+    public readonly premultipliedAlpha: boolean = true;
+
+    /**
+     * Creates a new engine
+     * @param canvasOrContext defines the canvas or WebGL context to use for rendering. If you provide a WebGL context, Babylon.js will not hook events on the canvas (like pointers, keyboards, etc...) so no event observables will be available. This is mostly used when Babylon.js is used as a plugin on a system which alreay used the WebGL context
+     * @param antialias defines enable antialiasing (default: false)
+     * @param options defines further options to be sent to the getContext() function
+     * @param adaptToDeviceRatio defines whether to adapt to the device's viewport characteristics (default: false)
+     */
+    constructor(canvasOrContext: Nullable<HTMLCanvasElement | WebGLRenderingContext>, antialias?: boolean, options?: EngineOptions, adaptToDeviceRatio: boolean = false) {
+
+        // Register promises
+        PromisePolyfill.Apply();
+
+        let canvas: Nullable<HTMLCanvasElement> = null;
+        Engine.Instances.push(this);
+
+        if (!canvasOrContext) {
+            return;
+        }
+
+        options = options || {};
+
+        if ((<HTMLCanvasElement>canvasOrContext).getContext) {
+            canvas = <HTMLCanvasElement>canvasOrContext;
+            this._renderingCanvas = canvas;
+
+            if (antialias != null) {
+                options.antialias = antialias;
+            }
+
+            if (options.deterministicLockstep === undefined) {
+                options.deterministicLockstep = false;
+            }
+
+            if (options.lockstepMaxSteps === undefined) {
+                options.lockstepMaxSteps = 4;
+            }
+
+            if (options.preserveDrawingBuffer === undefined) {
+                options.preserveDrawingBuffer = false;
+            }
+
+            if (options.audioEngine === undefined) {
+                options.audioEngine = true;
+            }
+
+            if (options.stencil === undefined) {
+                options.stencil = true;
+            }
+
+            if (options.premultipliedAlpha === false) {
+                this.premultipliedAlpha = false;
+            }
+
+            this._deterministicLockstep = options.deterministicLockstep;
+            this._lockstepMaxSteps = options.lockstepMaxSteps;
+            this._doNotHandleContextLost = options.doNotHandleContextLost ? true : false;
+
+            // Exceptions
+            if (navigator && navigator.userAgent) {
+                let ua = navigator.userAgent;
+
+                for (var exception of Engine.ExceptionList) {
+                    let key = exception.key;
+                    let targets = exception.targets;
+
+                    if (ua.indexOf(key) > -1) {
+                        if (exception.capture && exception.captureConstraint) {
+                            let capture = exception.capture;
+                            let constraint = exception.captureConstraint;
+
+                            let regex = new RegExp(capture);
+                            let matches = regex.exec(ua);
+
+                            if (matches && matches.length > 0) {
+                                let capturedValue = parseInt(matches[matches.length - 1]);
+                                if (capturedValue >= constraint) {
+                                    continue;
+                                }
+                            }
+                        }
+
+                        for (var target of targets) {
+                            switch (target) {
+                                case "uniformBuffer":
+                                    this.disableUniformBuffers = true;
+                                    break;
+                                case "textureBindingOptimization":
+                                    this.disableTextureBindingOptimization = true;
+                                    break;
+                            }
+                        }
+                    }
+                }
+            }
+
+            // GL
+            if (!options.disableWebGL2Support) {
+                try {
+                    this._gl = <any>(canvas.getContext("webgl2", options) || canvas.getContext("experimental-webgl2", options));
+                    if (this._gl) {
+                        this._webGLVersion = 2.0;
+
+                        // Prevent weird browsers to lie :-)
+                        if (!this._gl.deleteQuery) {
+                            this._webGLVersion = 1.0;
+                        }
+                    }
+                } catch (e) {
+                    // Do nothing
+                }
+            }
+
+            if (!this._gl) {
+                if (!canvas) {
+                    throw new Error("The provided canvas is null or undefined.");
+                }
+                try {
+                    this._gl = <WebGLRenderingContext>(canvas.getContext("webgl", options) || canvas.getContext("experimental-webgl", options));
+                } catch (e) {
+                    throw new Error("WebGL not supported");
+                }
+            }
+
+            if (!this._gl) {
+                throw new Error("WebGL not supported");
+            }
+
+            // Ensures a consistent color space unpacking of textures cross browser.
+            this._gl.pixelStorei(this._gl.UNPACK_COLORSPACE_CONVERSION_WEBGL, this._gl.NONE);
+
+            this._onCanvasFocus = () => {
+                this.onCanvasFocusObservable.notifyObservers(this);
+            };
+
+            this._onCanvasBlur = () => {
+                this.onCanvasBlurObservable.notifyObservers(this);
+            };
+
+            canvas.addEventListener("focus", this._onCanvasFocus);
+            canvas.addEventListener("blur", this._onCanvasBlur);
+
+            this._onBlur = () => {
+                if (this.disablePerformanceMonitorInBackground) {
+                    this._performanceMonitor.disable();
+                }
+                this._windowIsBackground = true;
+            };
+
+            this._onFocus = () => {
+                if (this.disablePerformanceMonitorInBackground) {
+                    this._performanceMonitor.enable();
+                }
+                this._windowIsBackground = false;
+            };
+
+            this._onCanvasPointerOut = (ev) => {
+                this.onCanvasPointerOutObservable.notifyObservers(ev);
+            };
+
+            if (DomManagement.IsWindowObjectExist()) {
+                window.addEventListener("blur", this._onBlur);
+                window.addEventListener("focus", this._onFocus);
+            }
+
+            canvas.addEventListener("pointerout", this._onCanvasPointerOut);
+
+            // Context lost
+            if (!this._doNotHandleContextLost) {
+                this._onContextLost = (evt: Event) => {
+                    evt.preventDefault();
+                    this._contextWasLost = true;
+                    Logger.Warn("WebGL context lost.");
+
+                    this.onContextLostObservable.notifyObservers(this);
+                };
+
+                this._onContextRestored = () => {
+                    // Adding a timeout to avoid race condition at browser level
+                    setTimeout(() => {
+                        // Rebuild gl context
+                        this._initGLContext();
+                        // Rebuild effects
+                        this._rebuildEffects();
+                        // Rebuild textures
+                        this._rebuildInternalTextures();
+                        // Rebuild buffers
+                        this._rebuildBuffers();
+                        // Cache
+                        this.wipeCaches(true);
+                        Logger.Warn("WebGL context successfully restored.");
+                        this.onContextRestoredObservable.notifyObservers(this);
+                        this._contextWasLost = false;
+                    }, 0);
+                };
+
+                canvas.addEventListener("webglcontextlost", this._onContextLost, false);
+                canvas.addEventListener("webglcontextrestored", this._onContextRestored, false);
+            }
+
+            if (!options.doNotHandleTouchAction) {
+                this._disableTouchAction();
+            }
+        } else {
+            this._gl = <WebGLRenderingContext>canvasOrContext;
+            this._renderingCanvas = this._gl.canvas;
+
+            if (this._gl.renderbufferStorageMultisample) {
+                this._webGLVersion = 2.0;
+            }
+
+            const attributes = this._gl.getContextAttributes();
+            if (attributes) {
+                options.stencil = attributes.stencil;
+            }
+        }
+
+        if (options.useHighPrecisionFloats !== undefined) {
+            this._highPrecisionShadersAllowed = options.useHighPrecisionFloats;
+        }
+
+        // Viewport
+        const devicePixelRatio = DomManagement.IsWindowObjectExist() ? (window.devicePixelRatio || 1.0) : 1.0;
+
+        var limitDeviceRatio = options.limitDeviceRatio || devicePixelRatio;
+        this._hardwareScalingLevel = adaptToDeviceRatio ? 1.0 / Math.min(limitDeviceRatio, devicePixelRatio) : 1.0;
+        this.resize();
+
+        this._isStencilEnable = options.stencil ? true : false;
+        this._initGLContext();
+
+        if (canvas) {
+            let anyDoc = document as any;
+
+            // Fullscreen
+            this._onFullscreenChange = () => {
+
+                if (anyDoc.fullscreen !== undefined) {
+                    this.isFullscreen = anyDoc.fullscreen;
+                } else if (anyDoc.mozFullScreen !== undefined) {
+                    this.isFullscreen = anyDoc.mozFullScreen;
+                } else if (anyDoc.webkitIsFullScreen !== undefined) {
+                    this.isFullscreen = anyDoc.webkitIsFullScreen;
+                } else if (anyDoc.msIsFullScreen !== undefined) {
+                    this.isFullscreen = anyDoc.msIsFullScreen;
+                }
+
+                // Pointer lock
+                if (this.isFullscreen && this._pointerLockRequested && canvas) {
+                    canvas.requestPointerLock = canvas.requestPointerLock ||
+                        canvas.msRequestPointerLock ||
+                        canvas.mozRequestPointerLock ||
+                        canvas.webkitRequestPointerLock;
+
+                    if (canvas.requestPointerLock) {
+                        canvas.requestPointerLock();
+                    }
+                }
+            };
+
+            document.addEventListener("fullscreenchange", this._onFullscreenChange, false);
+            document.addEventListener("mozfullscreenchange", this._onFullscreenChange, false);
+            document.addEventListener("webkitfullscreenchange", this._onFullscreenChange, false);
+            document.addEventListener("msfullscreenchange", this._onFullscreenChange, false);
+
+            // Pointer lock
+            this._onPointerLockChange = () => {
+                this.isPointerLock = (anyDoc.mozPointerLockElement === canvas ||
+                    anyDoc.webkitPointerLockElement === canvas ||
+                    anyDoc.msPointerLockElement === canvas ||
+                    anyDoc.pointerLockElement === canvas
+                );
+            };
+
+            document.addEventListener("pointerlockchange", this._onPointerLockChange, false);
+            document.addEventListener("mspointerlockchange", this._onPointerLockChange, false);
+            document.addEventListener("mozpointerlockchange", this._onPointerLockChange, false);
+            document.addEventListener("webkitpointerlockchange", this._onPointerLockChange, false);
+
+            this._onVRDisplayPointerRestricted = () => {
+                if (canvas) {
+                    canvas.requestPointerLock();
+                }
+            };
+
+            this._onVRDisplayPointerUnrestricted = () => {
+                if (!anyDoc.exitPointerLock) {
+                    return;
+                }
+                anyDoc.exitPointerLock();
+            };
+
+            if (DomManagement.IsWindowObjectExist()) {
+                window.addEventListener('vrdisplaypointerrestricted', this._onVRDisplayPointerRestricted, false);
+                window.addEventListener('vrdisplaypointerunrestricted', this._onVRDisplayPointerUnrestricted, false);
+            }
+        }
+
+        // Create Audio Engine if needed.
+        if (!Engine.audioEngine && options.audioEngine && Engine.AudioEngineFactory) {
+            Engine.audioEngine = Engine.AudioEngineFactory(this.getRenderingCanvas());
+        }
+
+        // Prepare buffer pointers
+        for (var i = 0; i < this._caps.maxVertexAttribs; i++) {
+            this._currentBufferPointers[i] = new BufferPointer();
+        }
+
+        this._linkTrackers(this._firstBoundInternalTextureTracker, this._lastBoundInternalTextureTracker);
+
+        // Load WebVR Devices
+        if (options.autoEnableWebVR) {
+            this.initWebVR();
+        }
+
+        // Detect if we are running on a faulty buggy OS.
+        this._badOS = /iPad/i.test(navigator.userAgent) || /iPhone/i.test(navigator.userAgent);
+
+        // Detect if we are running on a faulty buggy desktop OS.
+        this._badDesktopOS = /^((?!chrome|android).)*safari/i.test(navigator.userAgent);
+
+        console.log(`Babylon.js v${Engine.Version} - ${this.description}`);
+
+        this.enableOfflineSupport = Engine.OfflineProviderFactory !== undefined;
+    }
+
+    private _disableTouchAction(): void {
+        if (!this._renderingCanvas) {
+            return;
+        }
+
+        this._renderingCanvas.setAttribute("touch-action", "none");
+        this._renderingCanvas.style.touchAction = "none";
+        this._renderingCanvas.style.msTouchAction = "none";
+    }
+
+    private _rebuildInternalTextures(): void {
+        let currentState = this._internalTexturesCache.slice(); // Do a copy because the rebuild will add proxies
+
+        for (var internalTexture of currentState) {
+            internalTexture._rebuild();
+        }
+    }
+
+    private _rebuildEffects(): void {
+        for (var key in this._compiledEffects) {
+            let effect = <Effect>this._compiledEffects[key];
+
+            effect._prepareEffect();
+        }
+
+        Effect.ResetCache();
+    }
+
+    /**
+     * Gets a boolean indicating if all created effects are ready
+     * @returns true if all effects are ready
+     */
+    public areAllEffectsReady(): boolean {
+        for (var key in this._compiledEffects) {
+            let effect = <Effect>this._compiledEffects[key];
+
+            if (!effect.isReady()) {
+                return false;
+            }
+        }
+
+        return true;
+    }
+
+    private _rebuildBuffers(): void {
+        // Index / Vertex
+        for (var scene of this.scenes) {
+            scene.resetCachedMaterial();
+            scene._rebuildGeometries();
+            scene._rebuildTextures();
+        }
+
+        // Uniforms
+        for (var uniformBuffer of this._uniformBuffers) {
+            uniformBuffer._rebuild();
+        }
+    }
+
+    private _initGLContext(): void {
+        // Caps
+        this._caps = new EngineCapabilities();
+        this._caps.maxTexturesImageUnits = this._gl.getParameter(this._gl.MAX_TEXTURE_IMAGE_UNITS);
+        this._caps.maxCombinedTexturesImageUnits = this._gl.getParameter(this._gl.MAX_COMBINED_TEXTURE_IMAGE_UNITS);
+        this._caps.maxVertexTextureImageUnits = this._gl.getParameter(this._gl.MAX_VERTEX_TEXTURE_IMAGE_UNITS);
+        this._caps.maxTextureSize = this._gl.getParameter(this._gl.MAX_TEXTURE_SIZE);
+        this._caps.maxCubemapTextureSize = this._gl.getParameter(this._gl.MAX_CUBE_MAP_TEXTURE_SIZE);
+        this._caps.maxRenderTextureSize = this._gl.getParameter(this._gl.MAX_RENDERBUFFER_SIZE);
+        this._caps.maxVertexAttribs = this._gl.getParameter(this._gl.MAX_VERTEX_ATTRIBS);
+        this._caps.maxVaryingVectors = this._gl.getParameter(this._gl.MAX_VARYING_VECTORS);
+        this._caps.maxFragmentUniformVectors = this._gl.getParameter(this._gl.MAX_FRAGMENT_UNIFORM_VECTORS);
+        this._caps.maxVertexUniformVectors = this._gl.getParameter(this._gl.MAX_VERTEX_UNIFORM_VECTORS);
+
+        // Infos
+        this._glVersion = this._gl.getParameter(this._gl.VERSION);
+
+        var rendererInfo: any = this._gl.getExtension("WEBGL_debug_renderer_info");
+        if (rendererInfo != null) {
+            this._glRenderer = this._gl.getParameter(rendererInfo.UNMASKED_RENDERER_WEBGL);
+            this._glVendor = this._gl.getParameter(rendererInfo.UNMASKED_VENDOR_WEBGL);
+        }
+
+        if (!this._glVendor) {
+            this._glVendor = "Unknown vendor";
+        }
+
+        if (!this._glRenderer) {
+            this._glRenderer = "Unknown renderer";
+        }
+
+        // Constants
+        this._gl.HALF_FLOAT_OES = 0x8D61;   // Half floating-point type (16-bit).
+        if (this._gl.RGBA16F !== 0x881A) {
+            this._gl.RGBA16F = 0x881A;      // RGBA 16-bit floating-point color-renderable internal sized format.
+        }
+        if (this._gl.RGBA32F !== 0x8814) {
+            this._gl.RGBA32F = 0x8814;      // RGBA 32-bit floating-point color-renderable internal sized format.
+        }
+        if (this._gl.DEPTH24_STENCIL8 !== 35056) {
+            this._gl.DEPTH24_STENCIL8 = 35056;
+        }
+
+        // Extensions
+        this._caps.standardDerivatives = this._webGLVersion > 1 || (this._gl.getExtension('OES_standard_derivatives') !== null);
+
+        this._caps.astc = this._gl.getExtension('WEBGL_compressed_texture_astc') || this._gl.getExtension('WEBKIT_WEBGL_compressed_texture_astc');
+        this._caps.s3tc = this._gl.getExtension('WEBGL_compressed_texture_s3tc') || this._gl.getExtension('WEBKIT_WEBGL_compressed_texture_s3tc');
+        this._caps.pvrtc = this._gl.getExtension('WEBGL_compressed_texture_pvrtc') || this._gl.getExtension('WEBKIT_WEBGL_compressed_texture_pvrtc');
+        this._caps.etc1 = this._gl.getExtension('WEBGL_compressed_texture_etc1') || this._gl.getExtension('WEBKIT_WEBGL_compressed_texture_etc1');
+        this._caps.etc2 = this._gl.getExtension('WEBGL_compressed_texture_etc') || this._gl.getExtension('WEBKIT_WEBGL_compressed_texture_etc') ||
+            this._gl.getExtension('WEBGL_compressed_texture_es3_0'); // also a requirement of OpenGL ES 3
+
+        this._caps.textureAnisotropicFilterExtension = this._gl.getExtension('EXT_texture_filter_anisotropic') || this._gl.getExtension('WEBKIT_EXT_texture_filter_anisotropic') || this._gl.getExtension('MOZ_EXT_texture_filter_anisotropic');
+        this._caps.maxAnisotropy = this._caps.textureAnisotropicFilterExtension ? this._gl.getParameter(this._caps.textureAnisotropicFilterExtension.MAX_TEXTURE_MAX_ANISOTROPY_EXT) : 0;
+        this._caps.uintIndices = this._webGLVersion > 1 || this._gl.getExtension('OES_element_index_uint') !== null;
+        this._caps.fragmentDepthSupported = this._webGLVersion > 1 || this._gl.getExtension('EXT_frag_depth') !== null;
+        this._caps.highPrecisionShaderSupported = false;
+        this._caps.timerQuery = this._gl.getExtension('EXT_disjoint_timer_query_webgl2') || this._gl.getExtension("EXT_disjoint_timer_query");
+        if (this._caps.timerQuery) {
+            if (this._webGLVersion === 1) {
+                this._gl.getQuery = (<any>this._caps.timerQuery).getQueryEXT.bind(this._caps.timerQuery);
+            }
+            this._caps.canUseTimestampForTimerQuery = this._gl.getQuery(this._caps.timerQuery.TIMESTAMP_EXT, this._caps.timerQuery.QUERY_COUNTER_BITS_EXT) > 0;
+        }
+
+        // Checks if some of the format renders first to allow the use of webgl inspector.
+        this._caps.colorBufferFloat = this._webGLVersion > 1 && this._gl.getExtension('EXT_color_buffer_float');
+
+        this._caps.textureFloat = (this._webGLVersion > 1 || this._gl.getExtension('OES_texture_float')) ? true : false;
+        this._caps.textureFloatLinearFiltering = this._caps.textureFloat && this._gl.getExtension('OES_texture_float_linear') ? true : false;
+        this._caps.textureFloatRender = this._caps.textureFloat && this._canRenderToFloatFramebuffer() ? true : false;
+
+        this._caps.textureHalfFloat = (this._webGLVersion > 1 || this._gl.getExtension('OES_texture_half_float')) ? true : false;
+        this._caps.textureHalfFloatLinearFiltering = (this._webGLVersion > 1 || (this._caps.textureHalfFloat && this._gl.getExtension('OES_texture_half_float_linear'))) ? true : false;
+        if (this._webGLVersion > 1) {
+            this._gl.HALF_FLOAT_OES = 0x140B;
+        }
+        this._caps.textureHalfFloatRender = this._caps.textureHalfFloat && this._canRenderToHalfFloatFramebuffer();
+
+        this._caps.textureLOD = (this._webGLVersion > 1 || this._gl.getExtension('EXT_shader_texture_lod')) ? true : false;
+
+        this._caps.multiview = this._gl.getExtension('WEBGL_multiview');
+        // Draw buffers
+        if (this._webGLVersion > 1) {
+            this._caps.drawBuffersExtension = true;
+        } else {
+            var drawBuffersExtension = this._gl.getExtension('WEBGL_draw_buffers');
+
+            if (drawBuffersExtension !== null) {
+                this._caps.drawBuffersExtension = true;
+                this._gl.drawBuffers = drawBuffersExtension.drawBuffersWEBGL.bind(drawBuffersExtension);
+                this._gl.DRAW_FRAMEBUFFER = this._gl.FRAMEBUFFER;
+
+                for (var i = 0; i < 16; i++) {
+                    (<any>this._gl)["COLOR_ATTACHMENT" + i + "_WEBGL"] = (<any>drawBuffersExtension)["COLOR_ATTACHMENT" + i + "_WEBGL"];
+                }
+            } else {
+                this._caps.drawBuffersExtension = false;
+            }
+        }
+
+        // Shader compiler threads
+        this._caps.parallelShaderCompile = this._gl.getExtension('KHR_parallel_shader_compile');
+
+        // Depth Texture
+        if (this._webGLVersion > 1) {
+            this._caps.depthTextureExtension = true;
+        } else {
+            var depthTextureExtension = this._gl.getExtension('WEBGL_depth_texture');
+
+            if (depthTextureExtension != null) {
+                this._caps.depthTextureExtension = true;
+                this._gl.UNSIGNED_INT_24_8 = depthTextureExtension.UNSIGNED_INT_24_8_WEBGL;
+            }
+        }
+
+        // Vertex array object
+        if (this._webGLVersion > 1) {
+            this._caps.vertexArrayObject = true;
+        } else {
+            var vertexArrayObjectExtension = this._gl.getExtension('OES_vertex_array_object');
+
+            if (vertexArrayObjectExtension != null) {
+                this._caps.vertexArrayObject = true;
+                this._gl.createVertexArray = vertexArrayObjectExtension.createVertexArrayOES.bind(vertexArrayObjectExtension);
+                this._gl.bindVertexArray = vertexArrayObjectExtension.bindVertexArrayOES.bind(vertexArrayObjectExtension);
+                this._gl.deleteVertexArray = vertexArrayObjectExtension.deleteVertexArrayOES.bind(vertexArrayObjectExtension);
+            } else {
+                this._caps.vertexArrayObject = false;
+            }
+        }
+
+        // Instances count
+        if (this._webGLVersion > 1) {
+            this._caps.instancedArrays = true;
+        } else {
+            var instanceExtension = <ANGLE_instanced_arrays>this._gl.getExtension('ANGLE_instanced_arrays');
+
+            if (instanceExtension != null) {
+                this._caps.instancedArrays = true;
+                this._gl.drawArraysInstanced = instanceExtension.drawArraysInstancedANGLE.bind(instanceExtension);
+                this._gl.drawElementsInstanced = instanceExtension.drawElementsInstancedANGLE.bind(instanceExtension);
+                this._gl.vertexAttribDivisor = instanceExtension.vertexAttribDivisorANGLE.bind(instanceExtension);
+            } else {
+                this._caps.instancedArrays = false;
+            }
+        }
+
+        // Intelligently add supported compressed formats in order to check for.
+        // Check for ASTC support first as it is most powerful and to be very cross platform.
+        // Next PVRTC & DXT, which are probably superior to ETC1/2.
+        // Likely no hardware which supports both PVR & DXT, so order matters little.
+        // ETC2 is newer and handles ETC1 (no alpha capability), so check for first.
+        if (this._caps.astc) { this.texturesSupported.push('-astc.ktx'); }
+        if (this._caps.s3tc) { this.texturesSupported.push('-dxt.ktx'); }
+        if (this._caps.pvrtc) { this.texturesSupported.push('-pvrtc.ktx'); }
+        if (this._caps.etc2) { this.texturesSupported.push('-etc2.ktx'); }
+        if (this._caps.etc1) { this.texturesSupported.push('-etc1.ktx'); }
+
+        if (this._gl.getShaderPrecisionFormat) {
+            var vertex_highp = this._gl.getShaderPrecisionFormat(this._gl.VERTEX_SHADER, this._gl.HIGH_FLOAT);
+            var fragment_highp = this._gl.getShaderPrecisionFormat(this._gl.FRAGMENT_SHADER, this._gl.HIGH_FLOAT);
+
+            if (vertex_highp && fragment_highp) {
+                this._caps.highPrecisionShaderSupported = vertex_highp.precision !== 0 && fragment_highp.precision !== 0;
+            }
+        }
+
+        // Depth buffer
+        this.setDepthBuffer(true);
+        this.setDepthFunctionToLessOrEqual();
+        this.setDepthWrite(true);
+
+        // Texture maps
+        this._maxSimultaneousTextures = this._caps.maxCombinedTexturesImageUnits;
+        for (let slot = 0; slot < this._maxSimultaneousTextures; slot++) {
+            this._nextFreeTextureSlots.push(slot);
+        }
+    }
+
+    /**
+     * Gets version of the current webGL context
+     */
+    public get webGLVersion(): number {
+        return this._webGLVersion;
+    }
+
+    /**
+     * Returns true if the stencil buffer has been enabled through the creation option of the context.
+     */
+    public get isStencilEnable(): boolean {
+        return this._isStencilEnable;
+    }
+
+    private _prepareWorkingCanvas(): void {
+        if (this._workingCanvas) {
+            return;
+        }
+
+        this._workingCanvas = document.createElement("canvas");
+        let context = this._workingCanvas.getContext("2d");
+
+        if (context) {
+            this._workingContext = context;
+        }
+    }
+
+    /**
+     * Reset the texture cache to empty state
+     */
+    public resetTextureCache() {
+        for (var key in this._boundTexturesCache) {
+            if (!this._boundTexturesCache.hasOwnProperty(key)) {
+                continue;
+            }
+            let boundTexture = this._boundTexturesCache[key];
+            if (boundTexture) {
+                this._removeDesignatedSlot(boundTexture);
+            }
+            this._boundTexturesCache[key] = null;
+        }
+
+        if (!this.disableTextureBindingOptimization) {
+            this._nextFreeTextureSlots = [];
+            for (let slot = 0; slot < this._maxSimultaneousTextures; slot++) {
+                this._nextFreeTextureSlots.push(slot);
+            }
+        }
+
+        this._currentTextureChannel = -1;
+    }
+
+    /**
+     * Gets a boolean indicating that the engine is running in deterministic lock step mode
+     * @see http://doc.babylonjs.com/babylon101/animations#deterministic-lockstep
+     * @returns true if engine is in deterministic lock step mode
+     */
+    public isDeterministicLockStep(): boolean {
+        return this._deterministicLockstep;
+    }
+
+    /**
+     * Gets the max steps when engine is running in deterministic lock step
+     * @see http://doc.babylonjs.com/babylon101/animations#deterministic-lockstep
+     * @returns the max steps
+     */
+    public getLockstepMaxSteps(): number {
+        return this._lockstepMaxSteps;
+    }
+
+    /**
+     * Gets an object containing information about the current webGL context
+     * @returns an object containing the vender, the renderer and the version of the current webGL context
+     */
+    public getGlInfo() {
+        return {
+            vendor: this._glVendor,
+            renderer: this._glRenderer,
+            version: this._glVersion
+        };
+    }
+
+    /**
+     * Gets current aspect ratio
+     * @param camera defines the camera to use to get the aspect ratio
+     * @param useScreen defines if screen size must be used (or the current render target if any)
+     * @returns a number defining the aspect ratio
+     */
+    public getAspectRatio(camera: Camera, useScreen = false): number {
+        var viewport = camera.viewport;
+        return (this.getRenderWidth(useScreen) * viewport.width) / (this.getRenderHeight(useScreen) * viewport.height);
+    }
+
+    /**
+     * Gets current screen aspect ratio
+     * @returns a number defining the aspect ratio
+     */
+    public getScreenAspectRatio(): number {
+        return (this.getRenderWidth(true)) / (this.getRenderHeight(true));
+    }
+
+    /**
+     * Gets the current render width
+     * @param useScreen defines if screen size must be used (or the current render target if any)
+     * @returns a number defining the current render width
+     */
+    public getRenderWidth(useScreen = false): number {
+        if (!useScreen && this._currentRenderTarget) {
+            return this._currentRenderTarget.width;
+        }
+
+        return this._gl.drawingBufferWidth;
+    }
+
+    /**
+     * Gets the current render height
+     * @param useScreen defines if screen size must be used (or the current render target if any)
+     * @returns a number defining the current render height
+     */
+    public getRenderHeight(useScreen = false): number {
+        if (!useScreen && this._currentRenderTarget) {
+            return this._currentRenderTarget.height;
+        }
+
+        return this._gl.drawingBufferHeight;
+    }
+
+    /**
+     * Gets the HTML canvas attached with the current webGL context
+     * @returns a HTML canvas
+     */
+    public getRenderingCanvas(): Nullable<HTMLCanvasElement> {
+        return this._renderingCanvas;
+    }
+
+    /**
+     * Gets the client rect of the HTML canvas attached with the current webGL context
+     * @returns a client rectanglee
+     */
+    public getRenderingCanvasClientRect(): Nullable<ClientRect> {
+        if (!this._renderingCanvas) {
+            return null;
+        }
+        return this._renderingCanvas.getBoundingClientRect();
+    }
+
+    /**
+     * Defines the hardware scaling level.
+     * By default the hardware scaling level is computed from the window device ratio.
+     * if level = 1 then the engine will render at the exact resolution of the canvas. If level = 0.5 then the engine will render at twice the size of the canvas.
+     * @param level defines the level to use
+     */
+    public setHardwareScalingLevel(level: number): void {
+        this._hardwareScalingLevel = level;
+        this.resize();
+    }
+
+    /**
+     * Gets the current hardware scaling level.
+     * By default the hardware scaling level is computed from the window device ratio.
+     * if level = 1 then the engine will render at the exact resolution of the canvas. If level = 0.5 then the engine will render at twice the size of the canvas.
+     * @returns a number indicating the current hardware scaling level
+     */
+    public getHardwareScalingLevel(): number {
+        return this._hardwareScalingLevel;
+    }
+
+    /**
+     * Gets the list of loaded textures
+     * @returns an array containing all loaded textures
+     */
+    public getLoadedTexturesCache(): InternalTexture[] {
+        return this._internalTexturesCache;
+    }
+
+    /**
+     * Gets the object containing all engine capabilities
+     * @returns the EngineCapabilities object
+     */
+    public getCaps(): EngineCapabilities {
+        return this._caps;
+    }
+
+    /**
+     * Gets the current depth function
+     * @returns a number defining the depth function
+     */
+    public getDepthFunction(): Nullable<number> {
+        return this._depthCullingState.depthFunc;
+    }
+
+    /**
+     * Sets the current depth function
+     * @param depthFunc defines the function to use
+     */
+    public setDepthFunction(depthFunc: number) {
+        this._depthCullingState.depthFunc = depthFunc;
+    }
+
+    /**
+     * Sets the current depth function to GREATER
+     */
+    public setDepthFunctionToGreater(): void {
+        this._depthCullingState.depthFunc = this._gl.GREATER;
+    }
+
+    /**
+     * Sets the current depth function to GEQUAL
+     */
+    public setDepthFunctionToGreaterOrEqual(): void {
+        this._depthCullingState.depthFunc = this._gl.GEQUAL;
+    }
+
+    /**
+     * Sets the current depth function to LESS
+     */
+    public setDepthFunctionToLess(): void {
+        this._depthCullingState.depthFunc = this._gl.LESS;
+    }
+
+    /**
+     * Sets the current depth function to LEQUAL
+     */
+    public setDepthFunctionToLessOrEqual(): void {
+        this._depthCullingState.depthFunc = this._gl.LEQUAL;
+    }
+
+    /**
+     * Gets a boolean indicating if stencil buffer is enabled
+     * @returns the current stencil buffer state
+     */
+    public getStencilBuffer(): boolean {
+        return this._stencilState.stencilTest;
+    }
+
+    /**
+     * Enable or disable the stencil buffer
+     * @param enable defines if the stencil buffer must be enabled or disabled
+     */
+    public setStencilBuffer(enable: boolean): void {
+        this._stencilState.stencilTest = enable;
+    }
+
+    /**
+     * Gets the current stencil mask
+     * @returns a number defining the new stencil mask to use
+     */
+    public getStencilMask(): number {
+        return this._stencilState.stencilMask;
+    }
+
+    /**
+     * Sets the current stencil mask
+     * @param mask defines the new stencil mask to use
+     */
+    public setStencilMask(mask: number): void {
+        this._stencilState.stencilMask = mask;
+    }
+
+    /**
+     * Gets the current stencil function
+     * @returns a number defining the stencil function to use
+     */
+    public getStencilFunction(): number {
+        return this._stencilState.stencilFunc;
+    }
+
+    /**
+     * Gets the current stencil reference value
+     * @returns a number defining the stencil reference value to use
+     */
+    public getStencilFunctionReference(): number {
+        return this._stencilState.stencilFuncRef;
+    }
+
+    /**
+     * Gets the current stencil mask
+     * @returns a number defining the stencil mask to use
+     */
+    public getStencilFunctionMask(): number {
+        return this._stencilState.stencilFuncMask;
+    }
+
+    /**
+     * Sets the current stencil function
+     * @param stencilFunc defines the new stencil function to use
+     */
+    public setStencilFunction(stencilFunc: number) {
+        this._stencilState.stencilFunc = stencilFunc;
+    }
+
+    /**
+     * Sets the current stencil reference
+     * @param reference defines the new stencil reference to use
+     */
+    public setStencilFunctionReference(reference: number) {
+        this._stencilState.stencilFuncRef = reference;
+    }
+
+    /**
+     * Sets the current stencil mask
+     * @param mask defines the new stencil mask to use
+     */
+    public setStencilFunctionMask(mask: number) {
+        this._stencilState.stencilFuncMask = mask;
+    }
+
+    /**
+     * Gets the current stencil operation when stencil fails
+     * @returns a number defining stencil operation to use when stencil fails
+     */
+    public getStencilOperationFail(): number {
+        return this._stencilState.stencilOpStencilFail;
+    }
+
+    /**
+     * Gets the current stencil operation when depth fails
+     * @returns a number defining stencil operation to use when depth fails
+     */
+    public getStencilOperationDepthFail(): number {
+        return this._stencilState.stencilOpDepthFail;
+    }
+
+    /**
+     * Gets the current stencil operation when stencil passes
+     * @returns a number defining stencil operation to use when stencil passes
+     */
+    public getStencilOperationPass(): number {
+        return this._stencilState.stencilOpStencilDepthPass;
+    }
+
+    /**
+     * Sets the stencil operation to use when stencil fails
+     * @param operation defines the stencil operation to use when stencil fails
+     */
+    public setStencilOperationFail(operation: number): void {
+        this._stencilState.stencilOpStencilFail = operation;
+    }
+
+    /**
+     * Sets the stencil operation to use when depth fails
+     * @param operation defines the stencil operation to use when depth fails
+     */
+    public setStencilOperationDepthFail(operation: number): void {
+        this._stencilState.stencilOpDepthFail = operation;
+    }
+
+    /**
+     * Sets the stencil operation to use when stencil passes
+     * @param operation defines the stencil operation to use when stencil passes
+     */
+    public setStencilOperationPass(operation: number): void {
+        this._stencilState.stencilOpStencilDepthPass = operation;
+    }
+
+    /**
+     * Sets a boolean indicating if the dithering state is enabled or disabled
+     * @param value defines the dithering state
+     */
+    public setDitheringState(value: boolean): void {
+        if (value) {
+            this._gl.enable(this._gl.DITHER);
+        } else {
+            this._gl.disable(this._gl.DITHER);
+        }
+    }
+
+    /**
+     * Sets a boolean indicating if the rasterizer state is enabled or disabled
+     * @param value defines the rasterizer state
+     */
+    public setRasterizerState(value: boolean): void {
+        if (value) {
+            this._gl.disable(this._gl.RASTERIZER_DISCARD);
+        } else {
+            this._gl.enable(this._gl.RASTERIZER_DISCARD);
+        }
+    }
+
+    /**
+     * stop executing a render loop function and remove it from the execution array
+     * @param renderFunction defines the function to be removed. If not provided all functions will be removed.
+     */
+    public stopRenderLoop(renderFunction?: () => void): void {
+        if (!renderFunction) {
+            this._activeRenderLoops = [];
+            return;
+        }
+
+        var index = this._activeRenderLoops.indexOf(renderFunction);
+
+        if (index >= 0) {
+            this._activeRenderLoops.splice(index, 1);
+        }
+    }
+
+    /** @hidden */
+    public _renderLoop(): void {
+        if (!this._contextWasLost) {
+            var shouldRender = true;
+            if (!this.renderEvenInBackground && this._windowIsBackground) {
+                shouldRender = false;
+            }
+
+            if (shouldRender) {
+                // Start new frame
+                this.beginFrame();
+
+                for (var index = 0; index < this._activeRenderLoops.length; index++) {
+                    var renderFunction = this._activeRenderLoops[index];
+
+                    renderFunction();
+                }
+
+                // Present
+                this.endFrame();
+            }
+        }
+
+        if (this._activeRenderLoops.length > 0) {
+            // Register new frame
+            if (this.customAnimationFrameRequester) {
+                this.customAnimationFrameRequester.requestID = Tools.QueueNewFrame(this.customAnimationFrameRequester.renderFunction || this._bindedRenderFunction, this.customAnimationFrameRequester);
+                this._frameHandler = this.customAnimationFrameRequester.requestID;
+            } else if (this._vrDisplay && this._vrDisplay.isPresenting) {
+                this._frameHandler = Tools.QueueNewFrame(this._bindedRenderFunction, this._vrDisplay);
+            } else {
+                this._frameHandler = Tools.QueueNewFrame(this._bindedRenderFunction);
+            }
+        } else {
+            this._renderingQueueLaunched = false;
+        }
+    }
+
+    /**
+     * Register and execute a render loop. The engine can have more than one render function
+     * @param renderFunction defines the function to continuously execute
+     */
+    public runRenderLoop(renderFunction: () => void): void {
+        if (this._activeRenderLoops.indexOf(renderFunction) !== -1) {
+            return;
+        }
+
+        this._activeRenderLoops.push(renderFunction);
+
+        if (!this._renderingQueueLaunched) {
+            this._renderingQueueLaunched = true;
+            this._bindedRenderFunction = this._renderLoop.bind(this);
+            this._frameHandler = Tools.QueueNewFrame(this._bindedRenderFunction);
+        }
+    }
+
+    /**
+     * Toggle full screen mode
+     * @param requestPointerLock defines if a pointer lock should be requested from the user
+     */
+    public switchFullscreen(requestPointerLock: boolean): void {
+        if (this.isFullscreen) {
+            this.exitFullscreen();
+        } else {
+            this.enterFullscreen(requestPointerLock);
+        }
+    }
+
+    /**
+     * Enters full screen mode
+     * @param requestPointerLock defines if a pointer lock should be requested from the user
+     */
+    public enterFullscreen(requestPointerLock: boolean): void {
+        if (!this.isFullscreen) {
+            this._pointerLockRequested = requestPointerLock;
+            if (this._renderingCanvas) {
+                Tools.RequestFullscreen(this._renderingCanvas);
+            }
+        }
+    }
+
+    /**
+     * Exits full screen mode
+     */
+    public exitFullscreen(): void {
+        if (this.isFullscreen) {
+            Tools.ExitFullscreen();
+        }
+    }
+
+    /**
+     * Clear the current render buffer or the current render target (if any is set up)
+     * @param color defines the color to use
+     * @param backBuffer defines if the back buffer must be cleared
+     * @param depth defines if the depth buffer must be cleared
+     * @param stencil defines if the stencil buffer must be cleared
+     */
+    public clear(color: Nullable<Color4>, backBuffer: boolean, depth: boolean, stencil: boolean = false): void {
+        this.applyStates();
+
+        var mode = 0;
+        if (backBuffer && color) {
+            this._gl.clearColor(color.r, color.g, color.b, color.a !== undefined ? color.a : 1.0);
+            mode |= this._gl.COLOR_BUFFER_BIT;
+        }
+        if (depth) {
+            this._gl.clearDepth(1.0);
+            mode |= this._gl.DEPTH_BUFFER_BIT;
+        }
+        if (stencil) {
+            this._gl.clearStencil(0);
+            mode |= this._gl.STENCIL_BUFFER_BIT;
+        }
+        this._gl.clear(mode);
+    }
+
+    /**
+     * Executes a scissor clear (ie. a clear on a specific portion of the screen)
+     * @param x defines the x-coordinate of the top left corner of the clear rectangle
+     * @param y defines the y-coordinate of the corner of the clear rectangle
+     * @param width defines the width of the clear rectangle
+     * @param height defines the height of the clear rectangle
+     * @param clearColor defines the clear color
+     */
+    public scissorClear(x: number, y: number, width: number, height: number, clearColor: Color4): void {
+        this.enableScissor(x, y, width, height);
+        this.clear(clearColor, true, true, true);
+        this.disableScissor();
+    }
+
+    /**
+     * Enable scissor test on a specific rectangle (ie. render will only be executed on a specific portion of the screen)
+     * @param x defines the x-coordinate of the top left corner of the clear rectangle
+     * @param y defines the y-coordinate of the corner of the clear rectangle
+     * @param width defines the width of the clear rectangle
+     * @param height defines the height of the clear rectangle
+     */
+    public enableScissor(x: number, y: number, width: number, height: number): void {
+        let gl = this._gl;
+
+        // Change state
+        gl.enable(gl.SCISSOR_TEST);
+        gl.scissor(x, y, width, height);
+    }
+
+    /**
+     * Disable previously set scissor test rectangle
+     */
+    public disableScissor() {
+        let gl = this._gl;
+
+        gl.disable(gl.SCISSOR_TEST);
+    }
+
+    private _viewportCached = new Vector4(0, 0, 0, 0);
+
+    /** @hidden */
+    public _viewport(x: number, y: number, width: number, height: number): void {
+        if (x !== this._viewportCached.x ||
+            y !== this._viewportCached.y ||
+            width !== this._viewportCached.z ||
+            height !== this._viewportCached.w) {
+            this._viewportCached.x = x;
+            this._viewportCached.y = y;
+            this._viewportCached.z = width;
+            this._viewportCached.w = height;
+
+            this._gl.viewport(x, y, width, height);
+        }
+    }
+
+    /**
+     * Set the WebGL's viewport
+     * @param viewport defines the viewport element to be used
+     * @param requiredWidth defines the width required for rendering. If not provided the rendering canvas' width is used
+     * @param requiredHeight defines the height required for rendering. If not provided the rendering canvas' height is used
+     */
+    public setViewport(viewport: Viewport, requiredWidth?: number, requiredHeight?: number): void {
+        var width = requiredWidth || this.getRenderWidth();
+        var height = requiredHeight || this.getRenderHeight();
+        var x = viewport.x || 0;
+        var y = viewport.y || 0;
+
+        this._cachedViewport = viewport;
+
+        this._viewport(x * width, y * height, width * viewport.width, height * viewport.height);
+    }
+
+    /**
+     * Directly set the WebGL Viewport
+     * @param x defines the x coordinate of the viewport (in screen space)
+     * @param y defines the y coordinate of the viewport (in screen space)
+     * @param width defines the width of the viewport (in screen space)
+     * @param height defines the height of the viewport (in screen space)
+     * @return the current viewport Object (if any) that is being replaced by this call. You can restore this viewport later on to go back to the original state
+     */
+    public setDirectViewport(x: number, y: number, width: number, height: number): Nullable<Viewport> {
+        let currentViewport = this._cachedViewport;
+        this._cachedViewport = null;
+
+        this._viewport(x, y, width, height);
+
+        return currentViewport;
+    }
+
+    /**
+     * Begin a new frame
+     */
+    public beginFrame(): void {
+        this.onBeginFrameObservable.notifyObservers(this);
+        this._measureFps();
+    }
+
+    /**
+     * Enf the current frame
+     */
+    public endFrame(): void {
+        // Force a flush in case we are using a bad OS.
+        if (this._badOS) {
+            this.flushFramebuffer();
+        }
+
+        // Submit frame to the vr device, if enabled
+        if (this._vrDisplay && this._vrDisplay.isPresenting) {
+            // TODO: We should only submit the frame if we read frameData successfully.
+            try {
+                this._vrDisplay.submitFrame();
+            } catch (e) {
+                Tools.Warn("webVR submitFrame has had an unexpected failure: " + e);
+            }
+        }
+
+        this.onEndFrameObservable.notifyObservers(this);
+    }
+
+    /**
+     * Resize the view according to the canvas' size
+     */
+    public resize(): void {
+        // We're not resizing the size of the canvas while in VR mode & presenting
+        if (!(this._vrDisplay && this._vrDisplay.isPresenting)) {
+            var width = this._renderingCanvas ? this._renderingCanvas.clientWidth : window.innerWidth;
+            var height = this._renderingCanvas ? this._renderingCanvas.clientHeight : window.innerHeight;
+
+            this.setSize(width / this._hardwareScalingLevel, height / this._hardwareScalingLevel);
+        }
+    }
+
+    /**
+     * Force a specific size of the canvas
+     * @param width defines the new canvas' width
+     * @param height defines the new canvas' height
+     */
+    public setSize(width: number, height: number): void {
+        if (!this._renderingCanvas) {
+            return;
+        }
+
+        if (this._renderingCanvas.width === width && this._renderingCanvas.height === height) {
+            return;
+        }
+
+        this._renderingCanvas.width = width;
+        this._renderingCanvas.height = height;
+
+        for (var index = 0; index < this.scenes.length; index++) {
+            var scene = this.scenes[index];
+
+            for (var camIndex = 0; camIndex < scene.cameras.length; camIndex++) {
+                var cam = scene.cameras[camIndex];
+
+                cam._currentRenderId = 0;
+            }
+        }
+
+        if (this.onResizeObservable.hasObservers) {
+            this.onResizeObservable.notifyObservers(this);
+        }
+    }
+
+    // WebVR functions
+
+    /**
+     * Gets a boolean indicating if a webVR device was detected
+     * @returns true if a webVR device was detected
+     */
+    public isVRDevicePresent(): boolean {
+        return !!this._vrDisplay;
+    }
+
+    /**
+     * Gets the current webVR device
+     * @returns the current webVR device (or null)
+     */
+    public getVRDevice(): any {
+        return this._vrDisplay;
+    }
+
+    /**
+     * Initializes a webVR display and starts listening to display change events
+     * The onVRDisplayChangedObservable will be notified upon these changes
+     * @returns The onVRDisplayChangedObservable
+     */
+    public initWebVR(): Observable<IDisplayChangedEventArgs> {
+        this.initWebVRAsync();
+        return this.onVRDisplayChangedObservable;
+    }
+
+    /**
+     * Initializes a webVR display and starts listening to display change events
+     * The onVRDisplayChangedObservable will be notified upon these changes
+     * @returns A promise containing a VRDisplay and if vr is supported
+     */
+    public initWebVRAsync(): Promise<IDisplayChangedEventArgs> {
+        var notifyObservers = () => {
+            var eventArgs = {
+                vrDisplay: this._vrDisplay,
+                vrSupported: this._vrSupported
+            };
+            this.onVRDisplayChangedObservable.notifyObservers(eventArgs);
+            this._webVRInitPromise = new Promise((res) => { res(eventArgs); });
+        };
+
+        if (!this._onVrDisplayConnect) {
+            this._onVrDisplayConnect = (event) => {
+                this._vrDisplay = event.display;
+                notifyObservers();
+            };
+            this._onVrDisplayDisconnect = () => {
+                this._vrDisplay.cancelAnimationFrame(this._frameHandler);
+                this._vrDisplay = undefined;
+                this._frameHandler = Tools.QueueNewFrame(this._bindedRenderFunction);
+                notifyObservers();
+            };
+            this._onVrDisplayPresentChange = () => {
+                this._vrExclusivePointerMode = this._vrDisplay && this._vrDisplay.isPresenting;
+            };
+            window.addEventListener('vrdisplayconnect', this._onVrDisplayConnect);
+            window.addEventListener('vrdisplaydisconnect', this._onVrDisplayDisconnect);
+            window.addEventListener('vrdisplaypresentchange', this._onVrDisplayPresentChange);
+        }
+        this._webVRInitPromise = this._webVRInitPromise || this._getVRDisplaysAsync();
+        this._webVRInitPromise.then(notifyObservers);
+        return this._webVRInitPromise;
+    }
+
+    /**
+     * Call this function to switch to webVR mode
+     * Will do nothing if webVR is not supported or if there is no webVR device
+     * @see http://doc.babylonjs.com/how_to/webvr_camera
+     */
+    public enableVR() {
+        if (this._vrDisplay && !this._vrDisplay.isPresenting) {
+            var onResolved = () => {
+                this.onVRRequestPresentComplete.notifyObservers(true);
+                this._onVRFullScreenTriggered();
+            };
+            var onRejected = () => {
+                this.onVRRequestPresentComplete.notifyObservers(false);
+            };
+
+            this.onVRRequestPresentStart.notifyObservers(this);
+            this._vrDisplay.requestPresent([{ source: this.getRenderingCanvas() }]).then(onResolved).catch(onRejected);
+        }
+    }
+
+    /**
+     * Call this function to leave webVR mode
+     * Will do nothing if webVR is not supported or if there is no webVR device
+     * @see http://doc.babylonjs.com/how_to/webvr_camera
+     */
+    public disableVR() {
+        if (this._vrDisplay && this._vrDisplay.isPresenting) {
+            this._vrDisplay.exitPresent().then(this._onVRFullScreenTriggered).catch(this._onVRFullScreenTriggered);
+        }
+    }
+
+    private _onVRFullScreenTriggered = () => {
+        if (this._vrDisplay && this._vrDisplay.isPresenting) {
+            //get the old size before we change
+            this._oldSize = new Size(this.getRenderWidth(), this.getRenderHeight());
+            this._oldHardwareScaleFactor = this.getHardwareScalingLevel();
+
+            //get the width and height, change the render size
+            var leftEye = this._vrDisplay.getEyeParameters('left');
+            this.setHardwareScalingLevel(1);
+            this.setSize(leftEye.renderWidth * 2, leftEye.renderHeight);
+        } else {
+            this.setHardwareScalingLevel(this._oldHardwareScaleFactor);
+            this.setSize(this._oldSize.width, this._oldSize.height);
+        }
+    }
+
+    private _getVRDisplaysAsync(): Promise<IDisplayChangedEventArgs> {
+        return new Promise((res) => {
+            if (navigator.getVRDisplays) {
+                navigator.getVRDisplays().then((devices: Array<any>) => {
+                    this._vrSupported = true;
+                    // note that devices may actually be an empty array. This is fine;
+                    // we expect this._vrDisplay to be undefined in this case.
+                    this._vrDisplay = devices[0];
+                    res({
+                        vrDisplay: this._vrDisplay,
+                        vrSupported: this._vrSupported
+                    });
+                });
+            } else {
+                this._vrDisplay = undefined;
+                this._vrSupported = false;
+                res({
+                    vrDisplay: this._vrDisplay,
+                    vrSupported: this._vrSupported
+                });
+            }
+        });
+    }
+
+    /**
+     * Binds the frame buffer to the specified texture.
+     * @param texture The texture to render to or null for the default canvas
+     * @param faceIndex The face of the texture to render to in case of cube texture
+     * @param requiredWidth The width of the target to render to
+     * @param requiredHeight The height of the target to render to
+     * @param forceFullscreenViewport Forces the viewport to be the entire texture/screen if true
+     * @param depthStencilTexture The depth stencil texture to use to render
+     * @param lodLevel defines le lod level to bind to the frame buffer
+     */
+    public bindFramebuffer(texture: InternalTexture, faceIndex?: number, requiredWidth?: number, requiredHeight?: number, forceFullscreenViewport?: boolean, depthStencilTexture?: InternalTexture, lodLevel = 0): void {
+        if (this._currentRenderTarget) {
+            this.unBindFramebuffer(this._currentRenderTarget);
+        }
+        this._currentRenderTarget = texture;
+        this.bindUnboundFramebuffer(texture._MSAAFramebuffer ? texture._MSAAFramebuffer : texture._framebuffer);
+        var gl = this._gl;
+        if (texture.isCube) {
+            if (faceIndex === undefined) {
+                faceIndex = 0;
+            }
+            gl.framebufferTexture2D(gl.FRAMEBUFFER, gl.COLOR_ATTACHMENT0, gl.TEXTURE_CUBE_MAP_POSITIVE_X + faceIndex, texture._webGLTexture, lodLevel);
+
+            if (depthStencilTexture) {
+                if (depthStencilTexture._generateStencilBuffer) {
+                    gl.framebufferTexture2D(gl.FRAMEBUFFER, gl.DEPTH_STENCIL_ATTACHMENT, gl.TEXTURE_CUBE_MAP_POSITIVE_X + faceIndex, depthStencilTexture._webGLTexture, lodLevel);
+                }
+                else {
+                    gl.framebufferTexture2D(gl.FRAMEBUFFER, gl.DEPTH_ATTACHMENT, gl.TEXTURE_CUBE_MAP_POSITIVE_X + faceIndex, depthStencilTexture._webGLTexture, lodLevel);
+                }
+            }
+        }
+
+        if (this._cachedViewport && !forceFullscreenViewport) {
+            this.setViewport(this._cachedViewport, requiredWidth, requiredHeight);
+        } else {
+            if (!requiredWidth) {
+                requiredWidth = texture.width;
+                if (lodLevel) {
+                    requiredWidth = requiredWidth / Math.pow(2, lodLevel);
+                }
+            }
+            if (!requiredHeight) {
+                requiredHeight = texture.height;
+                if (lodLevel) {
+                    requiredHeight = requiredHeight / Math.pow(2, lodLevel);
+                }
+            }
+
+            this._viewport(0, 0, requiredWidth, requiredHeight);
+        }
+
+        this.wipeCaches();
+    }
+
+    private bindUnboundFramebuffer(framebuffer: Nullable<WebGLFramebuffer>) {
+        if (this._currentFramebuffer !== framebuffer) {
+            this._gl.bindFramebuffer(this._gl.FRAMEBUFFER, framebuffer);
+            this._currentFramebuffer = framebuffer;
+        }
+    }
+
+    /**
+     * Unbind the current render target texture from the webGL context
+     * @param texture defines the render target texture to unbind
+     * @param disableGenerateMipMaps defines a boolean indicating that mipmaps must not be generated
+     * @param onBeforeUnbind defines a function which will be called before the effective unbind
+     */
+    public unBindFramebuffer(texture: InternalTexture, disableGenerateMipMaps = false, onBeforeUnbind?: () => void): void {
+        this._currentRenderTarget = null;
+
+        // If MSAA, we need to bitblt back to main texture
+        var gl = this._gl;
+
+        if (texture._MSAAFramebuffer) {
+            gl.bindFramebuffer(gl.READ_FRAMEBUFFER, texture._MSAAFramebuffer);
+            gl.bindFramebuffer(gl.DRAW_FRAMEBUFFER, texture._framebuffer);
+            gl.blitFramebuffer(0, 0, texture.width, texture.height,
+                0, 0, texture.width, texture.height,
+                gl.COLOR_BUFFER_BIT, gl.NEAREST);
+        }
+
+        if (texture.generateMipMaps && !disableGenerateMipMaps && !texture.isCube) {
+            this._bindTextureDirectly(gl.TEXTURE_2D, texture, true);
+            gl.generateMipmap(gl.TEXTURE_2D);
+            this._bindTextureDirectly(gl.TEXTURE_2D, null);
+        }
+
+        if (onBeforeUnbind) {
+            if (texture._MSAAFramebuffer) {
+                // Bind the correct framebuffer
+                this.bindUnboundFramebuffer(texture._framebuffer);
+            }
+            onBeforeUnbind();
+        }
+
+        this.bindUnboundFramebuffer(null);
+    }
+
+    /**
+     * Unbind a list of render target textures from the webGL context
+     * This is used only when drawBuffer extension or webGL2 are active
+     * @param textures defines the render target textures to unbind
+     * @param disableGenerateMipMaps defines a boolean indicating that mipmaps must not be generated
+     * @param onBeforeUnbind defines a function which will be called before the effective unbind
+     */
+    public unBindMultiColorAttachmentFramebuffer(textures: InternalTexture[], disableGenerateMipMaps = false, onBeforeUnbind?: () => void): void {
+        this._currentRenderTarget = null;
+
+        // If MSAA, we need to bitblt back to main texture
+        var gl = this._gl;
+
+        if (textures[0]._MSAAFramebuffer) {
+            gl.bindFramebuffer(gl.READ_FRAMEBUFFER, textures[0]._MSAAFramebuffer);
+            gl.bindFramebuffer(gl.DRAW_FRAMEBUFFER, textures[0]._framebuffer);
+
+            var attachments = textures[0]._attachments;
+            if (!attachments) {
+                attachments = new Array(textures.length);
+                textures[0]._attachments = attachments;
+            }
+
+            for (var i = 0; i < textures.length; i++) {
+                var texture = textures[i];
+
+                for (var j = 0; j < attachments.length; j++) {
+                    attachments[j] = gl.NONE;
+                }
+
+                attachments[i] = (<any>gl)[this.webGLVersion > 1 ? "COLOR_ATTACHMENT" + i : "COLOR_ATTACHMENT" + i + "_WEBGL"];
+                gl.readBuffer(attachments[i]);
+                gl.drawBuffers(attachments);
+                gl.blitFramebuffer(0, 0, texture.width, texture.height,
+                    0, 0, texture.width, texture.height,
+                    gl.COLOR_BUFFER_BIT, gl.NEAREST);
+
+            }
+            for (var i = 0; i < attachments.length; i++) {
+                attachments[i] = (<any>gl)[this.webGLVersion > 1 ? "COLOR_ATTACHMENT" + i : "COLOR_ATTACHMENT" + i + "_WEBGL"];
+            }
+            gl.drawBuffers(attachments);
+        }
+
+        for (var i = 0; i < textures.length; i++) {
+            var texture = textures[i];
+            if (texture.generateMipMaps && !disableGenerateMipMaps && !texture.isCube) {
+                this._bindTextureDirectly(gl.TEXTURE_2D, texture);
+                gl.generateMipmap(gl.TEXTURE_2D);
+                this._bindTextureDirectly(gl.TEXTURE_2D, null);
+            }
+        }
+
+        if (onBeforeUnbind) {
+            if (textures[0]._MSAAFramebuffer) {
+                // Bind the correct framebuffer
+                this.bindUnboundFramebuffer(textures[0]._framebuffer);
+            }
+            onBeforeUnbind();
+        }
+
+        this.bindUnboundFramebuffer(null);
+    }
+
+    /**
+     * Force the mipmap generation for the given render target texture
+     * @param texture defines the render target texture to use
+     */
+    public generateMipMapsForCubemap(texture: InternalTexture) {
+        if (texture.generateMipMaps) {
+            var gl = this._gl;
+            this._bindTextureDirectly(gl.TEXTURE_CUBE_MAP, texture, true);
+            gl.generateMipmap(gl.TEXTURE_CUBE_MAP);
+            this._bindTextureDirectly(gl.TEXTURE_CUBE_MAP, null);
+        }
+    }
+
+    /**
+     * Force a webGL flush (ie. a flush of all waiting webGL commands)
+     */
+    public flushFramebuffer(): void {
+        this._gl.flush();
+    }
+
+    /**
+     * Unbind the current render target and bind the default framebuffer
+     */
+    public restoreDefaultFramebuffer(): void {
+        if (this._currentRenderTarget) {
+            this.unBindFramebuffer(this._currentRenderTarget);
+        } else {
+            this.bindUnboundFramebuffer(null);
+        }
+        if (this._cachedViewport) {
+            this.setViewport(this._cachedViewport);
+        }
+
+        this.wipeCaches();
+    }
+
+    // UBOs
+
+    /**
+     * Create an uniform buffer
+     * @see http://doc.babylonjs.com/features/webgl2#uniform-buffer-objets
+     * @param elements defines the content of the uniform buffer
+     * @returns the webGL uniform buffer
+     */
+    public createUniformBuffer(elements: FloatArray): WebGLBuffer {
+        var ubo = this._gl.createBuffer();
+
+        if (!ubo) {
+            throw new Error("Unable to create uniform buffer");
+        }
+
+        this.bindUniformBuffer(ubo);
+
+        if (elements instanceof Float32Array) {
+            this._gl.bufferData(this._gl.UNIFORM_BUFFER, <Float32Array>elements, this._gl.STATIC_DRAW);
+        } else {
+            this._gl.bufferData(this._gl.UNIFORM_BUFFER, new Float32Array(<number[]>elements), this._gl.STATIC_DRAW);
+        }
+
+        this.bindUniformBuffer(null);
+
+        ubo.references = 1;
+        return ubo;
+    }
+
+    /**
+     * Create a dynamic uniform buffer
+     * @see http://doc.babylonjs.com/features/webgl2#uniform-buffer-objets
+     * @param elements defines the content of the uniform buffer
+     * @returns the webGL uniform buffer
+     */
+    public createDynamicUniformBuffer(elements: FloatArray): WebGLBuffer {
+        var ubo = this._gl.createBuffer();
+
+        if (!ubo) {
+            throw new Error("Unable to create dynamic uniform buffer");
+        }
+
+        this.bindUniformBuffer(ubo);
+
+        if (elements instanceof Float32Array) {
+            this._gl.bufferData(this._gl.UNIFORM_BUFFER, <Float32Array>elements, this._gl.DYNAMIC_DRAW);
+        } else {
+            this._gl.bufferData(this._gl.UNIFORM_BUFFER, new Float32Array(<number[]>elements), this._gl.DYNAMIC_DRAW);
+        }
+
+        this.bindUniformBuffer(null);
+
+        ubo.references = 1;
+        return ubo;
+    }
+
+    /**
+     * Update an existing uniform buffer
+     * @see http://doc.babylonjs.com/features/webgl2#uniform-buffer-objets
+     * @param uniformBuffer defines the target uniform buffer
+     * @param elements defines the content to update
+     * @param offset defines the offset in the uniform buffer where update should start
+     * @param count defines the size of the data to update
+     */
+    public updateUniformBuffer(uniformBuffer: WebGLBuffer, elements: FloatArray, offset?: number, count?: number): void {
+        this.bindUniformBuffer(uniformBuffer);
+
+        if (offset === undefined) {
+            offset = 0;
+        }
+
+        if (count === undefined) {
+            if (elements instanceof Float32Array) {
+                this._gl.bufferSubData(this._gl.UNIFORM_BUFFER, offset, <Float32Array>elements);
+            } else {
+                this._gl.bufferSubData(this._gl.UNIFORM_BUFFER, offset, new Float32Array(<number[]>elements));
+            }
+        } else {
+            if (elements instanceof Float32Array) {
+                this._gl.bufferSubData(this._gl.UNIFORM_BUFFER, 0, <Float32Array>elements.subarray(offset, offset + count));
+            } else {
+                this._gl.bufferSubData(this._gl.UNIFORM_BUFFER, 0, new Float32Array(<number[]>elements).subarray(offset, offset + count));
+            }
+        }
+
+        this.bindUniformBuffer(null);
+    }
+
+    // VBOs
+    private _resetVertexBufferBinding(): void {
+        this.bindArrayBuffer(null);
+        this._cachedVertexBuffers = null;
+    }
+
+    /**
+     * Creates a vertex buffer
+     * @param data the data for the vertex buffer
+     * @returns the new WebGL static buffer
+     */
+    public createVertexBuffer(data: DataArray): WebGLBuffer {
+        var vbo = this._gl.createBuffer();
+
+        if (!vbo) {
+            throw new Error("Unable to create vertex buffer");
+        }
+
+        this.bindArrayBuffer(vbo);
+
+        if (data instanceof Array) {
+            this._gl.bufferData(this._gl.ARRAY_BUFFER, new Float32Array(data), this._gl.STATIC_DRAW);
+        } else {
+            this._gl.bufferData(this._gl.ARRAY_BUFFER, <ArrayBuffer>data, this._gl.STATIC_DRAW);
+        }
+
+        this._resetVertexBufferBinding();
+        vbo.references = 1;
+        return vbo;
+    }
+
+    /**
+     * Creates a dynamic vertex buffer
+     * @param data the data for the dynamic vertex buffer
+     * @returns the new WebGL dynamic buffer
+     */
+    public createDynamicVertexBuffer(data: DataArray): WebGLBuffer {
+        var vbo = this._gl.createBuffer();
+
+        if (!vbo) {
+            throw new Error("Unable to create dynamic vertex buffer");
+        }
+
+        this.bindArrayBuffer(vbo);
+
+        if (data instanceof Array) {
+            this._gl.bufferData(this._gl.ARRAY_BUFFER, new Float32Array(data), this._gl.DYNAMIC_DRAW);
+        } else {
+            this._gl.bufferData(this._gl.ARRAY_BUFFER, <ArrayBuffer>data, this._gl.DYNAMIC_DRAW);
+        }
+
+        this._resetVertexBufferBinding();
+        vbo.references = 1;
+        return vbo;
+    }
+
+    /**
+     * Update a dynamic index buffer
+     * @param indexBuffer defines the target index buffer
+     * @param indices defines the data to update
+     * @param offset defines the offset in the target index buffer where update should start
+     */
+    public updateDynamicIndexBuffer(indexBuffer: WebGLBuffer, indices: IndicesArray, offset: number = 0): void {
+        // Force cache update
+        this._currentBoundBuffer[this._gl.ELEMENT_ARRAY_BUFFER] = null;
+        this.bindIndexBuffer(indexBuffer);
+        var arrayBuffer;
+
+        if (indices instanceof Uint16Array || indices instanceof Uint32Array) {
+            arrayBuffer = indices;
+        } else {
+            arrayBuffer = indexBuffer.is32Bits ? new Uint32Array(indices) : new Uint16Array(indices);
+        }
+
+        this._gl.bufferData(this._gl.ELEMENT_ARRAY_BUFFER, arrayBuffer, this._gl.DYNAMIC_DRAW);
+
+        this._resetIndexBufferBinding();
+    }
+
+    /**
+     * Updates a dynamic vertex buffer.
+     * @param vertexBuffer the vertex buffer to update
+     * @param data the data used to update the vertex buffer
+     * @param byteOffset the byte offset of the data
+     * @param byteLength the byte length of the data
+     */
+    public updateDynamicVertexBuffer(vertexBuffer: WebGLBuffer, data: DataArray, byteOffset?: number, byteLength?: number): void {
+        this.bindArrayBuffer(vertexBuffer);
+
+        if (byteOffset === undefined) {
+            byteOffset = 0;
+        }
+
+        if (byteLength === undefined) {
+            if (data instanceof Array) {
+                this._gl.bufferSubData(this._gl.ARRAY_BUFFER, byteOffset, new Float32Array(data));
+            } else {
+                this._gl.bufferSubData(this._gl.ARRAY_BUFFER, byteOffset, <ArrayBuffer>data);
+            }
+        } else {
+            if (data instanceof Array) {
+                this._gl.bufferSubData(this._gl.ARRAY_BUFFER, 0, new Float32Array(data).subarray(byteOffset, byteOffset + byteLength));
+            } else {
+                if (data instanceof ArrayBuffer) {
+                    data = new Uint8Array(data, byteOffset, byteLength);
+                } else {
+                    data = new Uint8Array(data.buffer, data.byteOffset + byteOffset, byteLength);
+                }
+
+                this._gl.bufferSubData(this._gl.ARRAY_BUFFER, 0, <ArrayBuffer>data);
+            }
+        }
+
+        this._resetVertexBufferBinding();
+    }
+
+    private _resetIndexBufferBinding(): void {
+        this.bindIndexBuffer(null);
+        this._cachedIndexBuffer = null;
+    }
+
+    /**
+     * Creates a new index buffer
+     * @param indices defines the content of the index buffer
+     * @param updatable defines if the index buffer must be updatable
+     * @returns a new webGL buffer
+     */
+    public createIndexBuffer(indices: IndicesArray, updatable?: boolean): WebGLBuffer {
+        var vbo = this._gl.createBuffer();
+
+        if (!vbo) {
+            throw new Error("Unable to create index buffer");
+        }
+
+        this.bindIndexBuffer(vbo);
+
+        // Check for 32 bits indices
+        var arrayBuffer;
+        var need32Bits = false;
+
+        if (indices instanceof Uint16Array) {
+            arrayBuffer = indices;
+        } else {
+            //check 32 bit support
+            if (this._caps.uintIndices) {
+                if (indices instanceof Uint32Array) {
+                    arrayBuffer = indices;
+                    need32Bits = true;
+                } else {
+                    //number[] or Int32Array, check if 32 bit is necessary
+                    for (var index = 0; index < indices.length; index++) {
+                        if (indices[index] > 65535) {
+                            need32Bits = true;
+                            break;
+                        }
+                    }
+
+                    arrayBuffer = need32Bits ? new Uint32Array(indices) : new Uint16Array(indices);
+                }
+            } else {
+                //no 32 bit support, force conversion to 16 bit (values greater 16 bit are lost)
+                arrayBuffer = new Uint16Array(indices);
+            }
+        }
+
+        this._gl.bufferData(this._gl.ELEMENT_ARRAY_BUFFER, arrayBuffer, updatable ? this._gl.DYNAMIC_DRAW : this._gl.STATIC_DRAW);
+        this._resetIndexBufferBinding();
+        vbo.references = 1;
+        vbo.is32Bits = need32Bits;
+        return vbo;
+    }
+
+    /**
+     * Bind a webGL buffer to the webGL context
+     * @param buffer defines the buffer to bind
+     */
+    public bindArrayBuffer(buffer: Nullable<WebGLBuffer>): void {
+        if (!this._vaoRecordInProgress) {
+            this._unbindVertexArrayObject();
+        }
+        this.bindBuffer(buffer, this._gl.ARRAY_BUFFER);
+    }
+
+    /**
+     * Bind an uniform buffer to the current webGL context
+     * @param buffer defines the buffer to bind
+     */
+    public bindUniformBuffer(buffer: Nullable<WebGLBuffer>): void {
+        this._gl.bindBuffer(this._gl.UNIFORM_BUFFER, buffer);
+    }
+
+    /**
+     * Bind a buffer to the current webGL context at a given location
+     * @param buffer defines the buffer to bind
+     * @param location defines the index where to bind the buffer
+     */
+    public bindUniformBufferBase(buffer: WebGLBuffer, location: number): void {
+        this._gl.bindBufferBase(this._gl.UNIFORM_BUFFER, location, buffer);
+    }
+
+    /**
+     * Bind a specific block at a given index in a specific shader program
+     * @param shaderProgram defines the shader program
+     * @param blockName defines the block name
+     * @param index defines the index where to bind the block
+     */
+    public bindUniformBlock(shaderProgram: WebGLProgram, blockName: string, index: number): void {
+        var uniformLocation = this._gl.getUniformBlockIndex(shaderProgram, blockName);
+
+        this._gl.uniformBlockBinding(shaderProgram, uniformLocation, index);
+    }
+
+    private bindIndexBuffer(buffer: Nullable<WebGLBuffer>): void {
+        if (!this._vaoRecordInProgress) {
+            this._unbindVertexArrayObject();
+        }
+        this.bindBuffer(buffer, this._gl.ELEMENT_ARRAY_BUFFER);
+    }
+
+    private bindBuffer(buffer: Nullable<WebGLBuffer>, target: number): void {
+        if (this._vaoRecordInProgress || this._currentBoundBuffer[target] !== buffer) {
+            this._gl.bindBuffer(target, buffer);
+            this._currentBoundBuffer[target] = buffer;
+        }
+    }
+
+    /**
+     * update the bound buffer with the given data
+     * @param data defines the data to update
+     */
+    public updateArrayBuffer(data: Float32Array): void {
+        this._gl.bufferSubData(this._gl.ARRAY_BUFFER, 0, data);
+    }
+
+    private _vertexAttribPointer(buffer: WebGLBuffer, indx: number, size: number, type: number, normalized: boolean, stride: number, offset: number): void {
+        var pointer = this._currentBufferPointers[indx];
+
+        var changed = false;
+        if (!pointer.active) {
+            changed = true;
+            pointer.active = true;
+            pointer.index = indx;
+            pointer.size = size;
+            pointer.type = type;
+            pointer.normalized = normalized;
+            pointer.stride = stride;
+            pointer.offset = offset;
+            pointer.buffer = buffer;
+        } else {
+            if (pointer.buffer !== buffer) { pointer.buffer = buffer; changed = true; }
+            if (pointer.size !== size) { pointer.size = size; changed = true; }
+            if (pointer.type !== type) { pointer.type = type; changed = true; }
+            if (pointer.normalized !== normalized) { pointer.normalized = normalized; changed = true; }
+            if (pointer.stride !== stride) { pointer.stride = stride; changed = true; }
+            if (pointer.offset !== offset) { pointer.offset = offset; changed = true; }
+        }
+
+        if (changed || this._vaoRecordInProgress) {
+            this.bindArrayBuffer(buffer);
+            this._gl.vertexAttribPointer(indx, size, type, normalized, stride, offset);
+        }
+    }
+
+    private _bindIndexBufferWithCache(indexBuffer: Nullable<WebGLBuffer>): void {
+        if (indexBuffer == null) {
+            return;
+        }
+        if (this._cachedIndexBuffer !== indexBuffer) {
+            this._cachedIndexBuffer = indexBuffer;
+            this.bindIndexBuffer(indexBuffer);
+            this._uintIndicesCurrentlySet = indexBuffer.is32Bits;
+        }
+    }
+
+    private _bindVertexBuffersAttributes(vertexBuffers: { [key: string]: Nullable<VertexBuffer> }, effect: Effect): void {
+        var attributes = effect.getAttributesNames();
+
+        if (!this._vaoRecordInProgress) {
+            this._unbindVertexArrayObject();
+        }
+
+        this.unbindAllAttributes();
+
+        for (var index = 0; index < attributes.length; index++) {
+            var order = effect.getAttributeLocation(index);
+
+            if (order >= 0) {
+                var vertexBuffer = vertexBuffers[attributes[index]];
+
+                if (!vertexBuffer) {
+                    continue;
+                }
+
+                this._gl.enableVertexAttribArray(order);
+                if (!this._vaoRecordInProgress) {
+                    this._vertexAttribArraysEnabled[order] = true;
+                }
+
+                var buffer = vertexBuffer.getBuffer();
+                if (buffer) {
+                    this._vertexAttribPointer(buffer, order, vertexBuffer.getSize(), vertexBuffer.type, vertexBuffer.normalized, vertexBuffer.byteStride, vertexBuffer.byteOffset);
+
+                    if (vertexBuffer.getIsInstanced()) {
+                        this._gl.vertexAttribDivisor(order, vertexBuffer.getInstanceDivisor());
+                        if (!this._vaoRecordInProgress) {
+                            this._currentInstanceLocations.push(order);
+                            this._currentInstanceBuffers.push(buffer);
+                        }
+                    }
+                }
+            }
+        }
+    }
+
+    /**
+     * Records a vertex array object
+     * @see http://doc.babylonjs.com/features/webgl2#vertex-array-objects
+     * @param vertexBuffers defines the list of vertex buffers to store
+     * @param indexBuffer defines the index buffer to store
+     * @param effect defines the effect to store
+     * @returns the new vertex array object
+     */
+    public recordVertexArrayObject(vertexBuffers: { [key: string]: VertexBuffer; }, indexBuffer: Nullable<WebGLBuffer>, effect: Effect): WebGLVertexArrayObject {
+        var vao = this._gl.createVertexArray();
+
+        this._vaoRecordInProgress = true;
+
+        this._gl.bindVertexArray(vao);
+
+        this._mustWipeVertexAttributes = true;
+        this._bindVertexBuffersAttributes(vertexBuffers, effect);
+
+        this.bindIndexBuffer(indexBuffer);
+
+        this._vaoRecordInProgress = false;
+        this._gl.bindVertexArray(null);
+
+        return vao;
+    }
+
+    /**
+     * Bind a specific vertex array object
+     * @see http://doc.babylonjs.com/features/webgl2#vertex-array-objects
+     * @param vertexArrayObject defines the vertex array object to bind
+     * @param indexBuffer defines the index buffer to bind
+     */
+    public bindVertexArrayObject(vertexArrayObject: WebGLVertexArrayObject, indexBuffer: Nullable<WebGLBuffer>): void {
+        if (this._cachedVertexArrayObject !== vertexArrayObject) {
+            this._cachedVertexArrayObject = vertexArrayObject;
+
+            this._gl.bindVertexArray(vertexArrayObject);
+            this._cachedVertexBuffers = null;
+            this._cachedIndexBuffer = null;
+
+            this._uintIndicesCurrentlySet = indexBuffer != null && indexBuffer.is32Bits;
+            this._mustWipeVertexAttributes = true;
+        }
+    }
+
+    /**
+     * Bind webGl buffers directly to the webGL context
+     * @param vertexBuffer defines the vertex buffer to bind
+     * @param indexBuffer defines the index buffer to bind
+     * @param vertexDeclaration defines the vertex declaration to use with the vertex buffer
+     * @param vertexStrideSize defines the vertex stride of the vertex buffer
+     * @param effect defines the effect associated with the vertex buffer
+     */
+    public bindBuffersDirectly(vertexBuffer: WebGLBuffer, indexBuffer: WebGLBuffer, vertexDeclaration: number[], vertexStrideSize: number, effect: Effect): void {
+        if (this._cachedVertexBuffers !== vertexBuffer || this._cachedEffectForVertexBuffers !== effect) {
+            this._cachedVertexBuffers = vertexBuffer;
+            this._cachedEffectForVertexBuffers = effect;
+
+            let attributesCount = effect.getAttributesCount();
+
+            this._unbindVertexArrayObject();
+            this.unbindAllAttributes();
+
+            var offset = 0;
+            for (var index = 0; index < attributesCount; index++) {
+
+                if (index < vertexDeclaration.length) {
+
+                    var order = effect.getAttributeLocation(index);
+
+                    if (order >= 0) {
+                        this._gl.enableVertexAttribArray(order);
+                        this._vertexAttribArraysEnabled[order] = true;
+                        this._vertexAttribPointer(vertexBuffer, order, vertexDeclaration[index], this._gl.FLOAT, false, vertexStrideSize, offset);
+                    }
+
+                    offset += vertexDeclaration[index] * 4;
+                }
+            }
+        }
+
+        this._bindIndexBufferWithCache(indexBuffer);
+    }
+
+    private _unbindVertexArrayObject(): void {
+        if (!this._cachedVertexArrayObject) {
+            return;
+        }
+
+        this._cachedVertexArrayObject = null;
+        this._gl.bindVertexArray(null);
+    }
+
+    /**
+     * Bind a list of vertex buffers to the webGL context
+     * @param vertexBuffers defines the list of vertex buffers to bind
+     * @param indexBuffer defines the index buffer to bind
+     * @param effect defines the effect associated with the vertex buffers
+     */
+    public bindBuffers(vertexBuffers: { [key: string]: Nullable<VertexBuffer> }, indexBuffer: Nullable<WebGLBuffer>, effect: Effect): void {
+        if (this._cachedVertexBuffers !== vertexBuffers || this._cachedEffectForVertexBuffers !== effect) {
+            this._cachedVertexBuffers = vertexBuffers;
+            this._cachedEffectForVertexBuffers = effect;
+
+            this._bindVertexBuffersAttributes(vertexBuffers, effect);
+        }
+
+        this._bindIndexBufferWithCache(indexBuffer);
+    }
+
+    /**
+     * Unbind all instance attributes
+     */
+    public unbindInstanceAttributes() {
+        var boundBuffer;
+        for (var i = 0, ul = this._currentInstanceLocations.length; i < ul; i++) {
+            var instancesBuffer = this._currentInstanceBuffers[i];
+            if (boundBuffer != instancesBuffer && instancesBuffer.references) {
+                boundBuffer = instancesBuffer;
+                this.bindArrayBuffer(instancesBuffer);
+            }
+            var offsetLocation = this._currentInstanceLocations[i];
+            this._gl.vertexAttribDivisor(offsetLocation, 0);
+        }
+        this._currentInstanceBuffers.length = 0;
+        this._currentInstanceLocations.length = 0;
+    }
+
+    /**
+     * Release and free the memory of a vertex array object
+     * @param vao defines the vertex array object to delete
+     */
+    public releaseVertexArrayObject(vao: WebGLVertexArrayObject) {
+        this._gl.deleteVertexArray(vao);
+    }
+
+    /** @hidden */
+    public _releaseBuffer(buffer: WebGLBuffer): boolean {
+        buffer.references--;
+
+        if (buffer.references === 0) {
+            this._gl.deleteBuffer(buffer);
+            return true;
+        }
+
+        return false;
+    }
+
+    /**
+     * Creates a webGL buffer to use with instanciation
+     * @param capacity defines the size of the buffer
+     * @returns the webGL buffer
+     */
+    public createInstancesBuffer(capacity: number): WebGLBuffer {
+        var buffer = this._gl.createBuffer();
+
+        if (!buffer) {
+            throw new Error("Unable to create instance buffer");
+        }
+
+        buffer.capacity = capacity;
+
+        this.bindArrayBuffer(buffer);
+        this._gl.bufferData(this._gl.ARRAY_BUFFER, capacity, this._gl.DYNAMIC_DRAW);
+        return buffer;
+    }
+
+    /**
+     * Delete a webGL buffer used with instanciation
+     * @param buffer defines the webGL buffer to delete
+     */
+    public deleteInstancesBuffer(buffer: WebGLBuffer): void {
+        this._gl.deleteBuffer(buffer);
+    }
+
+    /**
+     * Update the content of a webGL buffer used with instanciation and bind it to the webGL context
+     * @param instancesBuffer defines the webGL buffer to update and bind
+     * @param data defines the data to store in the buffer
+     * @param offsetLocations defines the offsets or attributes information used to determine where data must be stored in the buffer
+     */
+    public updateAndBindInstancesBuffer(instancesBuffer: WebGLBuffer, data: Float32Array, offsetLocations: number[] | InstancingAttributeInfo[]): void {
+        this.bindArrayBuffer(instancesBuffer);
+        if (data) {
+            this._gl.bufferSubData(this._gl.ARRAY_BUFFER, 0, data);
+        }
+
+        if ((<any>offsetLocations[0]).index !== undefined) {
+            let stride = 0;
+            for (let i = 0; i < offsetLocations.length; i++) {
+                let ai = <InstancingAttributeInfo>offsetLocations[i];
+                stride += ai.attributeSize * 4;
+            }
+            for (let i = 0; i < offsetLocations.length; i++) {
+                let ai = <InstancingAttributeInfo>offsetLocations[i];
+
+                if (!this._vertexAttribArraysEnabled[ai.index]) {
+                    this._gl.enableVertexAttribArray(ai.index);
+                    this._vertexAttribArraysEnabled[ai.index] = true;
+                }
+
+                this._vertexAttribPointer(instancesBuffer, ai.index, ai.attributeSize, ai.attribyteType || this._gl.FLOAT, ai.normalized || false, stride, ai.offset);
+                this._gl.vertexAttribDivisor(ai.index, 1);
+                this._currentInstanceLocations.push(ai.index);
+                this._currentInstanceBuffers.push(instancesBuffer);
+            }
+        } else {
+            for (let index = 0; index < 4; index++) {
+                let offsetLocation = <number>offsetLocations[index];
+
+                if (!this._vertexAttribArraysEnabled[offsetLocation]) {
+                    this._gl.enableVertexAttribArray(offsetLocation);
+                    this._vertexAttribArraysEnabled[offsetLocation] = true;
+                }
+
+                this._vertexAttribPointer(instancesBuffer, offsetLocation, 4, this._gl.FLOAT, false, 64, index * 16);
+                this._gl.vertexAttribDivisor(offsetLocation, 1);
+                this._currentInstanceLocations.push(offsetLocation);
+                this._currentInstanceBuffers.push(instancesBuffer);
+            }
+        }
+    }
+
+    /**
+     * Apply all cached states (depth, culling, stencil and alpha)
+     */
+    public applyStates() {
+        this._depthCullingState.apply(this._gl);
+        this._stencilState.apply(this._gl);
+        this._alphaState.apply(this._gl);
+    }
+
+    /**
+     * Send a draw order
+     * @param useTriangles defines if triangles must be used to draw (else wireframe will be used)
+     * @param indexStart defines the starting index
+     * @param indexCount defines the number of index to draw
+     * @param instancesCount defines the number of instances to draw (if instanciation is enabled)
+     */
+    public draw(useTriangles: boolean, indexStart: number, indexCount: number, instancesCount?: number): void {
+        this.drawElementsType(useTriangles ? Material.TriangleFillMode : Material.WireFrameFillMode, indexStart, indexCount, instancesCount);
+    }
+
+    /**
+     * Draw a list of points
+     * @param verticesStart defines the index of first vertex to draw
+     * @param verticesCount defines the count of vertices to draw
+     * @param instancesCount defines the number of instances to draw (if instanciation is enabled)
+     */
+    public drawPointClouds(verticesStart: number, verticesCount: number, instancesCount?: number): void {
+        this.drawArraysType(Material.PointFillMode, verticesStart, verticesCount, instancesCount);
+    }
+
+    /**
+     * Draw a list of unindexed primitives
+     * @param useTriangles defines if triangles must be used to draw (else wireframe will be used)
+     * @param verticesStart defines the index of first vertex to draw
+     * @param verticesCount defines the count of vertices to draw
+     * @param instancesCount defines the number of instances to draw (if instanciation is enabled)
+     */
+    public drawUnIndexed(useTriangles: boolean, verticesStart: number, verticesCount: number, instancesCount?: number): void {
+        this.drawArraysType(useTriangles ? Material.TriangleFillMode : Material.WireFrameFillMode, verticesStart, verticesCount, instancesCount);
+    }
+
+    /**
+     * Draw a list of indexed primitives
+     * @param fillMode defines the primitive to use
+     * @param indexStart defines the starting index
+     * @param indexCount defines the number of index to draw
+     * @param instancesCount defines the number of instances to draw (if instanciation is enabled)
+     */
+    public drawElementsType(fillMode: number, indexStart: number, indexCount: number, instancesCount?: number): void {
+        // Apply states
+        this.applyStates();
+
+        this._drawCalls.addCount(1, false);
+        // Render
+
+        const drawMode = this._drawMode(fillMode);
+        var indexFormat = this._uintIndicesCurrentlySet ? this._gl.UNSIGNED_INT : this._gl.UNSIGNED_SHORT;
+        var mult = this._uintIndicesCurrentlySet ? 4 : 2;
+        if (instancesCount) {
+            this._gl.drawElementsInstanced(drawMode, indexCount, indexFormat, indexStart * mult, instancesCount);
+        } else {
+            this._gl.drawElements(drawMode, indexCount, indexFormat, indexStart * mult);
+        }
+    }
+
+    /**
+     * Draw a list of unindexed primitives
+     * @param fillMode defines the primitive to use
+     * @param verticesStart defines the index of first vertex to draw
+     * @param verticesCount defines the count of vertices to draw
+     * @param instancesCount defines the number of instances to draw (if instanciation is enabled)
+     */
+    public drawArraysType(fillMode: number, verticesStart: number, verticesCount: number, instancesCount?: number): void {
+        // Apply states
+        this.applyStates();
+        this._drawCalls.addCount(1, false);
+
+        const drawMode = this._drawMode(fillMode);
+        if (instancesCount) {
+            this._gl.drawArraysInstanced(drawMode, verticesStart, verticesCount, instancesCount);
+        } else {
+            this._gl.drawArrays(drawMode, verticesStart, verticesCount);
+        }
+    }
+
+    private _drawMode(fillMode: number): number {
+        switch (fillMode) {
+            // Triangle views
+            case Material.TriangleFillMode:
+                return this._gl.TRIANGLES;
+            case Material.PointFillMode:
+                return this._gl.POINTS;
+            case Material.WireFrameFillMode:
+                return this._gl.LINES;
+            // Draw modes
+            case Material.PointListDrawMode:
+                return this._gl.POINTS;
+            case Material.LineListDrawMode:
+                return this._gl.LINES;
+            case Material.LineLoopDrawMode:
+                return this._gl.LINE_LOOP;
+            case Material.LineStripDrawMode:
+                return this._gl.LINE_STRIP;
+            case Material.TriangleStripDrawMode:
+                return this._gl.TRIANGLE_STRIP;
+            case Material.TriangleFanDrawMode:
+                return this._gl.TRIANGLE_FAN;
+            default:
+                return this._gl.TRIANGLES;
+        }
+    }
+
+    // Shaders
+
+    /** @hidden */
+    public _releaseEffect(effect: Effect): void {
+        if (this._compiledEffects[effect._key]) {
+            delete this._compiledEffects[effect._key];
+
+            this._deleteProgram(effect.getProgram());
+        }
+    }
+
+    /** @hidden */
+    public _deleteProgram(program: WebGLProgram): void {
+        if (program) {
+            program.__SPECTOR_rebuildProgram = null;
+
+            if (program.transformFeedback) {
+                this.deleteTransformFeedback(program.transformFeedback);
+                program.transformFeedback = null;
+            }
+
+            this._gl.deleteProgram(program);
+        }
+    }
+
+    /**
+     * Create a new effect (used to store vertex/fragment shaders)
+     * @param baseName defines the base name of the effect (The name of file without .fragment.fx or .vertex.fx)
+     * @param attributesNamesOrOptions defines either a list of attribute names or an EffectCreationOptions object
+     * @param uniformsNamesOrEngine defines either a list of uniform names or the engine to use
+     * @param samplers defines an array of string used to represent textures
+     * @param defines defines the string containing the defines to use to compile the shaders
+     * @param fallbacks defines the list of potential fallbacks to use if shader conmpilation fails
+     * @param onCompiled defines a function to call when the effect creation is successful
+     * @param onError defines a function to call when the effect creation has failed
+     * @param indexParameters defines an object containing the index values to use to compile shaders (like the maximum number of simultaneous lights)
+     * @returns the new Effect
+     */
+    public createEffect(baseName: any, attributesNamesOrOptions: string[] | EffectCreationOptions, uniformsNamesOrEngine: string[] | Engine, samplers?: string[], defines?: string, fallbacks?: EffectFallbacks,
+        onCompiled?: (effect: Effect) => void, onError?: (effect: Effect, errors: string) => void, indexParameters?: any): Effect {
+        var vertex = baseName.vertexElement || baseName.vertex || baseName;
+        var fragment = baseName.fragmentElement || baseName.fragment || baseName;
+
+        var name = vertex + "+" + fragment + "@" + (defines ? defines : (<EffectCreationOptions>attributesNamesOrOptions).defines);
+        if (this._compiledEffects[name]) {
+            var compiledEffect = <Effect>this._compiledEffects[name];
+            if (onCompiled && compiledEffect.isReady()) {
+                onCompiled(compiledEffect);
+            }
+
+            return compiledEffect;
+        }
+        var effect = new Effect(baseName, attributesNamesOrOptions, uniformsNamesOrEngine, samplers, this, defines, fallbacks, onCompiled, onError, indexParameters);
+        effect._key = name;
+        this._compiledEffects[name] = effect;
+
+        return effect;
+    }
+
+    private _compileShader(source: string, type: string, defines: Nullable<string>, shaderVersion: string): WebGLShader {
+        return this._compileRawShader(shaderVersion + (defines ? defines + "\n" : "") + source, type);
+    }
+
+    private _compileRawShader(source: string, type: string): WebGLShader {
+        var gl = this._gl;
+        var shader = gl.createShader(type === "vertex" ? gl.VERTEX_SHADER : gl.FRAGMENT_SHADER);
+
+        if (!shader) {
+            throw new Error("Something went wrong while compile the shader.");
+        }
+
+        gl.shaderSource(shader, source);
+        gl.compileShader(shader);
+
+        if (!gl.getShaderParameter(shader, gl.COMPILE_STATUS)) {
+            let log = gl.getShaderInfoLog(shader);
+            if (log) {
+                throw new Error(log);
+            }
+        }
+
+        return shader;
+    }
+
+    /**
+     * Directly creates a webGL program
+     * @param vertexCode defines the vertex shader code to use
+     * @param fragmentCode defines the fragment shader code to use
+     * @param context defines the webGL context to use (if not set, the current one will be used)
+     * @param transformFeedbackVaryings defines the list of transform feedback varyings to use
+     * @returns the new webGL program
+     */
+    public createRawShaderProgram(vertexCode: string, fragmentCode: string, context?: WebGLRenderingContext, transformFeedbackVaryings: Nullable<string[]> = null): WebGLProgram {
+        context = context || this._gl;
+
+        var vertexShader = this._compileRawShader(vertexCode, "vertex");
+        var fragmentShader = this._compileRawShader(fragmentCode, "fragment");
+
+        return this._createShaderProgram(vertexShader, fragmentShader, context, transformFeedbackVaryings);
+    }
+
+    /**
+     * Creates a webGL program
+     * @param vertexCode  defines the vertex shader code to use
+     * @param fragmentCode defines the fragment shader code to use
+     * @param defines defines the string containing the defines to use to compile the shaders
+     * @param context defines the webGL context to use (if not set, the current one will be used)
+     * @param transformFeedbackVaryings defines the list of transform feedback varyings to use
+     * @returns the new webGL program
+     */
+    public createShaderProgram(vertexCode: string, fragmentCode: string, defines: Nullable<string>, context?: WebGLRenderingContext, transformFeedbackVaryings: Nullable<string[]> = null): WebGLProgram {
+        context = context || this._gl;
+
+        this.onBeforeShaderCompilationObservable.notifyObservers(this);
+
+        var shaderVersion = (this._webGLVersion > 1) ? "#version 300 es\n#define WEBGL2 \n" : "";
+        var vertexShader = this._compileShader(vertexCode, "vertex", defines, shaderVersion);
+        var fragmentShader = this._compileShader(fragmentCode, "fragment", defines, shaderVersion);
+
+        let program = this._createShaderProgram(vertexShader, fragmentShader, context, transformFeedbackVaryings);
+
+        this.onAfterShaderCompilationObservable.notifyObservers(this);
+
+        return program;
+    }
+
+    private _createShaderProgram(vertexShader: WebGLShader, fragmentShader: WebGLShader, context: WebGLRenderingContext, transformFeedbackVaryings: Nullable<string[]> = null): WebGLProgram {
+        var shaderProgram = context.createProgram();
+
+        if (!shaderProgram) {
+            throw new Error("Unable to create program");
+        }
+
+        context.attachShader(shaderProgram, vertexShader);
+        context.attachShader(shaderProgram, fragmentShader);
+
+        if (this.webGLVersion > 1 && transformFeedbackVaryings) {
+            let transformFeedback = this.createTransformFeedback();
+
+            this.bindTransformFeedback(transformFeedback);
+            this.setTranformFeedbackVaryings(shaderProgram, transformFeedbackVaryings);
+            shaderProgram.transformFeedback = transformFeedback;
+        }
+
+        context.linkProgram(shaderProgram);
+
+        if (this.webGLVersion > 1 && transformFeedbackVaryings) {
+            this.bindTransformFeedback(null);
+        }
+
+        shaderProgram.context = context;
+        shaderProgram.vertexShader = vertexShader;
+        shaderProgram.fragmentShader = fragmentShader;
+
+        if (!this._caps.parallelShaderCompile) {
+            this._finalizeProgram(shaderProgram);
+        } else {
+            shaderProgram.isParallelCompiled = true;
+        }
+
+        return shaderProgram;
+    }
+
+    private _finalizeProgram(shaderProgram: WebGLProgram) {
+        const context = shaderProgram.context!;
+        const vertexShader = shaderProgram.vertexShader!;
+        const fragmentShader = shaderProgram.fragmentShader!;
+
+        var linked = context.getProgramParameter(shaderProgram, context.LINK_STATUS);
+
+        if (!linked) {
+            var error = context.getProgramInfoLog(shaderProgram);
+            if (error) {
+                throw new Error(error);
+            }
+        }
+
+        if (this.validateShaderPrograms) {
+            context.validateProgram(shaderProgram);
+            var validated = context.getProgramParameter(shaderProgram, context.VALIDATE_STATUS);
+
+            if (!validated) {
+                var error = context.getProgramInfoLog(shaderProgram);
+                if (error) {
+                    throw new Error(error);
+                }
+            }
+        }
+
+        context.deleteShader(vertexShader);
+        context.deleteShader(fragmentShader);
+
+        shaderProgram.context = undefined;
+        shaderProgram.vertexShader = undefined;
+        shaderProgram.fragmentShader = undefined;
+
+        if (shaderProgram.onCompiled) {
+            shaderProgram.onCompiled();
+            shaderProgram.onCompiled = undefined;
+        }
+    }
+
+    /** @hidden */
+    public _isProgramCompiled(shaderProgram: WebGLProgram): boolean {
+        if (!shaderProgram.isParallelCompiled) {
+            return true;
+        }
+
+        if (this._gl.getProgramParameter(shaderProgram, this._caps.parallelShaderCompile.COMPLETION_STATUS_KHR)) {
+            this._finalizeProgram(shaderProgram);
+            return true;
+        }
+
+        return false;
+    }
+
+    /** @hidden */
+    public _executeWhenProgramIsCompiled(shaderProgram: WebGLProgram, action: () => void) {
+        if (!shaderProgram.isParallelCompiled) {
+            action();
+            return;
+        }
+
+        shaderProgram.onCompiled = action;
+    }
+
+    /**
+     * Gets the list of webGL uniform locations associated with a specific program based on a list of uniform names
+     * @param shaderProgram defines the webGL program to use
+     * @param uniformsNames defines the list of uniform names
+     * @returns an array of webGL uniform locations
+     */
+    public getUniforms(shaderProgram: WebGLProgram, uniformsNames: string[]): Nullable<WebGLUniformLocation>[] {
+        var results = new Array<Nullable<WebGLUniformLocation>>();
+
+        for (var index = 0; index < uniformsNames.length; index++) {
+            results.push(this._gl.getUniformLocation(shaderProgram, uniformsNames[index]));
+        }
+
+        return results;
+    }
+
+    /**
+     * Gets the lsit of active attributes for a given webGL program
+     * @param shaderProgram defines the webGL program to use
+     * @param attributesNames defines the list of attribute names to get
+     * @returns an array of indices indicating the offset of each attribute
+     */
+    public getAttributes(shaderProgram: WebGLProgram, attributesNames: string[]): number[] {
+        var results = [];
+
+        for (var index = 0; index < attributesNames.length; index++) {
+            try {
+                results.push(this._gl.getAttribLocation(shaderProgram, attributesNames[index]));
+            } catch (e) {
+                results.push(-1);
+            }
+        }
+
+        return results;
+    }
+
+    /**
+     * Activates an effect, mkaing it the current one (ie. the one used for rendering)
+     * @param effect defines the effect to activate
+     */
+    public enableEffect(effect: Nullable<Effect>): void {
+        if (!effect || effect === this._currentEffect) {
+            return;
+        }
+
+        // Use program
+        this.bindSamplers(effect);
+
+        this._currentEffect = effect;
+
+        if (effect.onBind) {
+            effect.onBind(effect);
+        }
+        if (effect._onBindObservable) {
+            effect._onBindObservable.notifyObservers(effect);
+        }
+    }
+
+    /**
+     * Set the value of an uniform to an array of int32
+     * @param uniform defines the webGL uniform location where to store the value
+     * @param array defines the array of int32 to store
+     */
+    public setIntArray(uniform: Nullable<WebGLUniformLocation>, array: Int32Array): void {
+        if (!uniform) {
+            return;
+        }
+
+        this._gl.uniform1iv(uniform, array);
+    }
+
+    /**
+     * Set the value of an uniform to an array of int32 (stored as vec2)
+     * @param uniform defines the webGL uniform location where to store the value
+     * @param array defines the array of int32 to store
+     */
+    public setIntArray2(uniform: Nullable<WebGLUniformLocation>, array: Int32Array): void {
+        if (!uniform || array.length % 2 !== 0) {
+            return;
+        }
+
+        this._gl.uniform2iv(uniform, array);
+    }
+
+    /**
+     * Set the value of an uniform to an array of int32 (stored as vec3)
+     * @param uniform defines the webGL uniform location where to store the value
+     * @param array defines the array of int32 to store
+     */
+    public setIntArray3(uniform: Nullable<WebGLUniformLocation>, array: Int32Array): void {
+        if (!uniform || array.length % 3 !== 0) {
+            return;
+        }
+
+        this._gl.uniform3iv(uniform, array);
+    }
+
+    /**
+     * Set the value of an uniform to an array of int32 (stored as vec4)
+     * @param uniform defines the webGL uniform location where to store the value
+     * @param array defines the array of int32 to store
+     */
+    public setIntArray4(uniform: Nullable<WebGLUniformLocation>, array: Int32Array): void {
+        if (!uniform || array.length % 4 !== 0) {
+            return;
+        }
+
+        this._gl.uniform4iv(uniform, array);
+    }
+
+    /**
+     * Set the value of an uniform to an array of float32
+     * @param uniform defines the webGL uniform location where to store the value
+     * @param array defines the array of float32 to store
+     */
+    public setFloatArray(uniform: Nullable<WebGLUniformLocation>, array: Float32Array): void {
+        if (!uniform) {
+            return;
+        }
+
+        this._gl.uniform1fv(uniform, array);
+    }
+
+    /**
+     * Set the value of an uniform to an array of float32 (stored as vec2)
+     * @param uniform defines the webGL uniform location where to store the value
+     * @param array defines the array of float32 to store
+     */
+    public setFloatArray2(uniform: Nullable<WebGLUniformLocation>, array: Float32Array): void {
+        if (!uniform || array.length % 2 !== 0) {
+            return;
+        }
+
+        this._gl.uniform2fv(uniform, array);
+    }
+
+    /**
+     * Set the value of an uniform to an array of float32 (stored as vec3)
+     * @param uniform defines the webGL uniform location where to store the value
+     * @param array defines the array of float32 to store
+     */
+    public setFloatArray3(uniform: Nullable<WebGLUniformLocation>, array: Float32Array): void {
+        if (!uniform || array.length % 3 !== 0) {
+            return;
+        }
+
+        this._gl.uniform3fv(uniform, array);
+    }
+
+    /**
+     * Set the value of an uniform to an array of float32 (stored as vec4)
+     * @param uniform defines the webGL uniform location where to store the value
+     * @param array defines the array of float32 to store
+     */
+    public setFloatArray4(uniform: Nullable<WebGLUniformLocation>, array: Float32Array): void {
+        if (!uniform || array.length % 4 !== 0) {
+            return;
+        }
+
+        this._gl.uniform4fv(uniform, array);
+    }
+
+    /**
+     * Set the value of an uniform to an array of number
+     * @param uniform defines the webGL uniform location where to store the value
+     * @param array defines the array of number to store
+     */
+    public setArray(uniform: Nullable<WebGLUniformLocation>, array: number[]): void {
+        if (!uniform) {
+            return;
+        }
+
+        this._gl.uniform1fv(uniform, <any>array);
+    }
+
+    /**
+     * Set the value of an uniform to an array of number (stored as vec2)
+     * @param uniform defines the webGL uniform location where to store the value
+     * @param array defines the array of number to store
+     */
+    public setArray2(uniform: Nullable<WebGLUniformLocation>, array: number[]): void {
+        if (!uniform || array.length % 2 !== 0) {
+            return;
+        }
+
+        this._gl.uniform2fv(uniform, <any>array);
+    }
+
+    /**
+     * Set the value of an uniform to an array of number (stored as vec3)
+     * @param uniform defines the webGL uniform location where to store the value
+     * @param array defines the array of number to store
+     */
+    public setArray3(uniform: Nullable<WebGLUniformLocation>, array: number[]): void {
+        if (!uniform || array.length % 3 !== 0) {
+            return;
+        }
+
+        this._gl.uniform3fv(uniform, <any>array);
+    }
+
+    /**
+     * Set the value of an uniform to an array of number (stored as vec4)
+     * @param uniform defines the webGL uniform location where to store the value
+     * @param array defines the array of number to store
+     */
+    public setArray4(uniform: Nullable<WebGLUniformLocation>, array: number[]): void {
+        if (!uniform || array.length % 4 !== 0) {
+            return;
+        }
+
+        this._gl.uniform4fv(uniform, <any>array);
+    }
+
+    /**
+     * Set the value of an uniform to an array of float32 (stored as matrices)
+     * @param uniform defines the webGL uniform location where to store the value
+     * @param matrices defines the array of float32 to store
+     */
+    public setMatrices(uniform: Nullable<WebGLUniformLocation>, matrices: Float32Array): void {
+        if (!uniform) {
+            return;
+        }
+
+        this._gl.uniformMatrix4fv(uniform, false, matrices);
+    }
+
+    /**
+     * Set the value of an uniform to a matrix
+     * @param uniform defines the webGL uniform location where to store the value
+     * @param matrix defines the matrix to store
+     */
+    public setMatrix(uniform: Nullable<WebGLUniformLocation>, matrix: Matrix): void {
+        if (!uniform) {
+            return;
+        }
+
+        this._gl.uniformMatrix4fv(uniform, false, matrix.toArray() as Float32Array);
+    }
+
+    /**
+     * Set the value of an uniform to a matrix (3x3)
+     * @param uniform defines the webGL uniform location where to store the value
+     * @param matrix defines the Float32Array representing the 3x3 matrix to store
+     */
+    public setMatrix3x3(uniform: Nullable<WebGLUniformLocation>, matrix: Float32Array): void {
+        if (!uniform) {
+            return;
+        }
+
+        this._gl.uniformMatrix3fv(uniform, false, matrix);
+    }
+
+    /**
+     * Set the value of an uniform to a matrix (2x2)
+     * @param uniform defines the webGL uniform location where to store the value
+     * @param matrix defines the Float32Array representing the 2x2 matrix to store
+     */
+    public setMatrix2x2(uniform: Nullable<WebGLUniformLocation>, matrix: Float32Array): void {
+        if (!uniform) {
+            return;
+        }
+
+        this._gl.uniformMatrix2fv(uniform, false, matrix);
+    }
+
+    /**
+     * Set the value of an uniform to a number (int)
+     * @param uniform defines the webGL uniform location where to store the value
+     * @param value defines the int number to store
+     */
+    public setInt(uniform: Nullable<WebGLUniformLocation>, value: number): void {
+        if (!uniform) {
+            return;
+        }
+
+        this._gl.uniform1i(uniform, value);
+    }
+
+    /**
+     * Set the value of an uniform to a number (float)
+     * @param uniform defines the webGL uniform location where to store the value
+     * @param value defines the float number to store
+     */
+    public setFloat(uniform: Nullable<WebGLUniformLocation>, value: number): void {
+        if (!uniform) {
+            return;
+        }
+
+        this._gl.uniform1f(uniform, value);
+    }
+
+    /**
+     * Set the value of an uniform to a vec2
+     * @param uniform defines the webGL uniform location where to store the value
+     * @param x defines the 1st component of the value
+     * @param y defines the 2nd component of the value
+     */
+    public setFloat2(uniform: Nullable<WebGLUniformLocation>, x: number, y: number): void {
+        if (!uniform) {
+            return;
+        }
+
+        this._gl.uniform2f(uniform, x, y);
+    }
+
+    /**
+     * Set the value of an uniform to a vec3
+     * @param uniform defines the webGL uniform location where to store the value
+     * @param x defines the 1st component of the value
+     * @param y defines the 2nd component of the value
+     * @param z defines the 3rd component of the value
+     */
+    public setFloat3(uniform: Nullable<WebGLUniformLocation>, x: number, y: number, z: number): void {
+        if (!uniform) {
+            return;
+        }
+
+        this._gl.uniform3f(uniform, x, y, z);
+    }
+
+    /**
+     * Set the value of an uniform to a boolean
+     * @param uniform defines the webGL uniform location where to store the value
+     * @param bool defines the boolean to store
+     */
+    public setBool(uniform: Nullable<WebGLUniformLocation>, bool: number): void {
+        if (!uniform) {
+            return;
+        }
+
+        this._gl.uniform1i(uniform, bool);
+    }
+
+    /**
+     * Set the value of an uniform to a vec4
+     * @param uniform defines the webGL uniform location where to store the value
+     * @param x defines the 1st component of the value
+     * @param y defines the 2nd component of the value
+     * @param z defines the 3rd component of the value
+     * @param w defines the 4th component of the value
+     */
+    public setFloat4(uniform: Nullable<WebGLUniformLocation>, x: number, y: number, z: number, w: number): void {
+        if (!uniform) {
+            return;
+        }
+
+        this._gl.uniform4f(uniform, x, y, z, w);
+    }
+
+    /**
+     * Set the value of an uniform to a Color3
+     * @param uniform defines the webGL uniform location where to store the value
+     * @param color3 defines the color to store
+     */
+    public setColor3(uniform: Nullable<WebGLUniformLocation>, color3: Color3): void {
+        if (!uniform) {
+            return;
+        }
+
+        this._gl.uniform3f(uniform, color3.r, color3.g, color3.b);
+    }
+
+    /**
+     * Set the value of an uniform to a Color3 and an alpha value
+     * @param uniform defines the webGL uniform location where to store the value
+     * @param color3 defines the color to store
+     * @param alpha defines the alpha component to store
+     */
+    public setColor4(uniform: Nullable<WebGLUniformLocation>, color3: Color3, alpha: number): void {
+        if (!uniform) {
+            return;
+        }
+
+        this._gl.uniform4f(uniform, color3.r, color3.g, color3.b, alpha);
+    }
+
+    /**
+     * Sets a Color4 on a uniform variable
+     * @param uniform defines the uniform location
+     * @param color4 defines the value to be set
+     */
+    public setDirectColor4(uniform: Nullable<WebGLUniformLocation>, color4: Color4): void {
+        if (!uniform) {
+            return;
+        }
+
+        this._gl.uniform4f(uniform, color4.r, color4.g, color4.b, color4.a);
+    }
+
+    // States
+
+    /**
+     * Set various states to the webGL context
+     * @param culling defines backface culling state
+     * @param zOffset defines the value to apply to zOffset (0 by default)
+     * @param force defines if states must be applied even if cache is up to date
+     * @param reverseSide defines if culling must be reversed (CCW instead of CW and CW instead of CCW)
+     */
+    public setState(culling: boolean, zOffset: number = 0, force?: boolean, reverseSide = false): void {
+        // Culling
+        if (this._depthCullingState.cull !== culling || force) {
+            this._depthCullingState.cull = culling;
+        }
+
+        // Cull face
+        var cullFace = this.cullBackFaces ? this._gl.BACK : this._gl.FRONT;
+        if (this._depthCullingState.cullFace !== cullFace || force) {
+            this._depthCullingState.cullFace = cullFace;
+        }
+
+        // Z offset
+        this.setZOffset(zOffset);
+
+        // Front face
+        var frontFace = reverseSide ? this._gl.CW : this._gl.CCW;
+        if (this._depthCullingState.frontFace !== frontFace || force) {
+            this._depthCullingState.frontFace = frontFace;
+        }
+    }
+
+    /**
+     * Set the z offset to apply to current rendering
+     * @param value defines the offset to apply
+     */
+    public setZOffset(value: number): void {
+        this._depthCullingState.zOffset = value;
+    }
+
+    /**
+     * Gets the current value of the zOffset
+     * @returns the current zOffset state
+     */
+    public getZOffset(): number {
+        return this._depthCullingState.zOffset;
+    }
+
+    /**
+     * Enable or disable depth buffering
+     * @param enable defines the state to set
+     */
+    public setDepthBuffer(enable: boolean): void {
+        this._depthCullingState.depthTest = enable;
+    }
+
+    /**
+     * Gets a boolean indicating if depth writing is enabled
+     * @returns the current depth writing state
+     */
+    public getDepthWrite(): boolean {
+        return this._depthCullingState.depthMask;
+    }
+
+    /**
+     * Enable or disable depth writing
+     * @param enable defines the state to set
+     */
+    public setDepthWrite(enable: boolean): void {
+        this._depthCullingState.depthMask = enable;
+    }
+
+    /**
+     * Enable or disable color writing
+     * @param enable defines the state to set
+     */
+    public setColorWrite(enable: boolean): void {
+        this._gl.colorMask(enable, enable, enable, enable);
+        this._colorWrite = enable;
+    }
+
+    /**
+     * Gets a boolean indicating if color writing is enabled
+     * @returns the current color writing state
+     */
+    public getColorWrite(): boolean {
+        return this._colorWrite;
+    }
+
+    /**
+     * Sets alpha constants used by some alpha blending modes
+     * @param r defines the red component
+     * @param g defines the green component
+     * @param b defines the blue component
+     * @param a defines the alpha component
+     */
+    public setAlphaConstants(r: number, g: number, b: number, a: number) {
+        this._alphaState.setAlphaBlendConstants(r, g, b, a);
+    }
+
+    /**
+     * Sets the current alpha mode
+     * @param mode defines the mode to use (one of the Engine.ALPHA_XXX)
+     * @param noDepthWriteChange defines if depth writing state should remains unchanged (false by default)
+     * @see http://doc.babylonjs.com/resources/transparency_and_how_meshes_are_rendered
+     */
+    public setAlphaMode(mode: number, noDepthWriteChange: boolean = false): void {
+        if (this._alphaMode === mode) {
+            return;
+        }
+
+        switch (mode) {
+            case Engine.ALPHA_DISABLE:
+                this._alphaState.alphaBlend = false;
+                break;
+            case Engine.ALPHA_PREMULTIPLIED:
+                this._alphaState.setAlphaBlendFunctionParameters(this._gl.ONE, this._gl.ONE_MINUS_SRC_ALPHA, this._gl.ONE, this._gl.ONE);
+                this._alphaState.alphaBlend = true;
+                break;
+            case Engine.ALPHA_PREMULTIPLIED_PORTERDUFF:
+                this._alphaState.setAlphaBlendFunctionParameters(this._gl.ONE, this._gl.ONE_MINUS_SRC_ALPHA, this._gl.ONE, this._gl.ONE_MINUS_SRC_ALPHA);
+                this._alphaState.alphaBlend = true;
+                break;
+            case Engine.ALPHA_COMBINE:
+                this._alphaState.setAlphaBlendFunctionParameters(this._gl.SRC_ALPHA, this._gl.ONE_MINUS_SRC_ALPHA, this._gl.ONE, this._gl.ONE);
+                this._alphaState.alphaBlend = true;
+                break;
+            case Engine.ALPHA_ONEONE:
+                this._alphaState.setAlphaBlendFunctionParameters(this._gl.ONE, this._gl.ONE, this._gl.ZERO, this._gl.ONE);
+                this._alphaState.alphaBlend = true;
+                break;
+            case Engine.ALPHA_ADD:
+                this._alphaState.setAlphaBlendFunctionParameters(this._gl.SRC_ALPHA, this._gl.ONE, this._gl.ZERO, this._gl.ONE);
+                this._alphaState.alphaBlend = true;
+                break;
+            case Engine.ALPHA_SUBTRACT:
+                this._alphaState.setAlphaBlendFunctionParameters(this._gl.ZERO, this._gl.ONE_MINUS_SRC_COLOR, this._gl.ONE, this._gl.ONE);
+                this._alphaState.alphaBlend = true;
+                break;
+            case Engine.ALPHA_MULTIPLY:
+                this._alphaState.setAlphaBlendFunctionParameters(this._gl.DST_COLOR, this._gl.ZERO, this._gl.ONE, this._gl.ONE);
+                this._alphaState.alphaBlend = true;
+                break;
+            case Engine.ALPHA_MAXIMIZED:
+                this._alphaState.setAlphaBlendFunctionParameters(this._gl.SRC_ALPHA, this._gl.ONE_MINUS_SRC_COLOR, this._gl.ONE, this._gl.ONE);
+                this._alphaState.alphaBlend = true;
+                break;
+            case Engine.ALPHA_INTERPOLATE:
+                this._alphaState.setAlphaBlendFunctionParameters(this._gl.CONSTANT_COLOR, this._gl.ONE_MINUS_CONSTANT_COLOR, this._gl.CONSTANT_ALPHA, this._gl.ONE_MINUS_CONSTANT_ALPHA);
+                this._alphaState.alphaBlend = true;
+                break;
+            case Engine.ALPHA_SCREENMODE:
+                this._alphaState.setAlphaBlendFunctionParameters(this._gl.ONE, this._gl.ONE_MINUS_SRC_COLOR, this._gl.ONE, this._gl.ONE_MINUS_SRC_ALPHA);
+                this._alphaState.alphaBlend = true;
+                break;
+        }
+        if (!noDepthWriteChange) {
+            this.setDepthWrite(mode === Engine.ALPHA_DISABLE);
+        }
+        this._alphaMode = mode;
+    }
+
+    /**
+     * Gets the current alpha mode
+     * @see http://doc.babylonjs.com/resources/transparency_and_how_meshes_are_rendered
+     * @returns the current alpha mode
+     */
+    public getAlphaMode(): number {
+        return this._alphaMode;
+    }
+
+    // Textures
+
+    /**
+     * Clears the list of texture accessible through engine.
+     * This can help preventing texture load conflict due to name collision.
+     */
+    public clearInternalTexturesCache() {
+        this._internalTexturesCache = [];
+    }
+
+    /**
+     * Force the entire cache to be cleared
+     * You should not have to use this function unless your engine needs to share the webGL context with another engine
+     * @param bruteForce defines a boolean to force clearing ALL caches (including stencil, detoh and alpha states)
+     */
+    public wipeCaches(bruteForce?: boolean): void {
+        if (this.preventCacheWipeBetweenFrames && !bruteForce) {
+            return;
+        }
+        this._currentEffect = null;
+        this._viewportCached.x = 0;
+        this._viewportCached.y = 0;
+        this._viewportCached.z = 0;
+        this._viewportCached.w = 0;
+
+        if (bruteForce) {
+            this.resetTextureCache();
+            this._currentProgram = null;
+
+            this._stencilState.reset();
+            this._depthCullingState.reset();
+            this.setDepthFunctionToLessOrEqual();
+            this._alphaState.reset();
+
+            this._unpackFlipYCached = null;
+        }
+
+        this._resetVertexBufferBinding();
+        this._cachedIndexBuffer = null;
+        this._cachedEffectForVertexBuffers = null;
+        this._unbindVertexArrayObject();
+        this.bindIndexBuffer(null);
+    }
+
+    /**
+     * Set the compressed texture format to use, based on the formats you have, and the formats
+     * supported by the hardware / browser.
+     *
+     * Khronos Texture Container (.ktx) files are used to support this.  This format has the
+     * advantage of being specifically designed for OpenGL.  Header elements directly correspond
+     * to API arguments needed to compressed textures.  This puts the burden on the container
+     * generator to house the arcane code for determining these for current & future formats.
+     *
+     * for description see https://www.khronos.org/opengles/sdk/tools/KTX/
+     * for file layout see https://www.khronos.org/opengles/sdk/tools/KTX/file_format_spec/
+     *
+     * Note: The result of this call is not taken into account when a texture is base64.
+     *
+     * @param formatsAvailable defines the list of those format families you have created
+     * on your server.  Syntax: '-' + format family + '.ktx'.  (Case and order do not matter.)
+     *
+     * Current families are astc, dxt, pvrtc, etc2, & etc1.
+     * @returns The extension selected.
+     */
+    public setTextureFormatToUse(formatsAvailable: Array<string>): Nullable<string> {
+        for (var i = 0, len1 = this.texturesSupported.length; i < len1; i++) {
+            for (var j = 0, len2 = formatsAvailable.length; j < len2; j++) {
+                if (this._texturesSupported[i] === formatsAvailable[j].toLowerCase()) {
+                    return this._textureFormatInUse = this._texturesSupported[i];
+                }
+            }
+        }
+        // actively set format to nothing, to allow this to be called more than once
+        // and possibly fail the 2nd time
+        this._textureFormatInUse = null;
+        return null;
+    }
+
+    private _getSamplingParameters(samplingMode: number, generateMipMaps: boolean): { min: number; mag: number } {
+        var gl = this._gl;
+        var magFilter = gl.NEAREST;
+        var minFilter = gl.NEAREST;
+
+        switch (samplingMode) {
+            case Engine.TEXTURE_BILINEAR_SAMPLINGMODE:
+                magFilter = gl.LINEAR;
+                if (generateMipMaps) {
+                    minFilter = gl.LINEAR_MIPMAP_NEAREST;
+                } else {
+                    minFilter = gl.LINEAR;
+                }
+                break;
+            case Engine.TEXTURE_TRILINEAR_SAMPLINGMODE:
+                magFilter = gl.LINEAR;
+                if (generateMipMaps) {
+                    minFilter = gl.LINEAR_MIPMAP_LINEAR;
+                } else {
+                    minFilter = gl.LINEAR;
+                }
+                break;
+            case Engine.TEXTURE_NEAREST_SAMPLINGMODE:
+                magFilter = gl.NEAREST;
+                if (generateMipMaps) {
+                    minFilter = gl.NEAREST_MIPMAP_LINEAR;
+                } else {
+                    minFilter = gl.NEAREST;
+                }
+                break;
+            case Engine.TEXTURE_NEAREST_NEAREST_MIPNEAREST:
+                magFilter = gl.NEAREST;
+                if (generateMipMaps) {
+                    minFilter = gl.NEAREST_MIPMAP_NEAREST;
+                } else {
+                    minFilter = gl.NEAREST;
+                }
+                break;
+            case Engine.TEXTURE_NEAREST_LINEAR_MIPNEAREST:
+                magFilter = gl.NEAREST;
+                if (generateMipMaps) {
+                    minFilter = gl.LINEAR_MIPMAP_NEAREST;
+                } else {
+                    minFilter = gl.LINEAR;
+                }
+                break;
+            case Engine.TEXTURE_NEAREST_LINEAR_MIPLINEAR:
+                magFilter = gl.NEAREST;
+                if (generateMipMaps) {
+                    minFilter = gl.LINEAR_MIPMAP_LINEAR;
+                } else {
+                    minFilter = gl.LINEAR;
+                }
+                break;
+            case Engine.TEXTURE_NEAREST_LINEAR:
+                magFilter = gl.NEAREST;
+                minFilter = gl.LINEAR;
+                break;
+            case Engine.TEXTURE_NEAREST_NEAREST:
+                magFilter = gl.NEAREST;
+                minFilter = gl.NEAREST;
+                break;
+            case Engine.TEXTURE_LINEAR_NEAREST_MIPNEAREST:
+                magFilter = gl.LINEAR;
+                if (generateMipMaps) {
+                    minFilter = gl.NEAREST_MIPMAP_NEAREST;
+                } else {
+                    minFilter = gl.NEAREST;
+                }
+                break;
+            case Engine.TEXTURE_LINEAR_NEAREST_MIPLINEAR:
+                magFilter = gl.LINEAR;
+                if (generateMipMaps) {
+                    minFilter = gl.NEAREST_MIPMAP_LINEAR;
+                } else {
+                    minFilter = gl.NEAREST;
+                }
+                break;
+            case Engine.TEXTURE_LINEAR_LINEAR:
+                magFilter = gl.LINEAR;
+                minFilter = gl.LINEAR;
+                break;
+            case Engine.TEXTURE_LINEAR_NEAREST:
+                magFilter = gl.LINEAR;
+                minFilter = gl.NEAREST;
+                break;
+        }
+
+        return {
+            min: minFilter,
+            mag: magFilter
+        };
+    }
+
+    private _partialLoadImg(url: string, index: number, loadedImages: HTMLImageElement[], scene: Nullable<Scene>,
+        onfinish: (images: HTMLImageElement[]) => void, onErrorCallBack: Nullable<(message?: string, exception?: any) => void> = null) {
+
+        var img: HTMLImageElement;
+
+        var onload = () => {
+            loadedImages[index] = img;
+            (<any>loadedImages)._internalCount++;
+
+            if (scene) {
+                scene._removePendingData(img);
+            }
+
+            if ((<any>loadedImages)._internalCount === 6) {
+                onfinish(loadedImages);
+            }
+        };
+
+        var onerror = (message?: string, exception?: any) => {
+            if (scene) {
+                scene._removePendingData(img);
+            }
+
+            if (onErrorCallBack) {
+                onErrorCallBack(message, exception);
+            }
+        };
+
+        img = Tools.LoadImage(url, onload, onerror, scene ? scene.offlineProvider : null);
+        if (scene) {
+            scene._addPendingData(img);
+        }
+    }
+
+    private _cascadeLoadImgs(scene: Nullable<Scene>,
+        onfinish: (images: HTMLImageElement[]) => void, files: string[], onError: Nullable<(message?: string, exception?: any) => void> = null) {
+
+        var loadedImages: HTMLImageElement[] = [];
+        (<any>loadedImages)._internalCount = 0;
+
+        for (let index = 0; index < 6; index++) {
+            this._partialLoadImg(files[index], index, loadedImages, scene, onfinish, onError);
+        }
+    }
+
+    /** @hidden */
+    public _createTexture(): WebGLTexture {
+        let texture = this._gl.createTexture();
+
+        if (!texture) {
+            throw new Error("Unable to create texture");
+        }
+
+        return texture;
+    }
+
+    /**
+     * Usually called from Texture.ts.
+     * Passed information to create a WebGLTexture
+     * @param urlArg defines a value which contains one of the following:
+     * * A conventional http URL, e.g. 'http://...' or 'file://...'
+     * * A base64 string of in-line texture data, e.g. 'data:image/jpg;base64,/...'
+     * * An indicator that data being passed using the buffer parameter, e.g. 'data:mytexture.jpg'
+     * @param noMipmap defines a boolean indicating that no mipmaps shall be generated.  Ignored for compressed textures.  They must be in the file
+     * @param invertY when true, image is flipped when loaded.  You probably want true. Certain compressed textures may invert this if their default is inverted (eg. ktx)
+     * @param scene needed for loading to the correct scene
+     * @param samplingMode mode with should be used sample / access the texture (Default: Texture.TRILINEAR_SAMPLINGMODE)
+     * @param onLoad optional callback to be called upon successful completion
+     * @param onError optional callback to be called upon failure
+     * @param buffer a source of a file previously fetched as either a base64 string, an ArrayBuffer (compressed or image format), HTMLImageElement (image format), or a Blob
+     * @param fallback an internal argument in case the function must be called again, due to etc1 not having alpha capabilities
+     * @param format internal format.  Default: RGB when extension is '.jpg' else RGBA.  Ignored for compressed textures
+     * @param forcedExtension defines the extension to use to pick the right loader
+     * @param excludeLoaders array of texture loaders that should be excluded when picking a loader for the texture (default: empty array)
+     * @returns a InternalTexture for assignment back into BABYLON.Texture
+     */
+    public createTexture(urlArg: Nullable<string>, noMipmap: boolean, invertY: boolean, scene: Nullable<Scene>, samplingMode: number = Engine.TEXTURE_TRILINEAR_SAMPLINGMODE,
+        onLoad: Nullable<() => void> = null, onError: Nullable<(message: string, exception: any) => void> = null,
+        buffer: Nullable<string | ArrayBuffer | HTMLImageElement | Blob> = null, fallback: Nullable<InternalTexture> = null, format: Nullable<number> = null,
+        forcedExtension: Nullable<string> = null, excludeLoaders: Array<IInternalTextureLoader> = []): InternalTexture {
+        var url = String(urlArg); // assign a new string, so that the original is still available in case of fallback
+        var fromData = url.substr(0, 5) === "data:";
+        var fromBlob = url.substr(0, 5) === "blob:";
+        var isBase64 = fromData && url.indexOf(";base64,") !== -1;
+
+        let texture = fallback ? fallback : new InternalTexture(this, InternalTexture.DATASOURCE_URL);
+
+        // establish the file extension, if possible
+        var lastDot = url.lastIndexOf('.');
+        var extension = forcedExtension ? forcedExtension : (lastDot > -1 ? url.substring(lastDot).toLowerCase() : "");
+
+        let loader: Nullable<IInternalTextureLoader> = null;
+        for (let availableLoader of Engine._TextureLoaders) {
+            if (excludeLoaders.indexOf(availableLoader) === -1 && availableLoader.canLoad(extension, this._textureFormatInUse, fallback, isBase64, buffer ? true : false)) {
+                loader = availableLoader;
+                break;
+            }
+        }
+
+        if (loader) {
+            url = loader.transformUrl(url, this._textureFormatInUse);
+        }
+
+        if (scene) {
+            scene._addPendingData(texture);
+        }
+        texture.url = url;
+        texture.generateMipMaps = !noMipmap;
+        texture.samplingMode = samplingMode;
+        texture.invertY = invertY;
+
+        if (!this._doNotHandleContextLost) {
+            // Keep a link to the buffer only if we plan to handle context lost
+            texture._buffer = buffer;
+        }
+
+        let onLoadObserver: Nullable<Observer<InternalTexture>> = null;
+        if (onLoad && !fallback) {
+            onLoadObserver = texture.onLoadedObservable.add(onLoad);
+        }
+
+        if (!fallback) { this._internalTexturesCache.push(texture); }
+
+        let onInternalError = (message?: string, exception?: any) => {
+            if (scene) {
+                scene._removePendingData(texture);
+            }
+
+            let customFallback = false;
+            if (loader) {
+                const fallbackUrl = loader.getFallbackTextureUrl(url, this._textureFormatInUse);
+                if (fallbackUrl) {
+                    // Add Back
+                    customFallback = true;
+                    excludeLoaders.push(loader);
+                    Tools.Warn((loader.constructor as any).name + " failed when trying to load " + texture.url + ", falling back to the next supported loader");
+                    this.createTexture(urlArg, noMipmap, texture.invertY, scene, samplingMode, null, null, buffer, texture, undefined, undefined, excludeLoaders);
+                }
+            }
+
+            if (!customFallback) {
+                if (onLoadObserver) {
+                    texture.onLoadedObservable.remove(onLoadObserver);
+                }
+                if (Tools.UseFallbackTexture) {
+                    this.createTexture(Tools.fallbackTexture, noMipmap, texture.invertY, scene, samplingMode, null, null, buffer, texture);
+                }
+            }
+
+            if (onError) {
+                onError(message || "Unknown error", exception);
+            }
+        };
+
+        // processing for non-image formats
+        if (loader) {
+            var callback = (data: string | ArrayBuffer) => {
+                loader!.loadData(data as ArrayBuffer, texture, (width: number, height: number, loadMipmap: boolean, isCompressed: boolean, done: () => void, loadFailed) => {
+                    if (loadFailed) {
+                        onInternalError("TextureLoader failed to load data");
+                    } else {
+                        this._prepareWebGLTexture(texture, scene, width, height, texture.invertY, !loadMipmap, isCompressed, () => {
+                            done();
+                            return false;
+                        }, samplingMode);
+                    }
+                });
+            };
+
+            if (!buffer) {
+                this._loadFile(url, callback, undefined, scene ? scene.offlineProvider : undefined, true, (request?: WebRequest, exception?: any) => {
+                    onInternalError("Unable to load " + (request ? request.responseURL : url, exception));
+                });
+            } else {
+                callback(buffer as ArrayBuffer);
+            }
+        } else {
+            var onload = (img: HTMLImageElement) => {
+                if (fromBlob && !this._doNotHandleContextLost) {
+                    // We need to store the image if we need to rebuild the texture
+                    // in case of a webgl context lost
+                    texture._buffer = img;
+                }
+
+                this._prepareWebGLTexture(texture, scene, img.width, img.height, texture.invertY, noMipmap, false, (potWidth, potHeight, continuationCallback) => {
+                    let gl = this._gl;
+                    var isPot = (img.width === potWidth && img.height === potHeight);
+                    let internalFormat = format ? this._getInternalFormat(format) : ((extension === ".jpg") ? gl.RGB : gl.RGBA);
+
+                    if (isPot) {
+                        gl.texImage2D(gl.TEXTURE_2D, 0, internalFormat, internalFormat, gl.UNSIGNED_BYTE, img);
+                        return false;
+                    }
+
+                    let maxTextureSize = this._caps.maxTextureSize;
+
+                    if (img.width > maxTextureSize || img.height > maxTextureSize || Engine._RescalePostProcessFactory === null) {
+                        this._prepareWorkingCanvas();
+                        if (!this._workingCanvas || !this._workingContext) {
+                            return false;
+                        }
+
+                        this._workingCanvas.width = potWidth;
+                        this._workingCanvas.height = potHeight;
+
+                        this._workingContext.drawImage(img, 0, 0, img.width, img.height, 0, 0, potWidth, potHeight);
+                        gl.texImage2D(gl.TEXTURE_2D, 0, internalFormat, internalFormat, gl.UNSIGNED_BYTE, this._workingCanvas);
+
+                        texture.width = potWidth;
+                        texture.height = potHeight;
+
+                        return false;
+                    } else {
+                        // Using shaders when possible to rescale because canvas.drawImage is lossy
+                        let source = new InternalTexture(this, InternalTexture.DATASOURCE_TEMP);
+                        this._bindTextureDirectly(gl.TEXTURE_2D, source, true);
+                        gl.texImage2D(gl.TEXTURE_2D, 0, internalFormat, internalFormat, gl.UNSIGNED_BYTE, img);
+
+                        gl.texParameteri(gl.TEXTURE_2D, gl.TEXTURE_MAG_FILTER, gl.LINEAR);
+                        gl.texParameteri(gl.TEXTURE_2D, gl.TEXTURE_MIN_FILTER, gl.LINEAR);
+                        gl.texParameteri(gl.TEXTURE_2D, gl.TEXTURE_WRAP_S, gl.CLAMP_TO_EDGE);
+                        gl.texParameteri(gl.TEXTURE_2D, gl.TEXTURE_WRAP_T, gl.CLAMP_TO_EDGE);
+
+                        this._rescaleTexture(source, texture, scene, internalFormat, () => {
+                            this._releaseTexture(source);
+                            this._bindTextureDirectly(gl.TEXTURE_2D, texture, true);
+
+                            continuationCallback();
+                        });
+                    }
+
+                    return true;
+                }, samplingMode);
+            };
+
+            if (!fromData || isBase64) {
+                if (buffer instanceof HTMLImageElement) {
+                    onload(buffer);
+                } else {
+                    Tools.LoadImage(url, onload, onInternalError, scene ? scene.offlineProvider : null);
+                }
+            }
+            else if (typeof buffer === "string" || buffer instanceof ArrayBuffer || buffer instanceof Blob) {
+                Tools.LoadImage(buffer, onload, onInternalError, scene ? scene.offlineProvider : null);
+            }
+            else {
+                onload(<HTMLImageElement>buffer);
+            }
+        }
+
+        return texture;
+    }
+
+    private _rescaleTexture(source: InternalTexture, destination: InternalTexture, scene: Nullable<Scene>, internalFormat: number, onComplete: () => void): void {
+        let rtt = this.createRenderTargetTexture({
+            width: destination.width,
+            height: destination.height,
+        }, {
+                generateMipMaps: false,
+                type: Engine.TEXTURETYPE_UNSIGNED_INT,
+                samplingMode: Engine.TEXTURE_BILINEAR_SAMPLINGMODE,
+                generateDepthBuffer: false,
+                generateStencilBuffer: false
+            }
+        );
+
+        if (!this._rescalePostProcess && Engine._RescalePostProcessFactory) {
+            this._rescalePostProcess = Engine._RescalePostProcessFactory(this);
+        }
+
+        this._rescalePostProcess.getEffect().executeWhenCompiled(() => {
+            this._rescalePostProcess.onApply = function(effect) {
+                effect._bindTexture("textureSampler", source);
+            };
+
+            let hostingScene = scene;
+
+            if (!hostingScene) {
+                hostingScene = this.scenes[this.scenes.length - 1];
+            }
+            hostingScene.postProcessManager.directRender([this._rescalePostProcess], rtt, true);
+
+            this._bindTextureDirectly(this._gl.TEXTURE_2D, destination, true);
+            this._gl.copyTexImage2D(this._gl.TEXTURE_2D, 0, internalFormat, 0, 0, destination.width, destination.height, 0);
+
+            this.unBindFramebuffer(rtt);
+            this._releaseTexture(rtt);
+
+            if (onComplete) {
+                onComplete();
+            }
+        });
+    }
+
+    /**
+     * Update a raw texture
+     * @param texture defines the texture to update
+     * @param data defines the data to store in the texture
+     * @param format defines the format of the data
+     * @param invertY defines if data must be stored with Y axis inverted
+     * @param compression defines the compression used (null by default)
+     * @param type defines the type fo the data (Engine.TEXTURETYPE_UNSIGNED_INT by default)
+     */
+    public updateRawTexture(texture: Nullable<InternalTexture>, data: Nullable<ArrayBufferView>, format: number, invertY: boolean, compression: Nullable<string> = null, type = Engine.TEXTURETYPE_UNSIGNED_INT): void {
+        if (!texture) {
+            return;
+        }
+        // babylon's internalSizedFomat but gl's texImage2D internalFormat
+        var internalSizedFomat = this._getRGBABufferInternalSizedFormat(type, format);
+        // babylon's internalFormat but gl's texImage2D format
+        var internalFormat = this._getInternalFormat(format);
+        var textureType = this._getWebGLTextureType(type);
+        this._bindTextureDirectly(this._gl.TEXTURE_2D, texture, true);
+        this._unpackFlipY(invertY === undefined ? true : (invertY ? true : false));
+
+        if (!this._doNotHandleContextLost) {
+            texture._bufferView = data;
+            texture.format = format;
+            texture.type = type;
+            texture.invertY = invertY;
+            texture._compression = compression;
+        }
+
+        if (texture.width % 4 !== 0) {
+            this._gl.pixelStorei(this._gl.UNPACK_ALIGNMENT, 1);
+        }
+
+        if (compression && data) {
+            this._gl.compressedTexImage2D(this._gl.TEXTURE_2D, 0, (<any>this.getCaps().s3tc)[compression], texture.width, texture.height, 0, <DataView>data);
+        } else {
+            this._gl.texImage2D(this._gl.TEXTURE_2D, 0, internalSizedFomat, texture.width, texture.height, 0, internalFormat, textureType, data);
+        }
+
+        if (texture.generateMipMaps) {
+            this._gl.generateMipmap(this._gl.TEXTURE_2D);
+        }
+        this._bindTextureDirectly(this._gl.TEXTURE_2D, null);
+        //  this.resetTextureCache();
+        texture.isReady = true;
+    }
+
+    /**
+     * Creates a raw texture
+     * @param data defines the data to store in the texture
+     * @param width defines the width of the texture
+     * @param height defines the height of the texture
+     * @param format defines the format of the data
+     * @param generateMipMaps defines if the engine should generate the mip levels
+     * @param invertY defines if data must be stored with Y axis inverted
+     * @param samplingMode defines the required sampling mode (Texture.NEAREST_SAMPLINGMODE by default)
+     * @param compression defines the compression used (null by default)
+     * @param type defines the type fo the data (Engine.TEXTURETYPE_UNSIGNED_INT by default)
+     * @returns the raw texture inside an InternalTexture
+     */
+    public createRawTexture(data: Nullable<ArrayBufferView>, width: number, height: number, format: number, generateMipMaps: boolean, invertY: boolean, samplingMode: number, compression: Nullable<string> = null, type: number = Engine.TEXTURETYPE_UNSIGNED_INT): InternalTexture {
+        var texture = new InternalTexture(this, InternalTexture.DATASOURCE_RAW);
+        texture.baseWidth = width;
+        texture.baseHeight = height;
+        texture.width = width;
+        texture.height = height;
+        texture.format = format;
+        texture.generateMipMaps = generateMipMaps;
+        texture.samplingMode = samplingMode;
+        texture.invertY = invertY;
+        texture._compression = compression;
+        texture.type = type;
+
+        if (!this._doNotHandleContextLost) {
+            texture._bufferView = data;
+        }
+
+        this.updateRawTexture(texture, data, format, invertY, compression, type);
+        this._bindTextureDirectly(this._gl.TEXTURE_2D, texture, true);
+
+        // Filters
+        var filters = this._getSamplingParameters(samplingMode, generateMipMaps);
+
+        this._gl.texParameteri(this._gl.TEXTURE_2D, this._gl.TEXTURE_MAG_FILTER, filters.mag);
+        this._gl.texParameteri(this._gl.TEXTURE_2D, this._gl.TEXTURE_MIN_FILTER, filters.min);
+
+        if (generateMipMaps) {
+            this._gl.generateMipmap(this._gl.TEXTURE_2D);
+        }
+
+        this._bindTextureDirectly(this._gl.TEXTURE_2D, null);
+
+        this._internalTexturesCache.push(texture);
+
+        return texture;
+    }
+
+    private _unpackFlipYCached: Nullable<boolean> = null;
+
+    /**
+     * In case you are sharing the context with other applications, it might
+     * be interested to not cache the unpack flip y state to ensure a consistent
+     * value would be set.
+     */
+    public enableUnpackFlipYCached = true;
+
+    /** @hidden */
+    public _unpackFlipY(value: boolean): void {
+        if (this._unpackFlipYCached !== value) {
+            this._gl.pixelStorei(this._gl.UNPACK_FLIP_Y_WEBGL, value ? 1 : 0);
+
+            if (this.enableUnpackFlipYCached) {
+                this._unpackFlipYCached = value;
+            }
+        }
+    }
+
+    /** @hidden */
+    public _getUnpackAlignement(): number {
+        return this._gl.getParameter(this._gl.UNPACK_ALIGNMENT);
+    }
+
+    /**
+     * Creates a dynamic texture
+     * @param width defines the width of the texture
+     * @param height defines the height of the texture
+     * @param generateMipMaps defines if the engine should generate the mip levels
+     * @param samplingMode defines the required sampling mode (Texture.NEAREST_SAMPLINGMODE by default)
+     * @returns the dynamic texture inside an InternalTexture
+     */
+    public createDynamicTexture(width: number, height: number, generateMipMaps: boolean, samplingMode: number): InternalTexture {
+        var texture = new InternalTexture(this, InternalTexture.DATASOURCE_DYNAMIC);
+        texture.baseWidth = width;
+        texture.baseHeight = height;
+
+        if (generateMipMaps) {
+            width = this.needPOTTextures ? Tools.GetExponentOfTwo(width, this._caps.maxTextureSize) : width;
+            height = this.needPOTTextures ? Tools.GetExponentOfTwo(height, this._caps.maxTextureSize) : height;
+        }
+
+        //  this.resetTextureCache();
+        texture.width = width;
+        texture.height = height;
+        texture.isReady = false;
+        texture.generateMipMaps = generateMipMaps;
+        texture.samplingMode = samplingMode;
+
+        this.updateTextureSamplingMode(samplingMode, texture);
+
+        this._internalTexturesCache.push(texture);
+
+        return texture;
+    }
+
+    /**
+     * Update the sampling mode of a given texture
+     * @param samplingMode defines the required sampling mode
+     * @param texture defines the texture to update
+     */
+    public updateTextureSamplingMode(samplingMode: number, texture: InternalTexture): void {
+        var filters = this._getSamplingParameters(samplingMode, texture.generateMipMaps);
+
+        if (texture.isCube) {
+            this._setTextureParameterInteger(this._gl.TEXTURE_CUBE_MAP, this._gl.TEXTURE_MAG_FILTER, filters.mag, texture);
+            this._setTextureParameterInteger(this._gl.TEXTURE_CUBE_MAP, this._gl.TEXTURE_MIN_FILTER, filters.min);
+            this._bindTextureDirectly(this._gl.TEXTURE_CUBE_MAP, null);
+        } else if (texture.is3D) {
+            this._setTextureParameterInteger(this._gl.TEXTURE_3D, this._gl.TEXTURE_MAG_FILTER, filters.mag, texture);
+            this._setTextureParameterInteger(this._gl.TEXTURE_3D, this._gl.TEXTURE_MIN_FILTER, filters.min);
+            this._bindTextureDirectly(this._gl.TEXTURE_3D, null);
+        } else {
+            this._setTextureParameterInteger(this._gl.TEXTURE_2D, this._gl.TEXTURE_MAG_FILTER, filters.mag, texture);
+            this._setTextureParameterInteger(this._gl.TEXTURE_2D, this._gl.TEXTURE_MIN_FILTER, filters.min);
+            this._bindTextureDirectly(this._gl.TEXTURE_2D, null);
+        }
+
+        texture.samplingMode = samplingMode;
+    }
+
+    /**
+     * Update the content of a dynamic texture
+     * @param texture defines the texture to update
+     * @param canvas defines the canvas containing the source
+     * @param invertY defines if data must be stored with Y axis inverted
+     * @param premulAlpha defines if alpha is stored as premultiplied
+     * @param format defines the format of the data
+     * @param forceBindTexture if the texture should be forced to be bound eg. after a graphics context loss (Default: false)
+     */
+    public updateDynamicTexture(texture: Nullable<InternalTexture>, canvas: HTMLCanvasElement, invertY: boolean, premulAlpha: boolean = false, format?: number, forceBindTexture: boolean = false): void {
+        if (!texture) {
+            return;
+        }
+
+        this._bindTextureDirectly(this._gl.TEXTURE_2D, texture, true, forceBindTexture);
+        this._unpackFlipY(invertY);
+        if (premulAlpha) {
+            this._gl.pixelStorei(this._gl.UNPACK_PREMULTIPLY_ALPHA_WEBGL, 1);
+        }
+        let internalFormat = format ? this._getInternalFormat(format) : this._gl.RGBA;
+        this._gl.texImage2D(this._gl.TEXTURE_2D, 0, internalFormat, internalFormat, this._gl.UNSIGNED_BYTE, canvas);
+        if (texture.generateMipMaps) {
+            this._gl.generateMipmap(this._gl.TEXTURE_2D);
+        }
+        this._bindTextureDirectly(this._gl.TEXTURE_2D, null);
+        if (premulAlpha) {
+            this._gl.pixelStorei(this._gl.UNPACK_PREMULTIPLY_ALPHA_WEBGL, 0);
+        }
+        texture.isReady = true;
+    }
+
+    /**
+     * Update a video texture
+     * @param texture defines the texture to update
+     * @param video defines the video element to use
+     * @param invertY defines if data must be stored with Y axis inverted
+     */
+    public updateVideoTexture(texture: Nullable<InternalTexture>, video: HTMLVideoElement, invertY: boolean): void {
+        if (!texture || texture._isDisabled) {
+            return;
+        }
+
+        var wasPreviouslyBound = this._bindTextureDirectly(this._gl.TEXTURE_2D, texture, true);
+        this._unpackFlipY(!invertY); // Video are upside down by default
+
+        try {
+            // Testing video texture support
+            if (this._videoTextureSupported === undefined) {
+                this._gl.texImage2D(this._gl.TEXTURE_2D, 0, this._gl.RGBA, this._gl.RGBA, this._gl.UNSIGNED_BYTE, video);
+
+                if (this._gl.getError() !== 0) {
+                    this._videoTextureSupported = false;
+                } else {
+                    this._videoTextureSupported = true;
+                }
+            }
+
+            // Copy video through the current working canvas if video texture is not supported
+            if (!this._videoTextureSupported) {
+                if (!texture._workingCanvas) {
+                    texture._workingCanvas = document.createElement("canvas");
+                    let context = texture._workingCanvas.getContext("2d");
+
+                    if (!context) {
+                        throw new Error("Unable to get 2d context");
+                    }
+
+                    texture._workingContext = context;
+                    texture._workingCanvas.width = texture.width;
+                    texture._workingCanvas.height = texture.height;
+                }
+
+                texture._workingContext.drawImage(video, 0, 0, video.videoWidth, video.videoHeight, 0, 0, texture.width, texture.height);
+
+                this._gl.texImage2D(this._gl.TEXTURE_2D, 0, this._gl.RGBA, this._gl.RGBA, this._gl.UNSIGNED_BYTE, texture._workingCanvas);
+            } else {
+                this._gl.texImage2D(this._gl.TEXTURE_2D, 0, this._gl.RGBA, this._gl.RGBA, this._gl.UNSIGNED_BYTE, video);
+            }
+
+            if (texture.generateMipMaps) {
+                this._gl.generateMipmap(this._gl.TEXTURE_2D);
+            }
+
+            if (!wasPreviouslyBound) {
+                this._bindTextureDirectly(this._gl.TEXTURE_2D, null);
+            }
+            //    this.resetTextureCache();
+            texture.isReady = true;
+
+        } catch (ex) {
+            // Something unexpected
+            // Let's disable the texture
+            texture._isDisabled = true;
+        }
+    }
+
+    /**
+     * Updates a depth texture Comparison Mode and Function.
+     * If the comparison Function is equal to 0, the mode will be set to none.
+     * Otherwise, this only works in webgl 2 and requires a shadow sampler in the shader.
+     * @param texture The texture to set the comparison function for
+     * @param comparisonFunction The comparison function to set, 0 if no comparison required
+     */
+    public updateTextureComparisonFunction(texture: InternalTexture, comparisonFunction: number): void {
+        if (this.webGLVersion === 1) {
+            Logger.Error("WebGL 1 does not support texture comparison.");
+            return;
+        }
+
+        var gl = this._gl;
+
+        if (texture.isCube) {
+            this._bindTextureDirectly(this._gl.TEXTURE_CUBE_MAP, texture, true);
+
+            if (comparisonFunction === 0) {
+                gl.texParameteri(gl.TEXTURE_CUBE_MAP, gl.TEXTURE_COMPARE_FUNC, Engine.LEQUAL);
+                gl.texParameteri(gl.TEXTURE_CUBE_MAP, gl.TEXTURE_COMPARE_MODE, gl.NONE);
+            }
+            else {
+                gl.texParameteri(gl.TEXTURE_CUBE_MAP, gl.TEXTURE_COMPARE_FUNC, comparisonFunction);
+                gl.texParameteri(gl.TEXTURE_CUBE_MAP, gl.TEXTURE_COMPARE_MODE, gl.COMPARE_REF_TO_TEXTURE);
+            }
+
+            this._bindTextureDirectly(this._gl.TEXTURE_CUBE_MAP, null);
+        } else {
+            this._bindTextureDirectly(this._gl.TEXTURE_2D, texture, true);
+
+            if (comparisonFunction === 0) {
+                gl.texParameteri(gl.TEXTURE_2D, gl.TEXTURE_COMPARE_FUNC, Engine.LEQUAL);
+                gl.texParameteri(gl.TEXTURE_2D, gl.TEXTURE_COMPARE_MODE, gl.NONE);
+            }
+            else {
+                gl.texParameteri(gl.TEXTURE_2D, gl.TEXTURE_COMPARE_FUNC, comparisonFunction);
+                gl.texParameteri(gl.TEXTURE_2D, gl.TEXTURE_COMPARE_MODE, gl.COMPARE_REF_TO_TEXTURE);
+            }
+
+            this._bindTextureDirectly(this._gl.TEXTURE_2D, null);
+        }
+
+        texture._comparisonFunction = comparisonFunction;
+    }
+
+    private _setupDepthStencilTexture(internalTexture: InternalTexture, size: number | { width: number, height: number }, generateStencil: boolean, bilinearFiltering: boolean, comparisonFunction: number): void {
+        var width = (<{ width: number, height: number }>size).width || <number>size;
+        var height = (<{ width: number, height: number }>size).height || <number>size;
+        internalTexture.baseWidth = width;
+        internalTexture.baseHeight = height;
+        internalTexture.width = width;
+        internalTexture.height = height;
+        internalTexture.isReady = true;
+        internalTexture.samples = 1;
+        internalTexture.generateMipMaps = false;
+        internalTexture._generateDepthBuffer = true;
+        internalTexture._generateStencilBuffer = generateStencil;
+        internalTexture.samplingMode = bilinearFiltering ? Engine.TEXTURE_BILINEAR_SAMPLINGMODE : Engine.TEXTURE_NEAREST_SAMPLINGMODE;
+        internalTexture.type = Engine.TEXTURETYPE_UNSIGNED_INT;
+        internalTexture._comparisonFunction = comparisonFunction;
+
+        var gl = this._gl;
+        var target = internalTexture.isCube ? gl.TEXTURE_CUBE_MAP : gl.TEXTURE_2D;
+        var samplingParameters = this._getSamplingParameters(internalTexture.samplingMode, false);
+        gl.texParameteri(target, gl.TEXTURE_MAG_FILTER, samplingParameters.mag);
+        gl.texParameteri(target, gl.TEXTURE_MIN_FILTER, samplingParameters.min);
+        gl.texParameteri(target, gl.TEXTURE_WRAP_S, gl.CLAMP_TO_EDGE);
+        gl.texParameteri(target, gl.TEXTURE_WRAP_T, gl.CLAMP_TO_EDGE);
+
+        if (comparisonFunction === 0) {
+            gl.texParameteri(target, gl.TEXTURE_COMPARE_FUNC, Engine.LEQUAL);
+            gl.texParameteri(target, gl.TEXTURE_COMPARE_MODE, gl.NONE);
+        }
+        else {
+            gl.texParameteri(target, gl.TEXTURE_COMPARE_FUNC, comparisonFunction);
+            gl.texParameteri(target, gl.TEXTURE_COMPARE_MODE, gl.COMPARE_REF_TO_TEXTURE);
+        }
+    }
+
+    /**
+     * Creates a depth stencil texture.
+     * This is only available in WebGL 2 or with the depth texture extension available.
+     * @param size The size of face edge in the texture.
+     * @param options The options defining the texture.
+     * @returns The texture
+     */
+    public createDepthStencilTexture(size: number | { width: number, height: number }, options: DepthTextureCreationOptions): InternalTexture {
+        if (options.isCube) {
+            let width = (<{ width: number, height: number }>size).width || <number>size;
+            return this._createDepthStencilCubeTexture(width, options);
+        }
+        else {
+            return this._createDepthStencilTexture(size, options);
+        }
+    }
+
+    /**
+     * Creates a depth stencil texture.
+     * This is only available in WebGL 2 or with the depth texture extension available.
+     * @param size The size of face edge in the texture.
+     * @param options The options defining the texture.
+     * @returns The texture
+     */
+    private _createDepthStencilTexture(size: number | { width: number, height: number }, options: DepthTextureCreationOptions): InternalTexture {
+        var internalTexture = new InternalTexture(this, InternalTexture.DATASOURCE_DEPTHTEXTURE);
+
+        if (!this._caps.depthTextureExtension) {
+            Logger.Error("Depth texture is not supported by your browser or hardware.");
+            return internalTexture;
+        }
+
+        var internalOptions = {
+            bilinearFiltering: false,
+            comparisonFunction: 0,
+            generateStencil: false,
+            ...options
+        };
+
+        var gl = this._gl;
+        this._bindTextureDirectly(gl.TEXTURE_2D, internalTexture, true);
+
+        this._setupDepthStencilTexture(internalTexture, size, internalOptions.generateStencil, internalOptions.bilinearFiltering, internalOptions.comparisonFunction);
+
+        if (this.webGLVersion > 1) {
+            if (internalOptions.generateStencil) {
+                gl.texImage2D(gl.TEXTURE_2D, 0, gl.DEPTH24_STENCIL8, internalTexture.width, internalTexture.height, 0, gl.DEPTH_STENCIL, gl.UNSIGNED_INT_24_8, null);
+            }
+            else {
+                gl.texImage2D(gl.TEXTURE_2D, 0, gl.DEPTH_COMPONENT24, internalTexture.width, internalTexture.height, 0, gl.DEPTH_COMPONENT, gl.UNSIGNED_INT, null);
+            }
+        }
+        else {
+            if (internalOptions.generateStencil) {
+                gl.texImage2D(gl.TEXTURE_2D, 0, gl.DEPTH_STENCIL, internalTexture.width, internalTexture.height, 0, gl.DEPTH_STENCIL, gl.UNSIGNED_INT_24_8, null);
+            }
+            else {
+                gl.texImage2D(gl.TEXTURE_2D, 0, gl.DEPTH_COMPONENT, internalTexture.width, internalTexture.height, 0, gl.DEPTH_COMPONENT, gl.UNSIGNED_INT, null);
+            }
+        }
+
+        this._bindTextureDirectly(gl.TEXTURE_2D, null);
+
+        return internalTexture;
+    }
+
+    /**
+     * Creates a depth stencil cube texture.
+     * This is only available in WebGL 2.
+     * @param size The size of face edge in the cube texture.
+     * @param options The options defining the cube texture.
+     * @returns The cube texture
+     */
+    private _createDepthStencilCubeTexture(size: number, options: DepthTextureCreationOptions): InternalTexture {
+        var internalTexture = new InternalTexture(this, InternalTexture.DATASOURCE_UNKNOWN);
+        internalTexture.isCube = true;
+
+        if (this.webGLVersion === 1) {
+            Logger.Error("Depth cube texture is not supported by WebGL 1.");
+            return internalTexture;
+        }
+
+        var internalOptions = {
+            bilinearFiltering: false,
+            comparisonFunction: 0,
+            generateStencil: false,
+            ...options
+        };
+
+        var gl = this._gl;
+        this._bindTextureDirectly(gl.TEXTURE_CUBE_MAP, internalTexture, true);
+
+        this._setupDepthStencilTexture(internalTexture, size, internalOptions.generateStencil, internalOptions.bilinearFiltering, internalOptions.comparisonFunction);
+
+        // Create the depth/stencil buffer
+        for (var face = 0; face < 6; face++) {
+            if (internalOptions.generateStencil) {
+                gl.texImage2D(gl.TEXTURE_CUBE_MAP_POSITIVE_X + face, 0, gl.DEPTH24_STENCIL8, size, size, 0, gl.DEPTH_STENCIL, gl.UNSIGNED_INT_24_8, null);
+            }
+            else {
+                gl.texImage2D(gl.TEXTURE_CUBE_MAP_POSITIVE_X + face, 0, gl.DEPTH_COMPONENT24, size, size, 0, gl.DEPTH_COMPONENT, gl.UNSIGNED_INT, null);
+            }
+        }
+
+        this._bindTextureDirectly(gl.TEXTURE_CUBE_MAP, null);
+
+        return internalTexture;
+    }
+
+    /**
+     * Sets the frame buffer Depth / Stencil attachement of the render target to the defined depth stencil texture.
+     * @param renderTarget The render target to set the frame buffer for
+     */
+    public setFrameBufferDepthStencilTexture(renderTarget: RenderTargetTexture): void {
+        // Create the framebuffer
+        var internalTexture = renderTarget.getInternalTexture();
+        if (!internalTexture || !internalTexture._framebuffer || !renderTarget.depthStencilTexture) {
+            return;
+        }
+
+        var gl = this._gl;
+        var depthStencilTexture = renderTarget.depthStencilTexture;
+
+        this.bindUnboundFramebuffer(internalTexture._framebuffer);
+        if (depthStencilTexture.isCube) {
+            if (depthStencilTexture._generateStencilBuffer) {
+                gl.framebufferTexture2D(gl.FRAMEBUFFER, gl.DEPTH_STENCIL_ATTACHMENT, gl.TEXTURE_CUBE_MAP_POSITIVE_X, depthStencilTexture._webGLTexture, 0);
+            }
+            else {
+                gl.framebufferTexture2D(gl.FRAMEBUFFER, gl.DEPTH_ATTACHMENT, gl.TEXTURE_CUBE_MAP_POSITIVE_X, depthStencilTexture._webGLTexture, 0);
+            }
+        }
+        else {
+            if (depthStencilTexture._generateStencilBuffer) {
+                gl.framebufferTexture2D(gl.FRAMEBUFFER, gl.DEPTH_STENCIL_ATTACHMENT, gl.TEXTURE_2D, depthStencilTexture._webGLTexture, 0);
+            }
+            else {
+                gl.framebufferTexture2D(gl.FRAMEBUFFER, gl.DEPTH_ATTACHMENT, gl.TEXTURE_2D, depthStencilTexture._webGLTexture, 0);
+            }
+        }
+        this.bindUnboundFramebuffer(null);
+    }
+
+    /**
+     * Creates a new render target texture
+     * @param size defines the size of the texture
+     * @param options defines the options used to create the texture
+     * @returns a new render target texture stored in an InternalTexture
+     */
+    public createRenderTargetTexture(size: number | { width: number, height: number }, options: boolean | RenderTargetCreationOptions): InternalTexture {
+        let fullOptions = new RenderTargetCreationOptions();
+
+        if (options !== undefined && typeof options === "object") {
+            fullOptions.generateMipMaps = options.generateMipMaps;
+            fullOptions.generateDepthBuffer = options.generateDepthBuffer === undefined ? true : options.generateDepthBuffer;
+            fullOptions.generateStencilBuffer = fullOptions.generateDepthBuffer && options.generateStencilBuffer;
+            fullOptions.type = options.type === undefined ? Engine.TEXTURETYPE_UNSIGNED_INT : options.type;
+            fullOptions.samplingMode = options.samplingMode === undefined ? Engine.TEXTURE_TRILINEAR_SAMPLINGMODE : options.samplingMode;
+            fullOptions.format = options.format === undefined ? Engine.TEXTUREFORMAT_RGBA : options.format;
+        } else {
+            fullOptions.generateMipMaps = <boolean>options;
+            fullOptions.generateDepthBuffer = true;
+            fullOptions.generateStencilBuffer = false;
+            fullOptions.type = Engine.TEXTURETYPE_UNSIGNED_INT;
+            fullOptions.samplingMode = Engine.TEXTURE_TRILINEAR_SAMPLINGMODE;
+            fullOptions.format = Engine.TEXTUREFORMAT_RGBA;
+        }
+
+        if (fullOptions.type === Engine.TEXTURETYPE_FLOAT && !this._caps.textureFloatLinearFiltering) {
+            // if floating point linear (gl.FLOAT) then force to NEAREST_SAMPLINGMODE
+            fullOptions.samplingMode = Engine.TEXTURE_NEAREST_SAMPLINGMODE;
+        }
+        else if (fullOptions.type === Engine.TEXTURETYPE_HALF_FLOAT && !this._caps.textureHalfFloatLinearFiltering) {
+            // if floating point linear (HALF_FLOAT) then force to NEAREST_SAMPLINGMODE
+            fullOptions.samplingMode = Engine.TEXTURE_NEAREST_SAMPLINGMODE;
+        }
+        var gl = this._gl;
+
+        var texture = new InternalTexture(this, InternalTexture.DATASOURCE_RENDERTARGET);
+        this._bindTextureDirectly(gl.TEXTURE_2D, texture, true);
+
+        var width = (<{ width: number, height: number }>size).width || <number>size;
+        var height = (<{ width: number, height: number }>size).height || <number>size;
+
+        var filters = this._getSamplingParameters(fullOptions.samplingMode, fullOptions.generateMipMaps ? true : false);
+
+        if (fullOptions.type === Engine.TEXTURETYPE_FLOAT && !this._caps.textureFloat) {
+            fullOptions.type = Engine.TEXTURETYPE_UNSIGNED_INT;
+            Logger.Warn("Float textures are not supported. Render target forced to TEXTURETYPE_UNSIGNED_BYTE type");
+        }
+
+        gl.texParameteri(gl.TEXTURE_2D, gl.TEXTURE_MAG_FILTER, filters.mag);
+        gl.texParameteri(gl.TEXTURE_2D, gl.TEXTURE_MIN_FILTER, filters.min);
+        gl.texParameteri(gl.TEXTURE_2D, gl.TEXTURE_WRAP_S, gl.CLAMP_TO_EDGE);
+        gl.texParameteri(gl.TEXTURE_2D, gl.TEXTURE_WRAP_T, gl.CLAMP_TO_EDGE);
+
+        gl.texImage2D(gl.TEXTURE_2D, 0, this._getRGBABufferInternalSizedFormat(fullOptions.type, fullOptions.format), width, height, 0, this._getInternalFormat(fullOptions.format), this._getWebGLTextureType(fullOptions.type), null);
+
+        // Create the framebuffer
+        var currentFrameBuffer = this._currentFramebuffer;
+        var framebuffer = gl.createFramebuffer();
+        this.bindUnboundFramebuffer(framebuffer);
+        gl.framebufferTexture2D(gl.FRAMEBUFFER, gl.COLOR_ATTACHMENT0, gl.TEXTURE_2D, texture._webGLTexture, 0);
+
+        texture._depthStencilBuffer = this._setupFramebufferDepthAttachments(fullOptions.generateStencilBuffer ? true : false, fullOptions.generateDepthBuffer, width, height);
+
+        if (fullOptions.generateMipMaps) {
+            this._gl.generateMipmap(this._gl.TEXTURE_2D);
+        }
+
+        // Unbind
+        this._bindTextureDirectly(gl.TEXTURE_2D, null);
+        gl.bindRenderbuffer(gl.RENDERBUFFER, null);
+        this.bindUnboundFramebuffer(currentFrameBuffer);
+
+        texture._framebuffer = framebuffer;
+        texture.baseWidth = width;
+        texture.baseHeight = height;
+        texture.width = width;
+        texture.height = height;
+        texture.isReady = true;
+        texture.samples = 1;
+        texture.generateMipMaps = fullOptions.generateMipMaps ? true : false;
+        texture.samplingMode = fullOptions.samplingMode;
+        texture.type = fullOptions.type;
+        texture.format = fullOptions.format;
+        texture._generateDepthBuffer = fullOptions.generateDepthBuffer;
+        texture._generateStencilBuffer = fullOptions.generateStencilBuffer ? true : false;
+
+        // this.resetTextureCache();
+
+        this._internalTexturesCache.push(texture);
+
+        return texture;
+    }
+
+    /**
+     * Create a multi render target texture
+     * @see http://doc.babylonjs.com/features/webgl2#multiple-render-target
+     * @param size defines the size of the texture
+     * @param options defines the creation options
+     * @returns the cube texture as an InternalTexture
+     */
+    public createMultipleRenderTarget(size: any, options: IMultiRenderTargetOptions): InternalTexture[] {
+        var generateMipMaps = false;
+        var generateDepthBuffer = true;
+        var generateStencilBuffer = false;
+        var generateDepthTexture = false;
+        var textureCount = 1;
+
+        var defaultType = Engine.TEXTURETYPE_UNSIGNED_INT;
+        var defaultSamplingMode = Engine.TEXTURE_TRILINEAR_SAMPLINGMODE;
+
+        var types = new Array<number>();
+        var samplingModes = new Array<number>();
+
+        if (options !== undefined) {
+            generateMipMaps = options.generateMipMaps === undefined ? false : options.generateMipMaps;
+            generateDepthBuffer = options.generateDepthBuffer === undefined ? true : options.generateDepthBuffer;
+            generateStencilBuffer = options.generateStencilBuffer === undefined ? false : options.generateStencilBuffer;
+            generateDepthTexture = options.generateDepthTexture === undefined ? false : options.generateDepthTexture;
+            textureCount = options.textureCount || 1;
+
+            if (options.types) {
+                types = options.types;
+            }
+            if (options.samplingModes) {
+                samplingModes = options.samplingModes;
+            }
+
+        }
+        var gl = this._gl;
+        // Create the framebuffer
+        var framebuffer = gl.createFramebuffer();
+        this.bindUnboundFramebuffer(framebuffer);
+
+        var width = size.width || size;
+        var height = size.height || size;
+
+        var textures = [];
+        var attachments = [];
+
+        var depthStencilBuffer = this._setupFramebufferDepthAttachments(generateStencilBuffer, generateDepthBuffer, width, height);
+
+        for (var i = 0; i < textureCount; i++) {
+            var samplingMode = samplingModes[i] || defaultSamplingMode;
+            var type = types[i] || defaultType;
+
+            if (type === Engine.TEXTURETYPE_FLOAT && !this._caps.textureFloatLinearFiltering) {
+                // if floating point linear (gl.FLOAT) then force to NEAREST_SAMPLINGMODE
+                samplingMode = Engine.TEXTURE_NEAREST_SAMPLINGMODE;
+            }
+            else if (type === Engine.TEXTURETYPE_HALF_FLOAT && !this._caps.textureHalfFloatLinearFiltering) {
+                // if floating point linear (HALF_FLOAT) then force to NEAREST_SAMPLINGMODE
+                samplingMode = Engine.TEXTURE_NEAREST_SAMPLINGMODE;
+            }
+
+            var filters = this._getSamplingParameters(samplingMode, generateMipMaps);
+            if (type === Engine.TEXTURETYPE_FLOAT && !this._caps.textureFloat) {
+                type = Engine.TEXTURETYPE_UNSIGNED_INT;
+                Logger.Warn("Float textures are not supported. Render target forced to TEXTURETYPE_UNSIGNED_BYTE type");
+            }
+
+            var texture = new InternalTexture(this, InternalTexture.DATASOURCE_MULTIRENDERTARGET);
+            var attachment = (<any>gl)[this.webGLVersion > 1 ? "COLOR_ATTACHMENT" + i : "COLOR_ATTACHMENT" + i + "_WEBGL"];
+
+            textures.push(texture);
+            attachments.push(attachment);
+
+            gl.activeTexture((<any>gl)["TEXTURE" + i]);
+            gl.bindTexture(gl.TEXTURE_2D, texture._webGLTexture);
+
+            gl.texParameteri(gl.TEXTURE_2D, gl.TEXTURE_MAG_FILTER, filters.mag);
+            gl.texParameteri(gl.TEXTURE_2D, gl.TEXTURE_MIN_FILTER, filters.min);
+            gl.texParameteri(gl.TEXTURE_2D, gl.TEXTURE_WRAP_S, gl.CLAMP_TO_EDGE);
+            gl.texParameteri(gl.TEXTURE_2D, gl.TEXTURE_WRAP_T, gl.CLAMP_TO_EDGE);
+
+            gl.texImage2D(gl.TEXTURE_2D, 0, this._getRGBABufferInternalSizedFormat(type), width, height, 0, gl.RGBA, this._getWebGLTextureType(type), null);
+
+            gl.framebufferTexture2D(gl.DRAW_FRAMEBUFFER, attachment, gl.TEXTURE_2D, texture._webGLTexture, 0);
+
+            if (generateMipMaps) {
+                this._gl.generateMipmap(this._gl.TEXTURE_2D);
+            }
+
+            // Unbind
+            this._bindTextureDirectly(gl.TEXTURE_2D, null);
+
+            texture._framebuffer = framebuffer;
+            texture._depthStencilBuffer = depthStencilBuffer;
+            texture.baseWidth = width;
+            texture.baseHeight = height;
+            texture.width = width;
+            texture.height = height;
+            texture.isReady = true;
+            texture.samples = 1;
+            texture.generateMipMaps = generateMipMaps;
+            texture.samplingMode = samplingMode;
+            texture.type = type;
+            texture._generateDepthBuffer = generateDepthBuffer;
+            texture._generateStencilBuffer = generateStencilBuffer;
+            texture._attachments = attachments;
+
+            this._internalTexturesCache.push(texture);
+        }
+
+        if (generateDepthTexture && this._caps.depthTextureExtension) {
+            // Depth texture
+            var depthTexture = new InternalTexture(this, InternalTexture.DATASOURCE_MULTIRENDERTARGET);
+
+            gl.activeTexture(gl.TEXTURE0);
+            gl.bindTexture(gl.TEXTURE_2D, depthTexture._webGLTexture);
+            gl.texParameteri(gl.TEXTURE_2D, gl.TEXTURE_MAG_FILTER, gl.NEAREST);
+            gl.texParameteri(gl.TEXTURE_2D, gl.TEXTURE_MIN_FILTER, gl.NEAREST);
+            gl.texParameteri(gl.TEXTURE_2D, gl.TEXTURE_WRAP_S, gl.CLAMP_TO_EDGE);
+            gl.texParameteri(gl.TEXTURE_2D, gl.TEXTURE_WRAP_T, gl.CLAMP_TO_EDGE);
+            gl.texImage2D(
+                gl.TEXTURE_2D,
+                0,
+                this.webGLVersion < 2 ? gl.DEPTH_COMPONENT : gl.DEPTH_COMPONENT16,
+                width,
+                height,
+                0,
+                gl.DEPTH_COMPONENT,
+                gl.UNSIGNED_SHORT,
+                null
+            );
+
+            gl.framebufferTexture2D(
+                gl.FRAMEBUFFER,
+                gl.DEPTH_ATTACHMENT,
+                gl.TEXTURE_2D,
+                depthTexture._webGLTexture,
+                0
+            );
+
+            depthTexture._framebuffer = framebuffer;
+            depthTexture.baseWidth = width;
+            depthTexture.baseHeight = height;
+            depthTexture.width = width;
+            depthTexture.height = height;
+            depthTexture.isReady = true;
+            depthTexture.samples = 1;
+            depthTexture.generateMipMaps = generateMipMaps;
+            depthTexture.samplingMode = gl.NEAREST;
+            depthTexture._generateDepthBuffer = generateDepthBuffer;
+            depthTexture._generateStencilBuffer = generateStencilBuffer;
+
+            textures.push(depthTexture);
+            this._internalTexturesCache.push(depthTexture);
+        }
+
+        gl.drawBuffers(attachments);
+        gl.bindRenderbuffer(gl.RENDERBUFFER, null);
+        this.bindUnboundFramebuffer(null);
+
+        this.resetTextureCache();
+
+        return textures;
+    }
+
+    private _setupFramebufferDepthAttachments(generateStencilBuffer: boolean, generateDepthBuffer: boolean, width: number, height: number, samples = 1): Nullable<WebGLRenderbuffer> {
+        var depthStencilBuffer: Nullable<WebGLRenderbuffer> = null;
+        var gl = this._gl;
+
+        // Create the depth/stencil buffer
+        if (generateStencilBuffer) {
+            depthStencilBuffer = gl.createRenderbuffer();
+            gl.bindRenderbuffer(gl.RENDERBUFFER, depthStencilBuffer);
+
+            if (samples > 1) {
+                gl.renderbufferStorageMultisample(gl.RENDERBUFFER, samples, gl.DEPTH24_STENCIL8, width, height);
+            } else {
+                gl.renderbufferStorage(gl.RENDERBUFFER, gl.DEPTH_STENCIL, width, height);
+            }
+
+            gl.framebufferRenderbuffer(gl.FRAMEBUFFER, gl.DEPTH_STENCIL_ATTACHMENT, gl.RENDERBUFFER, depthStencilBuffer);
+        }
+        else if (generateDepthBuffer) {
+            depthStencilBuffer = gl.createRenderbuffer();
+            gl.bindRenderbuffer(gl.RENDERBUFFER, depthStencilBuffer);
+
+            if (samples > 1) {
+                gl.renderbufferStorageMultisample(gl.RENDERBUFFER, samples, gl.DEPTH_COMPONENT16, width, height);
+            } else {
+                gl.renderbufferStorage(gl.RENDERBUFFER, gl.DEPTH_COMPONENT16, width, height);
+            }
+
+            gl.framebufferRenderbuffer(gl.FRAMEBUFFER, gl.DEPTH_ATTACHMENT, gl.RENDERBUFFER, depthStencilBuffer);
+        }
+
+        return depthStencilBuffer;
+    }
+
+    /**
+     * Updates the sample count of a render target texture
+     * @see http://doc.babylonjs.com/features/webgl2#multisample-render-targets
+     * @param texture defines the texture to update
+     * @param samples defines the sample count to set
+     * @returns the effective sample count (could be 0 if multisample render targets are not supported)
+     */
+    public updateRenderTargetTextureSampleCount(texture: Nullable<InternalTexture>, samples: number): number {
+        if (this.webGLVersion < 2 || !texture) {
+            return 1;
+        }
+
+        if (texture.samples === samples) {
+            return samples;
+        }
+
+        var gl = this._gl;
+
+        samples = Math.min(samples, gl.getParameter(gl.MAX_SAMPLES));
+
+        // Dispose previous render buffers
+        if (texture._depthStencilBuffer) {
+            gl.deleteRenderbuffer(texture._depthStencilBuffer);
+            texture._depthStencilBuffer = null;
+        }
+
+        if (texture._MSAAFramebuffer) {
+            gl.deleteFramebuffer(texture._MSAAFramebuffer);
+            texture._MSAAFramebuffer = null;
+        }
+
+        if (texture._MSAARenderBuffer) {
+            gl.deleteRenderbuffer(texture._MSAARenderBuffer);
+            texture._MSAARenderBuffer = null;
+        }
+
+        if (samples > 1) {
+            let framebuffer = gl.createFramebuffer();
+
+            if (!framebuffer) {
+                throw new Error("Unable to create multi sampled framebuffer");
+            }
+
+            texture._MSAAFramebuffer = framebuffer;
+            this.bindUnboundFramebuffer(texture._MSAAFramebuffer);
+
+            var colorRenderbuffer = gl.createRenderbuffer();
+
+            if (!colorRenderbuffer) {
+                throw new Error("Unable to create multi sampled framebuffer");
+            }
+
+            gl.bindRenderbuffer(gl.RENDERBUFFER, colorRenderbuffer);
+            gl.renderbufferStorageMultisample(gl.RENDERBUFFER, samples, this._getRGBAMultiSampleBufferFormat(texture.type), texture.width, texture.height);
+
+            gl.framebufferRenderbuffer(gl.FRAMEBUFFER, gl.COLOR_ATTACHMENT0, gl.RENDERBUFFER, colorRenderbuffer);
+
+            texture._MSAARenderBuffer = colorRenderbuffer;
+        } else {
+            this.bindUnboundFramebuffer(texture._framebuffer);
+        }
+
+        texture.samples = samples;
+        texture._depthStencilBuffer = this._setupFramebufferDepthAttachments(texture._generateStencilBuffer, texture._generateDepthBuffer, texture.width, texture.height, samples);
+
+        gl.bindRenderbuffer(gl.RENDERBUFFER, null);
+        this.bindUnboundFramebuffer(null);
+
+        return samples;
+    }
+
+    /**
+     * Update the sample count for a given multiple render target texture
+     * @see http://doc.babylonjs.com/features/webgl2#multisample-render-targets
+     * @param textures defines the textures to update
+     * @param samples defines the sample count to set
+     * @returns the effective sample count (could be 0 if multisample render targets are not supported)
+     */
+    public updateMultipleRenderTargetTextureSampleCount(textures: Nullable<InternalTexture[]>, samples: number): number {
+        if (this.webGLVersion < 2 || !textures || textures.length == 0) {
+            return 1;
+        }
+
+        if (textures[0].samples === samples) {
+            return samples;
+        }
+
+        var gl = this._gl;
+
+        samples = Math.min(samples, gl.getParameter(gl.MAX_SAMPLES));
+
+        // Dispose previous render buffers
+        if (textures[0]._depthStencilBuffer) {
+            gl.deleteRenderbuffer(textures[0]._depthStencilBuffer);
+            textures[0]._depthStencilBuffer = null;
+        }
+
+        if (textures[0]._MSAAFramebuffer) {
+            gl.deleteFramebuffer(textures[0]._MSAAFramebuffer);
+            textures[0]._MSAAFramebuffer = null;
+        }
+
+        for (var i = 0; i < textures.length; i++) {
+            if (textures[i]._MSAARenderBuffer) {
+                gl.deleteRenderbuffer(textures[i]._MSAARenderBuffer);
+                textures[i]._MSAARenderBuffer = null;
+            }
+        }
+
+        if (samples > 1) {
+            let framebuffer = gl.createFramebuffer();
+
+            if (!framebuffer) {
+                throw new Error("Unable to create multi sampled framebuffer");
+            }
+
+            this.bindUnboundFramebuffer(framebuffer);
+
+            let depthStencilBuffer = this._setupFramebufferDepthAttachments(textures[0]._generateStencilBuffer, textures[0]._generateDepthBuffer, textures[0].width, textures[0].height, samples);
+
+            var attachments = [];
+
+            for (var i = 0; i < textures.length; i++) {
+                var texture = textures[i];
+                var attachment = (<any>gl)[this.webGLVersion > 1 ? "COLOR_ATTACHMENT" + i : "COLOR_ATTACHMENT" + i + "_WEBGL"];
+
+                var colorRenderbuffer = gl.createRenderbuffer();
+
+                if (!colorRenderbuffer) {
+                    throw new Error("Unable to create multi sampled framebuffer");
+                }
+
+                gl.bindRenderbuffer(gl.RENDERBUFFER, colorRenderbuffer);
+                gl.renderbufferStorageMultisample(gl.RENDERBUFFER, samples, this._getRGBAMultiSampleBufferFormat(texture.type), texture.width, texture.height);
+
+                gl.framebufferRenderbuffer(gl.FRAMEBUFFER, attachment, gl.RENDERBUFFER, colorRenderbuffer);
+
+                texture._MSAAFramebuffer = framebuffer;
+                texture._MSAARenderBuffer = colorRenderbuffer;
+                texture.samples = samples;
+                texture._depthStencilBuffer = depthStencilBuffer;
+                gl.bindRenderbuffer(gl.RENDERBUFFER, null);
+                attachments.push(attachment);
+            }
+            gl.drawBuffers(attachments);
+        } else {
+            this.bindUnboundFramebuffer(textures[0]._framebuffer);
+        }
+
+        this.bindUnboundFramebuffer(null);
+
+        return samples;
+    }
+
+    /** @hidden */
+    public _uploadCompressedDataToTextureDirectly(texture: InternalTexture, internalFormat: number, width: number, height: number, data: ArrayBufferView, faceIndex: number = 0, lod: number = 0) {
+        var gl = this._gl;
+
+        var target = gl.TEXTURE_2D;
+        if (texture.isCube) {
+            target = gl.TEXTURE_CUBE_MAP_POSITIVE_X + faceIndex;
+        }
+
+        this._gl.compressedTexImage2D(target, lod, internalFormat, width, height, 0, <DataView>data);
+    }
+
+    /** @hidden */
+    public _uploadDataToTextureDirectly(texture: InternalTexture, imageData: ArrayBufferView, faceIndex: number = 0, lod: number = 0): void {
+        var gl = this._gl;
+
+        var textureType = this._getWebGLTextureType(texture.type);
+        var format = this._getInternalFormat(texture.format);
+        var internalFormat = this._getRGBABufferInternalSizedFormat(texture.type, format);
+
+        this._unpackFlipY(texture.invertY);
+
+        var target = gl.TEXTURE_2D;
+        if (texture.isCube) {
+            target = gl.TEXTURE_CUBE_MAP_POSITIVE_X + faceIndex;
+        }
+
+        const lodMaxWidth = Math.round(Scalar.Log2(texture.width));
+        const lodMaxHeight = Math.round(Scalar.Log2(texture.height));
+        const width = Math.pow(2, Math.max(lodMaxWidth - lod, 0));
+        const height = Math.pow(2, Math.max(lodMaxHeight - lod, 0));
+
+        gl.texImage2D(target, lod, internalFormat, width, height, 0, format, textureType, imageData);
+    }
+
+    /** @hidden */
+    public _uploadArrayBufferViewToTexture(texture: InternalTexture, imageData: ArrayBufferView, faceIndex: number = 0, lod: number = 0): void {
+        var gl = this._gl;
+        var bindTarget = texture.isCube ? gl.TEXTURE_CUBE_MAP : gl.TEXTURE_2D;
+
+        this._bindTextureDirectly(bindTarget, texture, true);
+
+        this._uploadDataToTextureDirectly(texture, imageData, faceIndex, lod);
+
+        this._bindTextureDirectly(bindTarget, null, true);
+    }
+
+    /** @hidden */
+    public _uploadImageToTexture(texture: InternalTexture, image: HTMLImageElement, faceIndex: number = 0, lod: number = 0) {
+        var gl = this._gl;
+
+        var textureType = this._getWebGLTextureType(texture.type);
+        var format = this._getInternalFormat(texture.format);
+        var internalFormat = this._getRGBABufferInternalSizedFormat(texture.type, format);
+
+        var bindTarget = texture.isCube ? gl.TEXTURE_CUBE_MAP : gl.TEXTURE_2D;
+
+        this._bindTextureDirectly(bindTarget, texture, true);
+        this._unpackFlipY(texture.invertY);
+
+        var target = gl.TEXTURE_2D;
+        if (texture.isCube) {
+            target = gl.TEXTURE_CUBE_MAP_POSITIVE_X + faceIndex;
+        }
+
+        gl.texImage2D(target, lod, internalFormat, format, textureType, image);
+        this._bindTextureDirectly(bindTarget, null, true);
+    }
+
+    /**
+     * Creates a new multiview render target
+     * @param width defines the width of the texture
+     * @param height defines the height of the texture
+     */
+    public createMultiviewRenderTargetTexture(width: number, height: number) {
+        var gl = this._gl;
+
+        if (!this.getCaps().multiview) {
+            throw "Multiview is not supported";
+        }
+
+        var internalTexture = new InternalTexture(this, InternalTexture.DATASOURCE_UNKNOWN, true);
+        internalTexture.width = width;
+        internalTexture.height = height;
+        internalTexture._framebuffer = gl.createFramebuffer();
+
+        internalTexture._colorTextureArray = gl.createTexture();
+        gl.bindTexture(gl.TEXTURE_2D_ARRAY, internalTexture._colorTextureArray);
+        (gl as any).texStorage3D(gl.TEXTURE_2D_ARRAY, 1, gl.RGBA8, width, height, 2);
+
+        internalTexture._depthStencilTextureArray = gl.createTexture();
+        gl.bindTexture(gl.TEXTURE_2D_ARRAY, internalTexture._depthStencilTextureArray);
+        (gl as any).texStorage3D(gl.TEXTURE_2D_ARRAY, 1, (gl as any).DEPTH32F_STENCIL8, width, height, 2);
+        internalTexture.isReady = true;
+        return internalTexture;
+    }
+
+    public bindMultiviewFramebuffer(multiviewTexture: InternalTexture) {
+        var gl: any = this._gl;
+        var ext = this.getCaps().multiview;
+
+        this.bindFramebuffer(multiviewTexture, undefined, undefined, undefined, true);
+        gl.bindFramebuffer(gl.DRAW_FRAMEBUFFER, multiviewTexture._framebuffer);
+        if (multiviewTexture._colorTextureArray && multiviewTexture._depthStencilTextureArray) {
+            ext.framebufferTextureMultiviewWEBGL(gl.DRAW_FRAMEBUFFER, gl.COLOR_ATTACHMENT0, multiviewTexture._colorTextureArray, 0, 0, 2);
+            ext.framebufferTextureMultiviewWEBGL(gl.DRAW_FRAMEBUFFER, gl.DEPTH_STENCIL_ATTACHMENT, multiviewTexture._depthStencilTextureArray, 0, 0, 2);
+        }else {
+            throw "Invalid multiview frame buffer";
+        }
+    }
+
+    /**
+     * Creates a new render target cube texture
+     * @param size defines the size of the texture
+     * @param options defines the options used to create the texture
+     * @returns a new render target cube texture stored in an InternalTexture
+     */
+    public createRenderTargetCubeTexture(size: number, options?: Partial<RenderTargetCreationOptions>): InternalTexture {
+        let fullOptions = {
+            generateMipMaps: true,
+            generateDepthBuffer: true,
+            generateStencilBuffer: false,
+            type: Engine.TEXTURETYPE_UNSIGNED_INT,
+            samplingMode: Engine.TEXTURE_TRILINEAR_SAMPLINGMODE,
+            format: Engine.TEXTUREFORMAT_RGBA,
+            ...options
+        };
+        fullOptions.generateStencilBuffer = fullOptions.generateDepthBuffer && fullOptions.generateStencilBuffer;
+
+        if (fullOptions.type === Engine.TEXTURETYPE_FLOAT && !this._caps.textureFloatLinearFiltering) {
+            // if floating point linear (gl.FLOAT) then force to NEAREST_SAMPLINGMODE
+            fullOptions.samplingMode = Engine.TEXTURE_NEAREST_SAMPLINGMODE;
+        }
+        else if (fullOptions.type === Engine.TEXTURETYPE_HALF_FLOAT && !this._caps.textureHalfFloatLinearFiltering) {
+            // if floating point linear (HALF_FLOAT) then force to NEAREST_SAMPLINGMODE
+            fullOptions.samplingMode = Engine.TEXTURE_NEAREST_SAMPLINGMODE;
+        }
+        var gl = this._gl;
+
+        var texture = new InternalTexture(this, InternalTexture.DATASOURCE_RENDERTARGET);
+        this._bindTextureDirectly(gl.TEXTURE_CUBE_MAP, texture, true);
+
+        var filters = this._getSamplingParameters(fullOptions.samplingMode, fullOptions.generateMipMaps);
+
+        if (fullOptions.type === Engine.TEXTURETYPE_FLOAT && !this._caps.textureFloat) {
+            fullOptions.type = Engine.TEXTURETYPE_UNSIGNED_INT;
+            Logger.Warn("Float textures are not supported. Cube render target forced to TEXTURETYPE_UNESIGNED_BYTE type");
+        }
+
+        gl.texParameteri(gl.TEXTURE_CUBE_MAP, gl.TEXTURE_MAG_FILTER, filters.mag);
+        gl.texParameteri(gl.TEXTURE_CUBE_MAP, gl.TEXTURE_MIN_FILTER, filters.min);
+        gl.texParameteri(gl.TEXTURE_CUBE_MAP, gl.TEXTURE_WRAP_S, gl.CLAMP_TO_EDGE);
+        gl.texParameteri(gl.TEXTURE_CUBE_MAP, gl.TEXTURE_WRAP_T, gl.CLAMP_TO_EDGE);
+
+        for (var face = 0; face < 6; face++) {
+            gl.texImage2D((gl.TEXTURE_CUBE_MAP_POSITIVE_X + face), 0, this._getRGBABufferInternalSizedFormat(fullOptions.type, fullOptions.format), size, size, 0, this._getInternalFormat(fullOptions.format), this._getWebGLTextureType(fullOptions.type), null);
+        }
+
+        // Create the framebuffer
+        var framebuffer = gl.createFramebuffer();
+        this.bindUnboundFramebuffer(framebuffer);
+
+        texture._depthStencilBuffer = this._setupFramebufferDepthAttachments(fullOptions.generateStencilBuffer, fullOptions.generateDepthBuffer, size, size);
+
+        // MipMaps
+        if (fullOptions.generateMipMaps) {
+            gl.generateMipmap(gl.TEXTURE_CUBE_MAP);
+        }
+
+        // Unbind
+        this._bindTextureDirectly(gl.TEXTURE_CUBE_MAP, null);
+        gl.bindRenderbuffer(gl.RENDERBUFFER, null);
+        this.bindUnboundFramebuffer(null);
+
+        texture._framebuffer = framebuffer;
+        texture.width = size;
+        texture.height = size;
+        texture.isReady = true;
+        texture.isCube = true;
+        texture.samples = 1;
+        texture.generateMipMaps = fullOptions.generateMipMaps;
+        texture.samplingMode = fullOptions.samplingMode;
+        texture.type = fullOptions.type;
+        texture.format = fullOptions.format;
+        texture._generateDepthBuffer = fullOptions.generateDepthBuffer;
+        texture._generateStencilBuffer = fullOptions.generateStencilBuffer;
+
+        this._internalTexturesCache.push(texture);
+
+        return texture;
+    }
+
+    /**
+     * Creates a cube texture
+     * @param rootUrl defines the url where the files to load is located
+     * @param scene defines the current scene
+     * @param files defines the list of files to load (1 per face)
+     * @param noMipmap defines a boolean indicating that no mipmaps shall be generated (false by default)
+     * @param onLoad defines an optional callback raised when the texture is loaded
+     * @param onError defines an optional callback raised if there is an issue to load the texture
+     * @param format defines the format of the data
+     * @param forcedExtension defines the extension to use to pick the right loader
+     * @param createPolynomials if a polynomial sphere should be created for the cube texture
+     * @param lodScale defines the scale applied to environment texture. This manages the range of LOD level used for IBL according to the roughness
+     * @param lodOffset defines the offset applied to environment texture. This manages first LOD level used for IBL according to the roughness
+     * @param fallback defines texture to use while falling back when (compressed) texture file not found.
+     * @param excludeLoaders array of texture loaders that should be excluded when picking a loader for the texture (defualt: empty array)
+     * @returns the cube texture as an InternalTexture
+     */
+    public createCubeTexture(rootUrl: string, scene: Nullable<Scene>, files: Nullable<string[]>, noMipmap?: boolean, onLoad: Nullable<(data?: any) => void> = null, onError: Nullable<(message?: string, exception?: any) => void> = null, format?: number, forcedExtension: any = null, createPolynomials = false, lodScale: number = 0, lodOffset: number = 0, fallback: Nullable<InternalTexture> = null, excludeLoaders: Array<IInternalTextureLoader> = []): InternalTexture {
+        var gl = this._gl;
+
+        var texture = fallback ? fallback : new InternalTexture(this, InternalTexture.DATASOURCE_CUBE);
+        texture.isCube = true;
+        texture.url = rootUrl;
+        texture.generateMipMaps = !noMipmap;
+        texture._lodGenerationScale = lodScale;
+        texture._lodGenerationOffset = lodOffset;
+
+        if (!this._doNotHandleContextLost) {
+            texture._extension = forcedExtension;
+            texture._files = files;
+        }
+
+        var lastDot = rootUrl.lastIndexOf('.');
+        var extension = forcedExtension ? forcedExtension : (lastDot > -1 ? rootUrl.substring(lastDot).toLowerCase() : "");
+
+        let loader: Nullable<IInternalTextureLoader> = null;
+        for (let availableLoader of Engine._TextureLoaders) {
+            if (excludeLoaders.indexOf(availableLoader) === -1 && availableLoader.canLoad(extension, this._textureFormatInUse, fallback, false, false)) {
+                loader = availableLoader;
+                break;
+            }
+        }
+
+        let onInternalError = (request?: WebRequest, exception?: any) => {
+            if (loader) {
+                const fallbackUrl = loader.getFallbackTextureUrl(texture.url, this._textureFormatInUse);
+                Logger.Warn((loader.constructor as any).name + " failed when trying to load " + texture.url + ", falling back to the next supported loader");
+                if (fallbackUrl) {
+                    excludeLoaders.push(loader);
+                    this.createCubeTexture(fallbackUrl, scene, files, noMipmap, onLoad, onError, format, extension, createPolynomials, lodScale, lodOffset, texture, excludeLoaders);
+                    return;
+                }
+            }
+
+            if (onError && request) {
+                onError(request.status + " " + request.statusText, exception);
+            }
+        };
+
+        if (loader) {
+            rootUrl = loader.transformUrl(rootUrl, this._textureFormatInUse);
+
+            const onloaddata = (data: any) => {
+                this._bindTextureDirectly(gl.TEXTURE_CUBE_MAP, texture, true);
+                loader!.loadCubeData(data, texture, createPolynomials, onLoad, onError);
+            };
+            if (files && files.length === 6) {
+                if (loader.supportCascades) {
+                    this._cascadeLoadFiles(scene, onloaddata, files, onError);
+                }
+                else if (onError) {
+                    onError("Textures type does not support cascades.");
+                }
+            }
+            else {
+                this._loadFile(rootUrl, onloaddata, undefined, undefined, true, onInternalError);
+            }
+        }
+        else {
+            if (!files) {
+                throw new Error("Cannot load cubemap because files were not defined");
+            }
+
+            this._cascadeLoadImgs(scene, (imgs) => {
+                var width = this.needPOTTextures ? Tools.GetExponentOfTwo(imgs[0].width, this._caps.maxCubemapTextureSize) : imgs[0].width;
+                var height = width;
+
+                this._prepareWorkingCanvas();
+
+                if (!this._workingCanvas || !this._workingContext) {
+                    return;
+                }
+                this._workingCanvas.width = width;
+                this._workingCanvas.height = height;
+
+                var faces = [
+                    gl.TEXTURE_CUBE_MAP_POSITIVE_X, gl.TEXTURE_CUBE_MAP_POSITIVE_Y, gl.TEXTURE_CUBE_MAP_POSITIVE_Z,
+                    gl.TEXTURE_CUBE_MAP_NEGATIVE_X, gl.TEXTURE_CUBE_MAP_NEGATIVE_Y, gl.TEXTURE_CUBE_MAP_NEGATIVE_Z
+                ];
+
+                this._bindTextureDirectly(gl.TEXTURE_CUBE_MAP, texture, true);
+                this._unpackFlipY(false);
+
+                let internalFormat = format ? this._getInternalFormat(format) : this._gl.RGBA;
+                for (var index = 0; index < faces.length; index++) {
+                    if (imgs[index].width !== width || imgs[index].height !== height) {
+                        this._workingContext.drawImage(imgs[index], 0, 0, imgs[index].width, imgs[index].height, 0, 0, width, height);
+                        gl.texImage2D(faces[index], 0, internalFormat, internalFormat, gl.UNSIGNED_BYTE, this._workingCanvas);
+                    } else {
+                        gl.texImage2D(faces[index], 0, internalFormat, internalFormat, gl.UNSIGNED_BYTE, imgs[index]);
+                    }
+                }
+
+                if (!noMipmap) {
+                    gl.generateMipmap(gl.TEXTURE_CUBE_MAP);
+                }
+
+                this._setCubeMapTextureParams(!noMipmap);
+
+                texture.width = width;
+                texture.height = height;
+                texture.isReady = true;
+                if (format) {
+                    texture.format = format;
+                }
+
+                texture.onLoadedObservable.notifyObservers(texture);
+                texture.onLoadedObservable.clear();
+
+                if (onLoad) {
+                    onLoad();
+                }
+            }, files, onError);
+        }
+
+        this._internalTexturesCache.push(texture);
+
+        return texture;
+    }
+
+    /**
+     * @hidden
+     */
+    public _setCubeMapTextureParams(loadMipmap: boolean): void {
+        var gl = this._gl;
+        gl.texParameteri(gl.TEXTURE_CUBE_MAP, gl.TEXTURE_MAG_FILTER, gl.LINEAR);
+        gl.texParameteri(gl.TEXTURE_CUBE_MAP, gl.TEXTURE_MIN_FILTER, loadMipmap ? gl.LINEAR_MIPMAP_LINEAR : gl.LINEAR);
+        gl.texParameteri(gl.TEXTURE_CUBE_MAP, gl.TEXTURE_WRAP_S, gl.CLAMP_TO_EDGE);
+        gl.texParameteri(gl.TEXTURE_CUBE_MAP, gl.TEXTURE_WRAP_T, gl.CLAMP_TO_EDGE);
+
+        this._bindTextureDirectly(gl.TEXTURE_CUBE_MAP, null);
+
+        //  this.resetTextureCache();
+    }
+
+    /**
+     * Update a raw cube texture
+     * @param texture defines the texture to udpdate
+     * @param data defines the data to store
+     * @param format defines the data format
+     * @param type defines the type fo the data (Engine.TEXTURETYPE_UNSIGNED_INT by default)
+     * @param invertY defines if data must be stored with Y axis inverted
+     * @param compression defines the compression used (null by default)
+     * @param level defines which level of the texture to update
+     */
+    public updateRawCubeTexture(texture: InternalTexture, data: ArrayBufferView[], format: number, type: number, invertY: boolean, compression: Nullable<string> = null, level = 0): void {
+        texture._bufferViewArray = data;
+        texture.format = format;
+        texture.type = type;
+        texture.invertY = invertY;
+        texture._compression = compression;
+
+        var gl = this._gl;
+        var textureType = this._getWebGLTextureType(type);
+        var internalFormat = this._getInternalFormat(format);
+        var internalSizedFomat = this._getRGBABufferInternalSizedFormat(type);
+
+        var needConversion = false;
+        if (internalFormat === gl.RGB) {
+            internalFormat = gl.RGBA;
+            needConversion = true;
+        }
+
+        this._bindTextureDirectly(gl.TEXTURE_CUBE_MAP, texture, true);
+        this._unpackFlipY(invertY === undefined ? true : (invertY ? true : false));
+
+        if (texture.width % 4 !== 0) {
+            gl.pixelStorei(gl.UNPACK_ALIGNMENT, 1);
+        }
+
+        // Data are known to be in +X +Y +Z -X -Y -Z
+        for (let faceIndex = 0; faceIndex < 6; faceIndex++) {
+            let faceData = data[faceIndex];
+
+            if (compression) {
+                gl.compressedTexImage2D(gl.TEXTURE_CUBE_MAP_POSITIVE_X + faceIndex, level, (<any>(this.getCaps().s3tc))[compression], texture.width, texture.height, 0, <DataView>faceData);
+            } else {
+                if (needConversion) {
+                    faceData = this._convertRGBtoRGBATextureData(faceData, texture.width, texture.height, type);
+                }
+                gl.texImage2D(gl.TEXTURE_CUBE_MAP_POSITIVE_X + faceIndex, level, internalSizedFomat, texture.width, texture.height, 0, internalFormat, textureType, faceData);
+            }
+        }
+
+        var isPot = !this.needPOTTextures || (Tools.IsExponentOfTwo(texture.width) && Tools.IsExponentOfTwo(texture.height));
+        if (isPot && texture.generateMipMaps && level === 0) {
+            this._gl.generateMipmap(this._gl.TEXTURE_CUBE_MAP);
+        }
+        this._bindTextureDirectly(this._gl.TEXTURE_CUBE_MAP, null);
+
+        // this.resetTextureCache();
+        texture.isReady = true;
+    }
+
+    /**
+     * Creates a new raw cube texture
+     * @param data defines the array of data to use to create each face
+     * @param size defines the size of the textures
+     * @param format defines the format of the data
+     * @param type defines the type of the data (like Engine.TEXTURETYPE_UNSIGNED_INT)
+     * @param generateMipMaps  defines if the engine should generate the mip levels
+     * @param invertY defines if data must be stored with Y axis inverted
+     * @param samplingMode defines the required sampling mode (like Texture.NEAREST_SAMPLINGMODE)
+     * @param compression defines the compression used (null by default)
+     * @returns the cube texture as an InternalTexture
+     */
+    public createRawCubeTexture(data: Nullable<ArrayBufferView[]>, size: number, format: number, type: number,
+        generateMipMaps: boolean, invertY: boolean, samplingMode: number,
+        compression: Nullable<string> = null): InternalTexture {
+        var gl = this._gl;
+        var texture = new InternalTexture(this, InternalTexture.DATASOURCE_CUBERAW);
+        texture.isCube = true;
+        texture.format = format;
+        texture.type = type;
+        if (!this._doNotHandleContextLost) {
+            texture._bufferViewArray = data;
+        }
+
+        var textureType = this._getWebGLTextureType(type);
+        var internalFormat = this._getInternalFormat(format);
+
+        if (internalFormat === gl.RGB) {
+            internalFormat = gl.RGBA;
+        }
+
+        // Mipmap generation needs a sized internal format that is both color-renderable and texture-filterable
+        if (textureType === gl.FLOAT && !this._caps.textureFloatLinearFiltering) {
+            generateMipMaps = false;
+            samplingMode = Engine.TEXTURE_NEAREST_SAMPLINGMODE;
+            Logger.Warn("Float texture filtering is not supported. Mipmap generation and sampling mode are forced to false and TEXTURE_NEAREST_SAMPLINGMODE, respectively.");
+        }
+        else if (textureType === this._gl.HALF_FLOAT_OES && !this._caps.textureHalfFloatLinearFiltering) {
+            generateMipMaps = false;
+            samplingMode = Engine.TEXTURE_NEAREST_SAMPLINGMODE;
+            Logger.Warn("Half float texture filtering is not supported. Mipmap generation and sampling mode are forced to false and TEXTURE_NEAREST_SAMPLINGMODE, respectively.");
+        }
+        else if (textureType === gl.FLOAT && !this._caps.textureFloatRender) {
+            generateMipMaps = false;
+            Logger.Warn("Render to float textures is not supported. Mipmap generation forced to false.");
+        }
+        else if (textureType === gl.HALF_FLOAT && !this._caps.colorBufferFloat) {
+            generateMipMaps = false;
+            Logger.Warn("Render to half float textures is not supported. Mipmap generation forced to false.");
+        }
+
+        var width = size;
+        var height = width;
+
+        texture.width = width;
+        texture.height = height;
+
+        // Double check on POT to generate Mips.
+        var isPot = !this.needPOTTextures || (Tools.IsExponentOfTwo(texture.width) && Tools.IsExponentOfTwo(texture.height));
+        if (!isPot) {
+            generateMipMaps = false;
+        }
+
+        // Upload data if needed. The texture won't be ready until then.
+        if (data) {
+            this.updateRawCubeTexture(texture, data, format, type, invertY, compression);
+        }
+
+        this._bindTextureDirectly(this._gl.TEXTURE_CUBE_MAP, texture, true);
+
+        // Filters
+        if (data && generateMipMaps) {
+            this._gl.generateMipmap(this._gl.TEXTURE_CUBE_MAP);
+        }
+
+        var filters = this._getSamplingParameters(samplingMode, generateMipMaps);
+        gl.texParameteri(gl.TEXTURE_CUBE_MAP, gl.TEXTURE_MAG_FILTER, filters.mag);
+        gl.texParameteri(gl.TEXTURE_CUBE_MAP, gl.TEXTURE_MIN_FILTER, filters.min);
+
+        gl.texParameteri(gl.TEXTURE_CUBE_MAP, gl.TEXTURE_WRAP_S, gl.CLAMP_TO_EDGE);
+        gl.texParameteri(gl.TEXTURE_CUBE_MAP, gl.TEXTURE_WRAP_T, gl.CLAMP_TO_EDGE);
+        this._bindTextureDirectly(gl.TEXTURE_CUBE_MAP, null);
+
+        texture.generateMipMaps = generateMipMaps;
+
+        return texture;
+    }
+
+    /**
+     * Creates a new raw cube texture from a specified url
+     * @param url defines the url where the data is located
+     * @param scene defines the current scene
+     * @param size defines the size of the textures
+     * @param format defines the format of the data
+     * @param type defines the type fo the data (like Engine.TEXTURETYPE_UNSIGNED_INT)
+     * @param noMipmap defines if the engine should avoid generating the mip levels
+     * @param callback defines a callback used to extract texture data from loaded data
+     * @param mipmapGenerator defines to provide an optional tool to generate mip levels
+     * @param onLoad defines a callback called when texture is loaded
+     * @param onError defines a callback called if there is an error
+     * @param samplingMode defines the required sampling mode (like Texture.NEAREST_SAMPLINGMODE)
+     * @param invertY defines if data must be stored with Y axis inverted
+     * @returns the cube texture as an InternalTexture
+     */
+    public createRawCubeTextureFromUrl(url: string, scene: Scene, size: number, format: number, type: number, noMipmap: boolean,
+        callback: (ArrayBuffer: ArrayBuffer) => Nullable<ArrayBufferView[]>,
+        mipmapGenerator: Nullable<((faces: ArrayBufferView[]) => ArrayBufferView[][])>,
+        onLoad: Nullable<() => void> = null,
+        onError: Nullable<(message?: string, exception?: any) => void> = null,
+        samplingMode = Engine.TEXTURE_TRILINEAR_SAMPLINGMODE,
+        invertY = false): InternalTexture {
+
+        var gl = this._gl;
+        var texture = this.createRawCubeTexture(null, size, format, type, !noMipmap, invertY, samplingMode);
+        scene._addPendingData(texture);
+        texture.url = url;
+        this._internalTexturesCache.push(texture);
+
+        var onerror = (request?: WebRequest, exception?: any) => {
+            scene._removePendingData(texture);
+            if (onError && request) {
+                onError(request.status + " " + request.statusText, exception);
+            }
+        };
+
+        var internalCallback = (data: any) => {
+            var width = texture.width;
+            var faceDataArrays = callback(data);
+
+            if (!faceDataArrays) {
+                return;
+            }
+
+            if (mipmapGenerator) {
+                var textureType = this._getWebGLTextureType(type);
+                var internalFormat = this._getInternalFormat(format);
+                var internalSizedFomat = this._getRGBABufferInternalSizedFormat(type);
+
+                var needConversion = false;
+                if (internalFormat === gl.RGB) {
+                    internalFormat = gl.RGBA;
+                    needConversion = true;
+                }
+
+                this._bindTextureDirectly(gl.TEXTURE_CUBE_MAP, texture, true);
+                this._unpackFlipY(false);
+
+                var mipData = mipmapGenerator(faceDataArrays);
+                for (var level = 0; level < mipData.length; level++) {
+                    var mipSize = width >> level;
+
+                    for (var faceIndex = 0; faceIndex < 6; faceIndex++) {
+                        let mipFaceData = mipData[level][faceIndex];
+                        if (needConversion) {
+                            mipFaceData = this._convertRGBtoRGBATextureData(mipFaceData, mipSize, mipSize, type);
+                        }
+                        gl.texImage2D(faceIndex, level, internalSizedFomat, mipSize, mipSize, 0, internalFormat, textureType, mipFaceData);
+                    }
+                }
+
+                this._bindTextureDirectly(gl.TEXTURE_CUBE_MAP, null);
+            }
+            else {
+                this.updateRawCubeTexture(texture, faceDataArrays, format, type, invertY);
+            }
+
+            texture.isReady = true;
+            // this.resetTextureCache();
+            scene._removePendingData(texture);
+
+            if (onLoad) {
+                onLoad();
+            }
+        };
+
+        this._loadFile(url, (data) => {
+            internalCallback(data);
+        }, undefined, scene.offlineProvider, true, onerror);
+
+        return texture;
+    }
+
+    /**
+     * Update a raw 3D texture
+     * @param texture defines the texture to update
+     * @param data defines the data to store
+     * @param format defines the data format
+     * @param invertY defines if data must be stored with Y axis inverted
+     * @param compression defines the used compression (can be null)
+     * @param textureType defines the texture Type (Engine.TEXTURETYPE_UNSIGNED_INT, Engine.TEXTURETYPE_FLOAT...)
+     */
+    public updateRawTexture3D(texture: InternalTexture, data: Nullable<ArrayBufferView>, format: number, invertY: boolean, compression: Nullable<string> = null, textureType = Engine.TEXTURETYPE_UNSIGNED_INT): void {
+        var internalType = this._getWebGLTextureType(textureType);
+        var internalFormat = this._getInternalFormat(format);
+        var internalSizedFomat = this._getRGBABufferInternalSizedFormat(textureType, format);
+
+        this._bindTextureDirectly(this._gl.TEXTURE_3D, texture, true);
+        this._unpackFlipY(invertY === undefined ? true : (invertY ? true : false));
+
+        if (!this._doNotHandleContextLost) {
+            texture._bufferView = data;
+            texture.format = format;
+            texture.invertY = invertY;
+            texture._compression = compression;
+        }
+
+        if (texture.width % 4 !== 0) {
+            this._gl.pixelStorei(this._gl.UNPACK_ALIGNMENT, 1);
+        }
+
+        if (compression && data) {
+            this._gl.compressedTexImage3D(this._gl.TEXTURE_3D, 0, (<any>this.getCaps().s3tc)[compression], texture.width, texture.height, texture.depth, 0, data);
+        } else {
+            this._gl.texImage3D(this._gl.TEXTURE_3D, 0, internalSizedFomat, texture.width, texture.height, texture.depth, 0, internalFormat, internalType, data);
+        }
+
+        if (texture.generateMipMaps) {
+            this._gl.generateMipmap(this._gl.TEXTURE_3D);
+        }
+        this._bindTextureDirectly(this._gl.TEXTURE_3D, null);
+        // this.resetTextureCache();
+        texture.isReady = true;
+    }
+
+    /**
+     * Creates a new raw 3D texture
+     * @param data defines the data used to create the texture
+     * @param width defines the width of the texture
+     * @param height defines the height of the texture
+     * @param depth defines the depth of the texture
+     * @param format defines the format of the texture
+     * @param generateMipMaps defines if the engine must generate mip levels
+     * @param invertY defines if data must be stored with Y axis inverted
+     * @param samplingMode defines the required sampling mode (like Texture.NEAREST_SAMPLINGMODE)
+     * @param compression defines the compressed used (can be null)
+     * @param textureType defines the compressed used (can be null)
+     * @returns a new raw 3D texture (stored in an InternalTexture)
+     */
+    public createRawTexture3D(data: Nullable<ArrayBufferView>, width: number, height: number, depth: number, format: number, generateMipMaps: boolean, invertY: boolean, samplingMode: number, compression: Nullable<string> = null, textureType = Engine.TEXTURETYPE_UNSIGNED_INT): InternalTexture {
+        var texture = new InternalTexture(this, InternalTexture.DATASOURCE_RAW3D);
+        texture.baseWidth = width;
+        texture.baseHeight = height;
+        texture.baseDepth = depth;
+        texture.width = width;
+        texture.height = height;
+        texture.depth = depth;
+        texture.format = format;
+        texture.type = textureType;
+        texture.generateMipMaps = generateMipMaps;
+        texture.samplingMode = samplingMode;
+        texture.is3D = true;
+
+        if (!this._doNotHandleContextLost) {
+            texture._bufferView = data;
+        }
+
+        this.updateRawTexture3D(texture, data, format, invertY, compression, textureType);
+        this._bindTextureDirectly(this._gl.TEXTURE_3D, texture, true);
+
+        // Filters
+        var filters = this._getSamplingParameters(samplingMode, generateMipMaps);
+
+        this._gl.texParameteri(this._gl.TEXTURE_3D, this._gl.TEXTURE_MAG_FILTER, filters.mag);
+        this._gl.texParameteri(this._gl.TEXTURE_3D, this._gl.TEXTURE_MIN_FILTER, filters.min);
+
+        if (generateMipMaps) {
+            this._gl.generateMipmap(this._gl.TEXTURE_3D);
+        }
+
+        this._bindTextureDirectly(this._gl.TEXTURE_3D, null);
+
+        this._internalTexturesCache.push(texture);
+
+        return texture;
+    }
+
+    private _prepareWebGLTextureContinuation(texture: InternalTexture, scene: Nullable<Scene>, noMipmap: boolean, isCompressed: boolean, samplingMode: number): void {
+        var gl = this._gl;
+        if (!gl) {
+            return;
+        }
+
+        var filters = this._getSamplingParameters(samplingMode, !noMipmap);
+
+        gl.texParameteri(gl.TEXTURE_2D, gl.TEXTURE_MAG_FILTER, filters.mag);
+        gl.texParameteri(gl.TEXTURE_2D, gl.TEXTURE_MIN_FILTER, filters.min);
+
+        if (!noMipmap && !isCompressed) {
+            gl.generateMipmap(gl.TEXTURE_2D);
+        }
+
+        this._bindTextureDirectly(gl.TEXTURE_2D, null);
+
+        // this.resetTextureCache();
+        if (scene) {
+            scene._removePendingData(texture);
+        }
+
+        texture.onLoadedObservable.notifyObservers(texture);
+        texture.onLoadedObservable.clear();
+    }
+
+    private _prepareWebGLTexture(texture: InternalTexture, scene: Nullable<Scene>, width: number, height: number, invertY: boolean, noMipmap: boolean, isCompressed: boolean,
+        processFunction: (width: number, height: number, continuationCallback: () => void) => boolean, samplingMode: number = Engine.TEXTURE_TRILINEAR_SAMPLINGMODE): void {
+        var maxTextureSize = this.getCaps().maxTextureSize;
+        var potWidth = Math.min(maxTextureSize, this.needPOTTextures ? Tools.GetExponentOfTwo(width, maxTextureSize) : width);
+        var potHeight = Math.min(maxTextureSize, this.needPOTTextures ? Tools.GetExponentOfTwo(height, maxTextureSize) : height);
+
+        var gl = this._gl;
+        if (!gl) {
+            return;
+        }
+
+        if (!texture._webGLTexture) {
+            //  this.resetTextureCache();
+            if (scene) {
+                scene._removePendingData(texture);
+            }
+
+            return;
+        }
+
+        this._bindTextureDirectly(gl.TEXTURE_2D, texture, true);
+        this._unpackFlipY(invertY === undefined ? true : (invertY ? true : false));
+
+        texture.baseWidth = width;
+        texture.baseHeight = height;
+        texture.width = potWidth;
+        texture.height = potHeight;
+        texture.isReady = true;
+
+        if (processFunction(potWidth, potHeight, () => {
+            this._prepareWebGLTextureContinuation(texture, scene, noMipmap, isCompressed, samplingMode);
+        })) {
+            // Returning as texture needs extra async steps
+            return;
+        }
+
+        this._prepareWebGLTextureContinuation(texture, scene, noMipmap, isCompressed, samplingMode);
+    }
+
+    private _convertRGBtoRGBATextureData(rgbData: any, width: number, height: number, textureType: number): ArrayBufferView {
+        // Create new RGBA data container.
+        var rgbaData: any;
+        if (textureType === Engine.TEXTURETYPE_FLOAT) {
+            rgbaData = new Float32Array(width * height * 4);
+        }
+        else {
+            rgbaData = new Uint32Array(width * height * 4);
+        }
+
+        // Convert each pixel.
+        for (let x = 0; x < width; x++) {
+            for (let y = 0; y < height; y++) {
+                let index = (y * width + x) * 3;
+                let newIndex = (y * width + x) * 4;
+
+                // Map Old Value to new value.
+                rgbaData[newIndex + 0] = rgbData[index + 0];
+                rgbaData[newIndex + 1] = rgbData[index + 1];
+                rgbaData[newIndex + 2] = rgbData[index + 2];
+
+                // Add fully opaque alpha channel.
+                rgbaData[newIndex + 3] = 1;
+            }
+        }
+
+        return rgbaData;
+    }
+
+    /** @hidden */
+    public _releaseFramebufferObjects(texture: InternalTexture): void {
+        var gl = this._gl;
+
+        if (texture._framebuffer) {
+            gl.deleteFramebuffer(texture._framebuffer);
+            texture._framebuffer = null;
+        }
+
+        if (texture._depthStencilBuffer) {
+            gl.deleteRenderbuffer(texture._depthStencilBuffer);
+            texture._depthStencilBuffer = null;
+        }
+
+        if (texture._MSAAFramebuffer) {
+            gl.deleteFramebuffer(texture._MSAAFramebuffer);
+            texture._MSAAFramebuffer = null;
+        }
+
+        if (texture._MSAARenderBuffer) {
+            gl.deleteRenderbuffer(texture._MSAARenderBuffer);
+            texture._MSAARenderBuffer = null;
+        }
+    }
+
+    /** @hidden */
+    public _releaseTexture(texture: InternalTexture): void {
+        var gl = this._gl;
+
+        this._releaseFramebufferObjects(texture);
+
+        gl.deleteTexture(texture._webGLTexture);
+
+        // Unbind channels
+        this.unbindAllTextures();
+
+        var index = this._internalTexturesCache.indexOf(texture);
+        if (index !== -1) {
+            this._internalTexturesCache.splice(index, 1);
+        }
+
+        // Integrated fixed lod samplers.
+        if (texture._lodTextureHigh) {
+            texture._lodTextureHigh.dispose();
+        }
+        if (texture._lodTextureMid) {
+            texture._lodTextureMid.dispose();
+        }
+        if (texture._lodTextureLow) {
+            texture._lodTextureLow.dispose();
+        }
+
+        // Set output texture of post process to null if the texture has been released/disposed
+        this.scenes.forEach((scene) => {
+            scene.postProcesses.forEach((postProcess) => {
+                if (postProcess._outputTexture == texture) {
+                    postProcess._outputTexture = null;
+                }
+            });
+            scene.cameras.forEach((camera) => {
+                camera._postProcesses.forEach((postProcess) => {
+                    if (postProcess) {
+                        if (postProcess._outputTexture == texture) {
+                            postProcess._outputTexture = null;
+                        }
+                    }
+                });
+            });
+        });
+    }
+
+    private setProgram(program: WebGLProgram): void {
+        if (this._currentProgram !== program) {
+            this._gl.useProgram(program);
+            this._currentProgram = program;
+        }
+    }
+
+    private _boundUniforms: { [key: number]: WebGLUniformLocation } = {};
+
+    /**
+     * Binds an effect to the webGL context
+     * @param effect defines the effect to bind
+     */
+    public bindSamplers(effect: Effect): void {
+        this.setProgram(effect.getProgram());
+
+        var samplers = effect.getSamplers();
+        for (var index = 0; index < samplers.length; index++) {
+            var uniform = effect.getUniform(samplers[index]);
+
+            if (uniform) {
+                this._boundUniforms[index] = uniform;
+            }
+        }
+        this._currentEffect = null;
+    }
+
+    private _moveBoundTextureOnTop(internalTexture: InternalTexture): void {
+        if (this.disableTextureBindingOptimization || this._lastBoundInternalTextureTracker.previous === internalTexture) {
+            return;
+        }
+
+        // Remove
+        this._linkTrackers(internalTexture.previous, internalTexture.next);
+
+        // Bind last to it
+        this._linkTrackers(this._lastBoundInternalTextureTracker.previous, internalTexture);
+
+        // Bind to dummy
+        this._linkTrackers(internalTexture, this._lastBoundInternalTextureTracker);
+    }
+
+    private _getCorrectTextureChannel(channel: number, internalTexture: Nullable<InternalTexture>): number {
+        if (!internalTexture) {
+            return -1;
+        }
+
+        internalTexture._initialSlot = channel;
+
+        if (this.disableTextureBindingOptimization) { // We want texture sampler ID === texture channel
+            if (channel !== internalTexture._designatedSlot) {
+                this._textureCollisions.addCount(1, false);
+            }
+        } else {
+            if (channel !== internalTexture._designatedSlot) {
+                if (internalTexture._designatedSlot > -1) { // Texture is already assigned to a slot
+                    return internalTexture._designatedSlot;
+                } else {
+                    // No slot for this texture, let's pick a new one (if we find a free slot)
+                    if (this._nextFreeTextureSlots.length) {
+                        return this._nextFreeTextureSlots[0];
+                    }
+
+                    // We need to recycle the oldest bound texture, sorry.
+                    this._textureCollisions.addCount(1, false);
+                    return this._removeDesignatedSlot(<InternalTexture>this._firstBoundInternalTextureTracker.next);
+                }
+            }
+        }
+
+        return channel;
+    }
+
+    private _linkTrackers(previous: Nullable<IInternalTextureTracker>, next: Nullable<IInternalTextureTracker>) {
+        previous!.next = next;
+        next!.previous = previous;
+    }
+
+    private _removeDesignatedSlot(internalTexture: InternalTexture): number {
+        let currentSlot = internalTexture._designatedSlot;
+        if (currentSlot === -1) {
+            return -1;
+        }
+
+        internalTexture._designatedSlot = -1;
+
+        if (this.disableTextureBindingOptimization) {
+            return -1;
+        }
+
+        // Remove from bound list
+        this._linkTrackers(internalTexture.previous, internalTexture.next);
+
+        // Free the slot
+        this._boundTexturesCache[currentSlot] = null;
+        this._nextFreeTextureSlots.push(currentSlot);
+
+        return currentSlot;
+    }
+
+    private _activateCurrentTexture() {
+        if (this._currentTextureChannel !== this._activeChannel) {
+            this._gl.activeTexture(this._gl.TEXTURE0 + this._activeChannel);
+            this._currentTextureChannel = this._activeChannel;
+        }
+    }
+
+    /** @hidden */
+    public _bindTextureDirectly(target: number, texture: Nullable<InternalTexture>, forTextureDataUpdate = false, force = false): boolean {
+        var wasPreviouslyBound = false;
+        if (forTextureDataUpdate && texture && texture._designatedSlot > -1) {
+            this._activeChannel = texture._designatedSlot;
+        }
+
+        let currentTextureBound = this._boundTexturesCache[this._activeChannel];
+        let isTextureForRendering = texture && texture._initialSlot > -1;
+
+        if (currentTextureBound !== texture || force) {
+            if (currentTextureBound) {
+                this._removeDesignatedSlot(currentTextureBound);
+            }
+
+            this._activateCurrentTexture();
+
+            if (texture && texture.isMultiview) {
+                this._gl.bindTexture(target, texture ? texture._colorTextureArray : null);
+            }else {
+                this._gl.bindTexture(target, texture ? texture._webGLTexture : null);
+            }
+
+            this._boundTexturesCache[this._activeChannel] = texture;
+
+            if (texture) {
+                if (!this.disableTextureBindingOptimization) {
+                    let slotIndex = this._nextFreeTextureSlots.indexOf(this._activeChannel);
+                    if (slotIndex > -1) {
+                        this._nextFreeTextureSlots.splice(slotIndex, 1);
+                    }
+
+                    this._linkTrackers(this._lastBoundInternalTextureTracker.previous, texture);
+                    this._linkTrackers(texture, this._lastBoundInternalTextureTracker);
+                }
+
+                texture._designatedSlot = this._activeChannel;
+            }
+        } else if (forTextureDataUpdate) {
+            wasPreviouslyBound = true;
+            this._activateCurrentTexture();
+        }
+
+        if (isTextureForRendering && !forTextureDataUpdate) {
+            this._bindSamplerUniformToChannel(texture!._initialSlot, this._activeChannel);
+        }
+
+        return wasPreviouslyBound;
+    }
+
+    /** @hidden */
+    public _bindTexture(channel: number, texture: Nullable<InternalTexture>): void {
+        if (channel < 0) {
+            return;
+        }
+
+        if (texture) {
+            channel = this._getCorrectTextureChannel(channel, texture);
+        }
+
+        this._activeChannel = channel;
+        this._bindTextureDirectly(this._gl.TEXTURE_2D, texture);
+    }
+
+    /**
+     * Sets a texture to the webGL context from a postprocess
+     * @param channel defines the channel to use
+     * @param postProcess defines the source postprocess
+     */
+    public setTextureFromPostProcess(channel: number, postProcess: Nullable<PostProcess>): void {
+        this._bindTexture(channel, postProcess ? postProcess._textures.data[postProcess._currentRenderTextureInd] : null);
+    }
+
+    /**
+     * Binds the output of the passed in post process to the texture channel specified
+     * @param channel The channel the texture should be bound to
+     * @param postProcess The post process which's output should be bound
+     */
+    public setTextureFromPostProcessOutput(channel: number, postProcess: Nullable<PostProcess>): void {
+        this._bindTexture(channel, postProcess ? postProcess._outputTexture : null);
+    }
+
+    /**
+     * Unbind all textures from the webGL context
+     */
+    public unbindAllTextures(): void {
+        for (var channel = 0; channel < this._maxSimultaneousTextures; channel++) {
+            this._activeChannel = channel;
+            this._bindTextureDirectly(this._gl.TEXTURE_2D, null);
+            this._bindTextureDirectly(this._gl.TEXTURE_CUBE_MAP, null);
+            if (this.webGLVersion > 1) {
+                this._bindTextureDirectly(this._gl.TEXTURE_3D, null);
+            }
+        }
+    }
+
+    /**
+     * Sets a texture to the according uniform.
+     * @param channel The texture channel
+     * @param uniform The uniform to set
+     * @param texture The texture to apply
+     */
+    public setTexture(channel: number, uniform: Nullable<WebGLUniformLocation>, texture: Nullable<BaseTexture>): void {
+        if (channel < 0) {
+            return;
+        }
+
+        if (uniform) {
+            this._boundUniforms[channel] = uniform;
+        }
+
+        this._setTexture(channel, texture);
+    }
+
+    /**
+     * Sets a depth stencil texture from a render target to the according uniform.
+     * @param channel The texture channel
+     * @param uniform The uniform to set
+     * @param texture The render target texture containing the depth stencil texture to apply
+     */
+    public setDepthStencilTexture(channel: number, uniform: Nullable<WebGLUniformLocation>, texture: Nullable<RenderTargetTexture>): void {
+        if (channel < 0) {
+            return;
+        }
+
+        if (uniform) {
+            this._boundUniforms[channel] = uniform;
+        }
+
+        if (!texture || !texture.depthStencilTexture) {
+            this._setTexture(channel, null);
+        }
+        else {
+            this._setTexture(channel, texture, false, true);
+        }
+    }
+
+    private _bindSamplerUniformToChannel(sourceSlot: number, destination: number) {
+        let uniform = this._boundUniforms[sourceSlot];
+        if (uniform._currentState === destination) {
+            return;
+        }
+        this._gl.uniform1i(uniform, destination);
+        uniform._currentState = destination;
+    }
+
+    private _getTextureWrapMode(mode: number): number {
+        switch (mode) {
+            case Engine.TEXTURE_WRAP_ADDRESSMODE:
+                return this._gl.REPEAT;
+            case Engine.TEXTURE_CLAMP_ADDRESSMODE:
+                return this._gl.CLAMP_TO_EDGE;
+            case Engine.TEXTURE_MIRROR_ADDRESSMODE:
+                return this._gl.MIRRORED_REPEAT;
+        }
+        return this._gl.REPEAT;
+    }
+
+    private _setTexture(channel: number, texture: Nullable<BaseTexture>, isPartOfTextureArray = false, depthStencilTexture = false): boolean {
+        // Not ready?
+        if (!texture) {
+            if (this._boundTexturesCache[channel] != null) {
+                this._activeChannel = channel;
+                this._bindTextureDirectly(this._gl.TEXTURE_2D, null);
+                this._bindTextureDirectly(this._gl.TEXTURE_CUBE_MAP, null);
+                if (this.webGLVersion > 1) {
+                    this._bindTextureDirectly(this._gl.TEXTURE_3D, null);
+                }
+            }
+            return false;
+        }
+
+        // Video
+        if ((<VideoTexture>texture).video) {
+            this._activeChannel = channel;
+            (<VideoTexture>texture).update();
+        } else if (texture.delayLoadState === Engine.DELAYLOADSTATE_NOTLOADED) { // Delay loading
+            texture.delayLoad();
+            return false;
+        }
+
+        let internalTexture: InternalTexture;
+        if (depthStencilTexture) {
+            internalTexture = (<RenderTargetTexture>texture).depthStencilTexture!;
+        }
+        else if (texture.isReady()) {
+            internalTexture = <InternalTexture>texture.getInternalTexture();
+        }
+        else if (texture.isCube) {
+            internalTexture = this.emptyCubeTexture;
+        }
+        else if (texture.is3D) {
+            internalTexture = this.emptyTexture3D;
+        }
+        else {
+            internalTexture = this.emptyTexture;
+        }
+
+        if (!isPartOfTextureArray) {
+            channel = this._getCorrectTextureChannel(channel, internalTexture);
+        }
+
+        let needToBind = true;
+        if (this._boundTexturesCache[channel] === internalTexture) {
+            this._moveBoundTextureOnTop(internalTexture);
+            if (!isPartOfTextureArray) {
+                this._bindSamplerUniformToChannel(internalTexture._initialSlot, channel);
+            }
+
+            needToBind = false;
+        }
+
+        this._activeChannel = channel;
+        if (internalTexture && internalTexture.isMultiview) {
+            if (needToBind) {
+                this._bindTextureDirectly(this._gl.TEXTURE_2D_ARRAY, internalTexture, isPartOfTextureArray);
+            }
+        }else if (internalTexture && internalTexture.is3D) {
+            if (needToBind) {
+                this._bindTextureDirectly(this._gl.TEXTURE_3D, internalTexture, isPartOfTextureArray);
+            }
+
+            if (internalTexture && internalTexture._cachedWrapU !== texture.wrapU) {
+                internalTexture._cachedWrapU = texture.wrapU;
+                this._setTextureParameterInteger(this._gl.TEXTURE_3D, this._gl.TEXTURE_WRAP_S, this._getTextureWrapMode(texture.wrapU), internalTexture);
+            }
+
+            if (internalTexture && internalTexture._cachedWrapV !== texture.wrapV) {
+                internalTexture._cachedWrapV = texture.wrapV;
+                this._setTextureParameterInteger(this._gl.TEXTURE_3D, this._gl.TEXTURE_WRAP_T, this._getTextureWrapMode(texture.wrapV), internalTexture);
+            }
+
+            if (internalTexture && internalTexture._cachedWrapR !== texture.wrapR) {
+                internalTexture._cachedWrapR = texture.wrapR;
+                this._setTextureParameterInteger(this._gl.TEXTURE_3D, this._gl.TEXTURE_WRAP_R, this._getTextureWrapMode(texture.wrapR), internalTexture);
+            }
+
+            this._setAnisotropicLevel(this._gl.TEXTURE_3D, texture);
+        }
+        else if (internalTexture && internalTexture.isCube) {
+            if (needToBind) {
+                this._bindTextureDirectly(this._gl.TEXTURE_CUBE_MAP, internalTexture, isPartOfTextureArray);
+            }
+
+            if (internalTexture._cachedCoordinatesMode !== texture.coordinatesMode) {
+                internalTexture._cachedCoordinatesMode = texture.coordinatesMode;
+                // CUBIC_MODE and SKYBOX_MODE both require CLAMP_TO_EDGE.  All other modes use REPEAT.
+                var textureWrapMode = (texture.coordinatesMode !== Engine.TEXTURE_CUBIC_MODE && texture.coordinatesMode !== Engine.TEXTURE_SKYBOX_MODE) ? this._gl.REPEAT : this._gl.CLAMP_TO_EDGE;
+                this._setTextureParameterInteger(this._gl.TEXTURE_CUBE_MAP, this._gl.TEXTURE_WRAP_S, textureWrapMode, internalTexture);
+                this._setTextureParameterInteger(this._gl.TEXTURE_CUBE_MAP, this._gl.TEXTURE_WRAP_T, textureWrapMode);
+            }
+
+            this._setAnisotropicLevel(this._gl.TEXTURE_CUBE_MAP, texture);
+        } else {
+            if (needToBind) {
+                this._bindTextureDirectly(this._gl.TEXTURE_2D, internalTexture, isPartOfTextureArray);
+            }
+
+            if (internalTexture && internalTexture._cachedWrapU !== texture.wrapU) {
+                internalTexture._cachedWrapU = texture.wrapU;
+                this._setTextureParameterInteger(this._gl.TEXTURE_2D, this._gl.TEXTURE_WRAP_S, this._getTextureWrapMode(texture.wrapU), internalTexture);
+            }
+
+            if (internalTexture && internalTexture._cachedWrapV !== texture.wrapV) {
+                internalTexture._cachedWrapV = texture.wrapV;
+                this._setTextureParameterInteger(this._gl.TEXTURE_2D, this._gl.TEXTURE_WRAP_T, this._getTextureWrapMode(texture.wrapV), internalTexture);
+            }
+
+            this._setAnisotropicLevel(this._gl.TEXTURE_2D, texture);
+        }
+
+        return true;
+    }
+
+    /**
+     * Sets an array of texture to the webGL context
+     * @param channel defines the channel where the texture array must be set
+     * @param uniform defines the associated uniform location
+     * @param textures defines the array of textures to bind
+     */
+    public setTextureArray(channel: number, uniform: Nullable<WebGLUniformLocation>, textures: BaseTexture[]): void {
+        if (channel < 0 || !uniform) {
+            return;
+        }
+
+        if (!this._textureUnits || this._textureUnits.length !== textures.length) {
+            this._textureUnits = new Int32Array(textures.length);
+        }
+        for (let i = 0; i < textures.length; i++) {
+            this._textureUnits[i] = this._getCorrectTextureChannel(channel + i, textures[i].getInternalTexture());
+        }
+        this._gl.uniform1iv(uniform, this._textureUnits);
+
+        for (var index = 0; index < textures.length; index++) {
+            this._setTexture(this._textureUnits[index], textures[index], true);
+        }
+    }
+
+    /** @hidden */
+    public _setAnisotropicLevel(target: number, texture: BaseTexture) {
+        var internalTexture = texture.getInternalTexture();
+
+        if (!internalTexture) {
+            return;
+        }
+
+        var anisotropicFilterExtension = this._caps.textureAnisotropicFilterExtension;
+        var value = texture.anisotropicFilteringLevel;
+
+        if (internalTexture.samplingMode !== Engine.TEXTURE_LINEAR_LINEAR_MIPNEAREST
+            && internalTexture.samplingMode !== Engine.TEXTURE_LINEAR_LINEAR_MIPLINEAR
+            && internalTexture.samplingMode !== Engine.TEXTURE_LINEAR_LINEAR) {
+            value = 1; // Forcing the anisotropic to 1 because else webgl will force filters to linear
+        }
+
+        if (anisotropicFilterExtension && internalTexture._cachedAnisotropicFilteringLevel !== value) {
+            this._setTextureParameterFloat(target, anisotropicFilterExtension.TEXTURE_MAX_ANISOTROPY_EXT, Math.min(value, this._caps.maxAnisotropy), internalTexture);
+            internalTexture._cachedAnisotropicFilteringLevel = value;
+        }
+    }
+
+    private _setTextureParameterFloat(target: number, parameter: number, value: number, texture: InternalTexture): void {
+        this._bindTextureDirectly(target, texture, true, true);
+        this._gl.texParameterf(target, parameter, value);
+    }
+
+    private _setTextureParameterInteger(target: number, parameter: number, value: number, texture?: InternalTexture) {
+        if (texture) {
+            this._bindTextureDirectly(target, texture, true, true);
+        }
+        this._gl.texParameteri(target, parameter, value);
+    }
+
+    /**
+     * Reads pixels from the current frame buffer. Please note that this function can be slow
+     * @param x defines the x coordinate of the rectangle where pixels must be read
+     * @param y defines the y coordinate of the rectangle where pixels must be read
+     * @param width defines the width of the rectangle where pixels must be read
+     * @param height defines the height of the rectangle where pixels must be read
+     * @returns a Uint8Array containing RGBA colors
+     */
+    public readPixels(x: number, y: number, width: number, height: number): Uint8Array {
+        var data = new Uint8Array(height * width * 4);
+        this._gl.readPixels(x, y, width, height, this._gl.RGBA, this._gl.UNSIGNED_BYTE, data);
+        return data;
+    }
+
+    /**
+     * Add an externaly attached data from its key.
+     * This method call will fail and return false, if such key already exists.
+     * If you don't care and just want to get the data no matter what, use the more convenient getOrAddExternalDataWithFactory() method.
+     * @param key the unique key that identifies the data
+     * @param data the data object to associate to the key for this Engine instance
+     * @return true if no such key were already present and the data was added successfully, false otherwise
+     */
+    public addExternalData<T>(key: string, data: T): boolean {
+        if (!this._externalData) {
+            this._externalData = new StringDictionary<Object>();
+        }
+        return this._externalData.add(key, data);
+    }
+
+    /**
+     * Get an externaly attached data from its key
+     * @param key the unique key that identifies the data
+     * @return the associated data, if present (can be null), or undefined if not present
+     */
+    public getExternalData<T>(key: string): T {
+        if (!this._externalData) {
+            this._externalData = new StringDictionary<Object>();
+        }
+        return <T>this._externalData.get(key);
+    }
+
+    /**
+     * Get an externaly attached data from its key, create it using a factory if it's not already present
+     * @param key the unique key that identifies the data
+     * @param factory the factory that will be called to create the instance if and only if it doesn't exists
+     * @return the associated data, can be null if the factory returned null.
+     */
+    public getOrAddExternalDataWithFactory<T>(key: string, factory: (k: string) => T): T {
+        if (!this._externalData) {
+            this._externalData = new StringDictionary<Object>();
+        }
+        return <T>this._externalData.getOrAddWithFactory(key, factory);
+    }
+
+    /**
+     * Remove an externaly attached data from the Engine instance
+     * @param key the unique key that identifies the data
+     * @return true if the data was successfully removed, false if it doesn't exist
+     */
+    public removeExternalData(key: string): boolean {
+        if (!this._externalData) {
+            this._externalData = new StringDictionary<Object>();
+        }
+
+        return this._externalData.remove(key);
+    }
+
+    /**
+     * Unbind all vertex attributes from the webGL context
+     */
+    public unbindAllAttributes() {
+        if (this._mustWipeVertexAttributes) {
+            this._mustWipeVertexAttributes = false;
+
+            for (var i = 0; i < this._caps.maxVertexAttribs; i++) {
+                this._gl.disableVertexAttribArray(i);
+                this._vertexAttribArraysEnabled[i] = false;
+                this._currentBufferPointers[i].active = false;
+            }
+            return;
+        }
+
+        for (var i = 0, ul = this._vertexAttribArraysEnabled.length; i < ul; i++) {
+            if (i >= this._caps.maxVertexAttribs || !this._vertexAttribArraysEnabled[i]) {
+                continue;
+            }
+
+            this._gl.disableVertexAttribArray(i);
+            this._vertexAttribArraysEnabled[i] = false;
+            this._currentBufferPointers[i].active = false;
+        }
+    }
+
+    /**
+     * Force the engine to release all cached effects. This means that next effect compilation will have to be done completely even if a similar effect was already compiled
+     */
+    public releaseEffects() {
+        for (var name in this._compiledEffects) {
+            this._deleteProgram(this._compiledEffects[name]._program);
+        }
+
+        this._compiledEffects = {};
+    }
+
+    /**
+     * Dispose and release all associated resources
+     */
+    public dispose(): void {
+        this.hideLoadingUI();
+
+        this.stopRenderLoop();
+
+        this.onNewSceneAddedObservable.clear();
+
+        // Release postProcesses
+        while (this.postProcesses.length) {
+            this.postProcesses[0].dispose();
+        }
+
+        // Empty texture
+        if (this._emptyTexture) {
+            this._releaseTexture(this._emptyTexture);
+            this._emptyTexture = null;
+        }
+        if (this._emptyCubeTexture) {
+            this._releaseTexture(this._emptyCubeTexture);
+            this._emptyCubeTexture = null;
+        }
+
+        // Rescale PP
+        if (this._rescalePostProcess) {
+            this._rescalePostProcess.dispose();
+        }
+
+        // Release scenes
+        while (this.scenes.length) {
+            this.scenes[0].dispose();
+        }
+
+        // Release audio engine
+        if (Engine.Instances.length === 1 && Engine.audioEngine) {
+            Engine.audioEngine.dispose();
+        }
+
+        // Release effects
+        this.releaseEffects();
+
+        // Unbind
+        this.unbindAllAttributes();
+        this._boundUniforms = [];
+
+        if (this._dummyFramebuffer) {
+            this._gl.deleteFramebuffer(this._dummyFramebuffer);
+        }
+
+        //WebVR
+        this.disableVR();
+
+        // Events
+        if (DomManagement.IsWindowObjectExist()) {
+            window.removeEventListener("blur", this._onBlur);
+            window.removeEventListener("focus", this._onFocus);
+            window.removeEventListener('vrdisplaypointerrestricted', this._onVRDisplayPointerRestricted);
+            window.removeEventListener('vrdisplaypointerunrestricted', this._onVRDisplayPointerUnrestricted);
+            if (this._renderingCanvas) {
+                this._renderingCanvas.removeEventListener("focus", this._onCanvasFocus);
+                this._renderingCanvas.removeEventListener("blur", this._onCanvasBlur);
+                this._renderingCanvas.removeEventListener("pointerout", this._onCanvasPointerOut);
+
+                if (!this._doNotHandleContextLost) {
+                    this._renderingCanvas.removeEventListener("webglcontextlost", this._onContextLost);
+                    this._renderingCanvas.removeEventListener("webglcontextrestored", this._onContextRestored);
+                }
+            }
+            document.removeEventListener("fullscreenchange", this._onFullscreenChange);
+            document.removeEventListener("mozfullscreenchange", this._onFullscreenChange);
+            document.removeEventListener("webkitfullscreenchange", this._onFullscreenChange);
+            document.removeEventListener("msfullscreenchange", this._onFullscreenChange);
+            document.removeEventListener("pointerlockchange", this._onPointerLockChange);
+            document.removeEventListener("mspointerlockchange", this._onPointerLockChange);
+            document.removeEventListener("mozpointerlockchange", this._onPointerLockChange);
+            document.removeEventListener("webkitpointerlockchange", this._onPointerLockChange);
+
+            if (this._onVrDisplayConnect) {
+                window.removeEventListener('vrdisplayconnect', this._onVrDisplayConnect);
+                if (this._onVrDisplayDisconnect) {
+                    window.removeEventListener('vrdisplaydisconnect', this._onVrDisplayDisconnect);
+                }
+
+                if (this._onVrDisplayPresentChange) {
+                    window.removeEventListener('vrdisplaypresentchange', this._onVrDisplayPresentChange);
+                }
+                this._onVrDisplayConnect = null;
+                this._onVrDisplayDisconnect = null;
+            }
+        }
+
+        // Remove from Instances
+        var index = Engine.Instances.indexOf(this);
+
+        if (index >= 0) {
+            Engine.Instances.splice(index, 1);
+        }
+
+        this._workingCanvas = null;
+        this._workingContext = null;
+        this._currentBufferPointers = [];
+        this._renderingCanvas = null;
+        this._currentProgram = null;
+        this._bindedRenderFunction = null;
+
+        this.onResizeObservable.clear();
+        this.onCanvasBlurObservable.clear();
+        this.onCanvasFocusObservable.clear();
+        this.onCanvasPointerOutObservable.clear();
+        this.onBeginFrameObservable.clear();
+        this.onEndFrameObservable.clear();
+
+        Effect.ResetCache();
+
+        // Abort active requests
+        for (let request of this._activeRequests) {
+            request.abort();
+        }
+    }
+
+    // Loading screen
+
+    /**
+     * Display the loading screen
+     * @see http://doc.babylonjs.com/how_to/creating_a_custom_loading_screen
+     */
+    public displayLoadingUI(): void {
+        if (!DomManagement.IsWindowObjectExist()) {
+            return;
+        }
+        const loadingScreen = this.loadingScreen;
+        if (loadingScreen) {
+            loadingScreen.displayLoadingUI();
+        }
+    }
+
+    /**
+     * Hide the loading screen
+     * @see http://doc.babylonjs.com/how_to/creating_a_custom_loading_screen
+     */
+    public hideLoadingUI(): void {
+        if (!DomManagement.IsWindowObjectExist()) {
+            return;
+        }
+        const loadingScreen = this.loadingScreen;
+        if (loadingScreen) {
+            loadingScreen.hideLoadingUI();
+        }
+    }
+
+    /**
+     * Gets the current loading screen object
+     * @see http://doc.babylonjs.com/how_to/creating_a_custom_loading_screen
+     */
+    public get loadingScreen(): ILoadingScreen {
+        if (!this._loadingScreen && this._renderingCanvas) {
+            this._loadingScreen = Engine.DefaultLoadingScreenFactory(this._renderingCanvas);
+        }
+        return this._loadingScreen;
+    }
+
+    /**
+     * Sets the current loading screen object
+     * @see http://doc.babylonjs.com/how_to/creating_a_custom_loading_screen
+     */
+    public set loadingScreen(loadingScreen: ILoadingScreen) {
+        this._loadingScreen = loadingScreen;
+    }
+
+    /**
+     * Sets the current loading screen text
+     * @see http://doc.babylonjs.com/how_to/creating_a_custom_loading_screen
+     */
+    public set loadingUIText(text: string) {
+        this.loadingScreen.loadingUIText = text;
+    }
+
+    /**
+     * Sets the current loading screen background color
+     * @see http://doc.babylonjs.com/how_to/creating_a_custom_loading_screen
+     */
+    public set loadingUIBackgroundColor(color: string) {
+        this.loadingScreen.loadingUIBackgroundColor = color;
+    }
+
+    /**
+     * Attach a new callback raised when context lost event is fired
+     * @param callback defines the callback to call
+     */
+    public attachContextLostEvent(callback: ((event: WebGLContextEvent) => void)): void {
+        if (this._renderingCanvas) {
+            this._renderingCanvas.addEventListener("webglcontextlost", <any>callback, false);
+        }
+    }
+
+    /**
+     * Attach a new callback raised when context restored event is fired
+     * @param callback defines the callback to call
+     */
+    public attachContextRestoredEvent(callback: ((event: WebGLContextEvent) => void)): void {
+        if (this._renderingCanvas) {
+            this._renderingCanvas.addEventListener("webglcontextrestored", <any>callback, false);
+        }
+    }
+
+    /**
+     * Gets the source code of the vertex shader associated with a specific webGL program
+     * @param program defines the program to use
+     * @returns a string containing the source code of the vertex shader associated with the program
+     */
+    public getVertexShaderSource(program: WebGLProgram): Nullable<string> {
+        var shaders = this._gl.getAttachedShaders(program);
+
+        if (!shaders) {
+            return null;
+        }
+
+        return this._gl.getShaderSource(shaders[0]);
+    }
+
+    /**
+     * Gets the source code of the fragment shader associated with a specific webGL program
+     * @param program defines the program to use
+     * @returns a string containing the source code of the fragment shader associated with the program
+     */
+    public getFragmentShaderSource(program: WebGLProgram): Nullable<string> {
+        var shaders = this._gl.getAttachedShaders(program);
+
+        if (!shaders) {
+            return null;
+        }
+
+        return this._gl.getShaderSource(shaders[1]);
+    }
+
+    /**
+     * Get the current error code of the webGL context
+     * @returns the error code
+     * @see https://developer.mozilla.org/en-US/docs/Web/API/WebGLRenderingContext/getError
+     */
+    public getError(): number {
+        return this._gl.getError();
+    }
+
+    // FPS
+
+    /**
+     * Gets the current framerate
+     * @returns a number representing the framerate
+     */
+    public getFps(): number {
+        return this._fps;
+    }
+
+    /**
+     * Gets the time spent between current and previous frame
+     * @returns a number representing the delta time in ms
+     */
+    public getDeltaTime(): number {
+        return this._deltaTime;
+    }
+
+    private _measureFps(): void {
+        this._performanceMonitor.sampleFrame();
+        this._fps = this._performanceMonitor.averageFPS;
+        this._deltaTime = this._performanceMonitor.instantaneousFrameTime || 0;
+    }
+
+    /** @hidden */
+    public _readTexturePixels(texture: InternalTexture, width: number, height: number, faceIndex = -1, level = 0, buffer: Nullable<ArrayBufferView> = null): ArrayBufferView {
+        let gl = this._gl;
+        if (!this._dummyFramebuffer) {
+            let dummy = gl.createFramebuffer();
+
+            if (!dummy) {
+                throw new Error("Unable to create dummy framebuffer");
+            }
+
+            this._dummyFramebuffer = dummy;
+        }
+        gl.bindFramebuffer(gl.FRAMEBUFFER, this._dummyFramebuffer);
+
+        if (faceIndex > -1) {
+            gl.framebufferTexture2D(gl.FRAMEBUFFER, gl.COLOR_ATTACHMENT0, gl.TEXTURE_CUBE_MAP_POSITIVE_X + faceIndex, texture._webGLTexture, level);
+        } else {
+            gl.framebufferTexture2D(gl.FRAMEBUFFER, gl.COLOR_ATTACHMENT0, gl.TEXTURE_2D, texture._webGLTexture, level);
+        }
+
+        let readType = (texture.type !== undefined) ? this._getWebGLTextureType(texture.type) : gl.UNSIGNED_BYTE;
+
+        switch (readType) {
+            case gl.UNSIGNED_BYTE:
+                if (!buffer) {
+                    buffer = new Uint8Array(4 * width * height);
+                }
+                readType = gl.UNSIGNED_BYTE;
+                break;
+            default:
+                if (!buffer) {
+                    buffer = new Float32Array(4 * width * height);
+                }
+                readType = gl.FLOAT;
+                break;
+        }
+
+        gl.readPixels(0, 0, width, height, gl.RGBA, readType, <DataView>buffer);
+        gl.bindFramebuffer(gl.FRAMEBUFFER, this._currentFramebuffer);
+
+        return buffer;
+    }
+
+    private _canRenderToFloatFramebuffer(): boolean {
+        if (this._webGLVersion > 1) {
+            return this._caps.colorBufferFloat;
+        }
+        return this._canRenderToFramebuffer(Engine.TEXTURETYPE_FLOAT);
+    }
+
+    private _canRenderToHalfFloatFramebuffer(): boolean {
+        if (this._webGLVersion > 1) {
+            return this._caps.colorBufferFloat;
+        }
+        return this._canRenderToFramebuffer(Engine.TEXTURETYPE_HALF_FLOAT);
+    }
+
+    // Thank you : http://stackoverflow.com/questions/28827511/webgl-ios-render-to-floating-point-texture
+    private _canRenderToFramebuffer(type: number): boolean {
+        let gl = this._gl;
+
+        //clear existing errors
+        while (gl.getError() !== gl.NO_ERROR) { }
+
+        let successful = true;
+
+        let texture = gl.createTexture();
+        gl.bindTexture(gl.TEXTURE_2D, texture);
+        gl.texImage2D(gl.TEXTURE_2D, 0, this._getRGBABufferInternalSizedFormat(type), 1, 1, 0, gl.RGBA, this._getWebGLTextureType(type), null);
+        gl.texParameteri(gl.TEXTURE_2D, gl.TEXTURE_MIN_FILTER, gl.NEAREST);
+        gl.texParameteri(gl.TEXTURE_2D, gl.TEXTURE_MAG_FILTER, gl.NEAREST);
+
+        let fb = gl.createFramebuffer();
+        gl.bindFramebuffer(gl.FRAMEBUFFER, fb);
+        gl.framebufferTexture2D(gl.FRAMEBUFFER, gl.COLOR_ATTACHMENT0, gl.TEXTURE_2D, texture, 0);
+        let status = gl.checkFramebufferStatus(gl.FRAMEBUFFER);
+
+        successful = successful && (status === gl.FRAMEBUFFER_COMPLETE);
+        successful = successful && (gl.getError() === gl.NO_ERROR);
+
+        //try render by clearing frame buffer's color buffer
+        if (successful) {
+            gl.clear(gl.COLOR_BUFFER_BIT);
+            successful = successful && (gl.getError() === gl.NO_ERROR);
+        }
+
+        //try reading from frame to ensure render occurs (just creating the FBO is not sufficient to determine if rendering is supported)
+        if (successful) {
+            //in practice it's sufficient to just read from the backbuffer rather than handle potentially issues reading from the texture
+            gl.bindFramebuffer(gl.FRAMEBUFFER, null);
+            let readFormat = gl.RGBA;
+            let readType = gl.UNSIGNED_BYTE;
+            let buffer = new Uint8Array(4);
+            gl.readPixels(0, 0, 1, 1, readFormat, readType, buffer);
+            successful = successful && (gl.getError() === gl.NO_ERROR);
+        }
+
+        //clean up
+        gl.deleteTexture(texture);
+        gl.deleteFramebuffer(fb);
+        gl.bindFramebuffer(gl.FRAMEBUFFER, null);
+
+        //clear accumulated errors
+        while (!successful && (gl.getError() !== gl.NO_ERROR)) { }
+
+        return successful;
+    }
+
+    /** @hidden */
+    public _getWebGLTextureType(type: number): number {
+        if (this._webGLVersion === 1) {
+            switch (type) {
+                case Engine.TEXTURETYPE_FLOAT:
+                    return this._gl.FLOAT;
+                case Engine.TEXTURETYPE_HALF_FLOAT:
+                    return this._gl.HALF_FLOAT_OES;
+                case Engine.TEXTURETYPE_UNSIGNED_BYTE:
+                    return this._gl.UNSIGNED_BYTE;
+            }
+            return this._gl.UNSIGNED_BYTE;
+        }
+
+        switch (type) {
+            case Engine.TEXTURETYPE_BYTE:
+                return this._gl.BYTE;
+            case Engine.TEXTURETYPE_UNSIGNED_BYTE:
+                return this._gl.UNSIGNED_BYTE;
+            case Engine.TEXTURETYPE_SHORT:
+                return this._gl.SHORT;
+            case Engine.TEXTURETYPE_UNSIGNED_SHORT:
+                return this._gl.UNSIGNED_SHORT;
+            case Engine.TEXTURETYPE_INT:
+                return this._gl.INT;
+            case Engine.TEXTURETYPE_UNSIGNED_INTEGER: // Refers to UNSIGNED_INT
+                return this._gl.UNSIGNED_INT;
+            case Engine.TEXTURETYPE_FLOAT:
+                return this._gl.FLOAT;
+            case Engine.TEXTURETYPE_HALF_FLOAT:
+                return this._gl.HALF_FLOAT;
+            case Engine.TEXTURETYPE_UNSIGNED_SHORT_4_4_4_4:
+                return this._gl.UNSIGNED_SHORT_4_4_4_4;
+            case Engine.TEXTURETYPE_UNSIGNED_SHORT_5_5_5_1:
+                return this._gl.UNSIGNED_SHORT_5_5_5_1;
+            case Engine.TEXTURETYPE_UNSIGNED_SHORT_5_6_5:
+                return this._gl.UNSIGNED_SHORT_5_6_5;
+            case Engine.TEXTURETYPE_UNSIGNED_INT_2_10_10_10_REV:
+                return this._gl.UNSIGNED_INT_2_10_10_10_REV;
+            case Engine.TEXTURETYPE_UNSIGNED_INT_24_8:
+                return this._gl.UNSIGNED_INT_24_8;
+            case Engine.TEXTURETYPE_UNSIGNED_INT_10F_11F_11F_REV:
+                return this._gl.UNSIGNED_INT_10F_11F_11F_REV;
+            case Engine.TEXTURETYPE_UNSIGNED_INT_5_9_9_9_REV:
+                return this._gl.UNSIGNED_INT_5_9_9_9_REV;
+            case Engine.TEXTURETYPE_FLOAT_32_UNSIGNED_INT_24_8_REV:
+                return this._gl.FLOAT_32_UNSIGNED_INT_24_8_REV;
+        }
+
+        return this._gl.UNSIGNED_BYTE;
+    }
+
+    private _getInternalFormat(format: number): number {
+        var internalFormat = this._gl.RGBA;
+
+        switch (format) {
+            case Engine.TEXTUREFORMAT_ALPHA:
+                internalFormat = this._gl.ALPHA;
+                break;
+            case Engine.TEXTUREFORMAT_LUMINANCE:
+                internalFormat = this._gl.LUMINANCE;
+                break;
+            case Engine.TEXTUREFORMAT_LUMINANCE_ALPHA:
+                internalFormat = this._gl.LUMINANCE_ALPHA;
+                break;
+            case Engine.TEXTUREFORMAT_RED:
+                internalFormat = this._gl.RED;
+                break;
+            case Engine.TEXTUREFORMAT_RG:
+                internalFormat = this._gl.RG;
+                break;
+            case Engine.TEXTUREFORMAT_RGB:
+                internalFormat = this._gl.RGB;
+                break;
+            case Engine.TEXTUREFORMAT_RGBA:
+                internalFormat = this._gl.RGBA;
+                break;
+        }
+
+        if (this._webGLVersion > 1) {
+            switch (format) {
+                case Engine.TEXTUREFORMAT_RED_INTEGER:
+                    internalFormat = this._gl.RED_INTEGER;
+                    break;
+                case Engine.TEXTUREFORMAT_RG_INTEGER:
+                    internalFormat = this._gl.RG_INTEGER;
+                    break;
+                case Engine.TEXTUREFORMAT_RGB_INTEGER:
+                    internalFormat = this._gl.RGB_INTEGER;
+                    break;
+                case Engine.TEXTUREFORMAT_RGBA_INTEGER:
+                    internalFormat = this._gl.RGBA_INTEGER;
+                    break;
+            }
+        }
+
+        return internalFormat;
+    }
+
+    /** @hidden */
+    public _getRGBABufferInternalSizedFormat(type: number, format?: number): number {
+        if (this._webGLVersion === 1) {
+            if (format !== undefined) {
+                switch (format) {
+                    case Engine.TEXTUREFORMAT_ALPHA:
+                        return this._gl.ALPHA;
+                    case Engine.TEXTUREFORMAT_LUMINANCE:
+                        return this._gl.LUMINANCE;
+                    case Engine.TEXTUREFORMAT_LUMINANCE_ALPHA:
+                        return this._gl.LUMINANCE_ALPHA;
+                }
+            }
+            return this._gl.RGBA;
+        }
+
+        switch (type) {
+            case Engine.TEXTURETYPE_BYTE:
+                switch (format) {
+                    case Engine.TEXTUREFORMAT_RED:
+                        return this._gl.R8_SNORM;
+                    case Engine.TEXTUREFORMAT_RG:
+                        return this._gl.RG8_SNORM;
+                    case Engine.TEXTUREFORMAT_RGB:
+                        return this._gl.RGB8_SNORM;
+                    case Engine.TEXTUREFORMAT_RED_INTEGER:
+                        return this._gl.R8I;
+                    case Engine.TEXTUREFORMAT_RG_INTEGER:
+                        return this._gl.RG8I;
+                    case Engine.TEXTUREFORMAT_RGB_INTEGER:
+                        return this._gl.RGB8I;
+                    case Engine.TEXTUREFORMAT_RGBA_INTEGER:
+                        return this._gl.RGBA8I;
+                    default:
+                        return this._gl.RGBA8_SNORM;
+                }
+            case Engine.TEXTURETYPE_UNSIGNED_BYTE:
+                switch (format) {
+                    case Engine.TEXTUREFORMAT_RED:
+                        return this._gl.R8;
+                    case Engine.TEXTUREFORMAT_RG:
+                        return this._gl.RG8;
+                    case Engine.TEXTUREFORMAT_RGB:
+                        return this._gl.RGB8; // By default. Other possibilities are RGB565, SRGB8.
+                    case Engine.TEXTUREFORMAT_RGBA:
+                        return this._gl.RGBA8; // By default. Other possibilities are RGB5_A1, RGBA4, SRGB8_ALPHA8.
+                    case Engine.TEXTUREFORMAT_RED_INTEGER:
+                        return this._gl.R8UI;
+                    case Engine.TEXTUREFORMAT_RG_INTEGER:
+                        return this._gl.RG8UI;
+                    case Engine.TEXTUREFORMAT_RGB_INTEGER:
+                        return this._gl.RGB8UI;
+                    case Engine.TEXTUREFORMAT_RGBA_INTEGER:
+                        return this._gl.RGBA8UI;
+                    default:
+                        return this._gl.RGBA8;
+                }
+            case Engine.TEXTURETYPE_SHORT:
+                switch (format) {
+                    case Engine.TEXTUREFORMAT_RED_INTEGER:
+                        return this._gl.R16I;
+                    case Engine.TEXTUREFORMAT_RG_INTEGER:
+                        return this._gl.RG16I;
+                    case Engine.TEXTUREFORMAT_RGB_INTEGER:
+                        return this._gl.RGB16I;
+                    case Engine.TEXTUREFORMAT_RGBA_INTEGER:
+                        return this._gl.RGBA16I;
+                    default:
+                        return this._gl.RGBA16I;
+                }
+            case Engine.TEXTURETYPE_UNSIGNED_SHORT:
+                switch (format) {
+                    case Engine.TEXTUREFORMAT_RED_INTEGER:
+                        return this._gl.R16UI;
+                    case Engine.TEXTUREFORMAT_RG_INTEGER:
+                        return this._gl.RG16UI;
+                    case Engine.TEXTUREFORMAT_RGB_INTEGER:
+                        return this._gl.RGB16UI;
+                    case Engine.TEXTUREFORMAT_RGBA_INTEGER:
+                        return this._gl.RGBA16UI;
+                    default:
+                        return this._gl.RGBA16UI;
+                }
+            case Engine.TEXTURETYPE_INT:
+                switch (format) {
+                    case Engine.TEXTUREFORMAT_RED_INTEGER:
+                        return this._gl.R32I;
+                    case Engine.TEXTUREFORMAT_RG_INTEGER:
+                        return this._gl.RG32I;
+                    case Engine.TEXTUREFORMAT_RGB_INTEGER:
+                        return this._gl.RGB32I;
+                    case Engine.TEXTUREFORMAT_RGBA_INTEGER:
+                        return this._gl.RGBA32I;
+                    default:
+                        return this._gl.RGBA32I;
+                }
+            case Engine.TEXTURETYPE_UNSIGNED_INTEGER: // Refers to UNSIGNED_INT
+                switch (format) {
+                    case Engine.TEXTUREFORMAT_RED_INTEGER:
+                        return this._gl.R32UI;
+                    case Engine.TEXTUREFORMAT_RG_INTEGER:
+                        return this._gl.RG32UI;
+                    case Engine.TEXTUREFORMAT_RGB_INTEGER:
+                        return this._gl.RGB32UI;
+                    case Engine.TEXTUREFORMAT_RGBA_INTEGER:
+                        return this._gl.RGBA32UI;
+                    default:
+                        return this._gl.RGBA32UI;
+                }
+            case Engine.TEXTURETYPE_FLOAT:
+                switch (format) {
+                    case Engine.TEXTUREFORMAT_RED:
+                        return this._gl.R32F; // By default. Other possibility is R16F.
+                    case Engine.TEXTUREFORMAT_RG:
+                        return this._gl.RG32F; // By default. Other possibility is RG16F.
+                    case Engine.TEXTUREFORMAT_RGB:
+                        return this._gl.RGB32F; // By default. Other possibilities are RGB16F, R11F_G11F_B10F, RGB9_E5.
+                    case Engine.TEXTUREFORMAT_RGBA:
+                        return this._gl.RGBA32F; // By default. Other possibility is RGBA16F.
+                    default:
+                        return this._gl.RGBA32F;
+                }
+            case Engine.TEXTURETYPE_HALF_FLOAT:
+                switch (format) {
+                    case Engine.TEXTUREFORMAT_RED:
+                        return this._gl.R16F;
+                    case Engine.TEXTUREFORMAT_RG:
+                        return this._gl.RG16F;
+                    case Engine.TEXTUREFORMAT_RGB:
+                        return this._gl.RGB16F; // By default. Other possibilities are R11F_G11F_B10F, RGB9_E5.
+                    case Engine.TEXTUREFORMAT_RGBA:
+                        return this._gl.RGBA16F;
+                    default:
+                        return this._gl.RGBA16F;
+                }
+            case Engine.TEXTURETYPE_UNSIGNED_SHORT_5_6_5:
+                return this._gl.RGB565;
+            case Engine.TEXTURETYPE_UNSIGNED_INT_10F_11F_11F_REV:
+                return this._gl.R11F_G11F_B10F;
+            case Engine.TEXTURETYPE_UNSIGNED_INT_5_9_9_9_REV:
+                return this._gl.RGB9_E5;
+            case Engine.TEXTURETYPE_UNSIGNED_SHORT_4_4_4_4:
+                return this._gl.RGBA4;
+            case Engine.TEXTURETYPE_UNSIGNED_SHORT_5_5_5_1:
+                return this._gl.RGB5_A1;
+            case Engine.TEXTURETYPE_UNSIGNED_INT_2_10_10_10_REV:
+                switch (format) {
+                    case Engine.TEXTUREFORMAT_RGBA:
+                        return this._gl.RGB10_A2; // By default. Other possibility is RGB5_A1.
+                    case Engine.TEXTUREFORMAT_RGBA_INTEGER:
+                        return this._gl.RGB10_A2UI;
+                    default:
+                        return this._gl.RGB10_A2;
+                }
+        }
+
+        return this._gl.RGBA8;
+    }
+
+    /** @hidden */
+    public _getRGBAMultiSampleBufferFormat(type: number): number {
+        if (type === Engine.TEXTURETYPE_FLOAT) {
+            return this._gl.RGBA32F;
+        }
+        else if (type === Engine.TEXTURETYPE_HALF_FLOAT) {
+            return this._gl.RGBA16F;
+        }
+
+        return this._gl.RGBA8;
+    }
+
+    /** @hidden */
+    public _loadFile(url: string, onSuccess: (data: string | ArrayBuffer, responseURL?: string) => void, onProgress?: (data: any) => void, offlineProvider?: IOfflineProvider, useArrayBuffer?: boolean, onError?: (request?: WebRequest, exception?: any) => void): IFileRequest {
+        let request = Tools.LoadFile(url, onSuccess, onProgress, offlineProvider, useArrayBuffer, onError);
+        this._activeRequests.push(request);
+        request.onCompleteObservable.add((request) => {
+            this._activeRequests.splice(this._activeRequests.indexOf(request), 1);
+        });
+        return request;
+    }
+
+    /** @hidden */
+    public _loadFileAsync(url: string, offlineProvider?: IOfflineProvider, useArrayBuffer?: boolean): Promise<string | ArrayBuffer> {
+        return new Promise((resolve, reject) => {
+            this._loadFile(url, (data) => {
+                resolve(data);
+            }, undefined, offlineProvider, useArrayBuffer, (request, exception) => {
+                reject(exception);
+            });
+        });
+    }
+
+    private _partialLoadFile(url: string, index: number, loadedFiles: (string | ArrayBuffer)[], onfinish: (files: (string | ArrayBuffer)[]) => void, onErrorCallBack: Nullable<(message?: string, exception?: any) => void> = null): void {
+        var onload = (data: string | ArrayBuffer) => {
+            loadedFiles[index] = data;
+            (<any>loadedFiles)._internalCount++;
+
+            if ((<any>loadedFiles)._internalCount === 6) {
+                onfinish(loadedFiles);
+            }
+        };
+
+        const onerror = (request?: WebRequest, exception?: any) => {
+            if (onErrorCallBack && request) {
+                onErrorCallBack(request.status + " " + request.statusText, exception);
+            }
+        };
+
+        this._loadFile(url, onload, undefined, undefined, true, onerror);
+    }
+
+    private _cascadeLoadFiles(scene: Nullable<Scene>, onfinish: (images: (string | ArrayBuffer)[]) => void, files: string[], onError: Nullable<(message?: string, exception?: any) => void> = null): void {
+        var loadedFiles: (string | ArrayBuffer)[] = [];
+        (<any>loadedFiles)._internalCount = 0;
+
+        for (let index = 0; index < 6; index++) {
+            this._partialLoadFile(files[index], index, loadedFiles, onfinish, onError);
+        }
+    }
+
+    // Statics
+
+    /**
+     * Gets a boolean indicating if the engine can be instanciated (ie. if a webGL context can be found)
+     * @returns true if the engine can be created
+     * @ignorenaming
+     */
+    public static isSupported(): boolean {
+        try {
+            var tempcanvas = document.createElement("canvas");
+            var gl = tempcanvas.getContext("webgl") || tempcanvas.getContext("experimental-webgl");
+
+            return gl != null && !!window.WebGLRenderingContext;
+        } catch (e) {
+            return false;
+        }
+    }
+}