--- conflicted
+++ resolved
@@ -1,536 +1,524 @@
-import { Logger } from "../Misc/logger";
-import { Nullable, FloatArray, IndicesArray } from "../types";
-import { Scene } from "../scene";
-import { Matrix, Color3, Color4, Viewport } from "../Maths/math";
-import { Engine, EngineCapabilities } from "../Engines/engine";
-import { RenderTargetCreationOptions } from "../Materials/Textures/renderTargetCreationOptions";
-import { VertexBuffer } from "../Meshes/buffer";
-import { InternalTexture } from "../Materials/Textures/internalTexture";
-import { Effect } from "../Materials/effect";
-import { _TimeToken } from "../Instrumentation/timeToken";
-import { _DepthCullingState, _StencilState, _AlphaState } from "../States/index";
-import { Constants } from "./constants";
-import { IPipelineContext } from './IPipelineContext';
-import { DataBuffer } from '../Meshes/dataBuffer';
-
-declare const global: any;
-
-/**
- * Options to create the null engine
- */
-export class NullEngineOptions {
-    /**
-     * Render width (Default: 512)
-     */
-    public renderWidth = 512;
-    /**
-     * Render height (Default: 256)
-     */
-    public renderHeight = 256;
-
-    /**
-     * Texture size (Default: 512)
-     */
-    public textureSize = 512;
-
-    /**
-     * If delta time between frames should be constant
-     * @see https://doc.babylonjs.com/babylon101/animations#deterministic-lockstep
-     */
-    public deterministicLockstep = false;
-
-    /**
-     * Maximum about of steps between frames (Default: 4)
-     * @see https://doc.babylonjs.com/babylon101/animations#deterministic-lockstep
-     */
-    public lockstepMaxSteps = 4;
-}
-
-/**
- * The null engine class provides support for headless version of babylon.js.
- * This can be used in server side scenario or for testing purposes
- */
-export class NullEngine extends Engine {
-    private _options: NullEngineOptions;
-
-    /**
-     * @see https://doc.babylonjs.com/babylon101/animations#deterministic-lockstep
-     */
-    public isDeterministicLockStep(): boolean {
-        return this._options.deterministicLockstep;
-    }
-
-    /** @see https://doc.babylonjs.com/babylon101/animations#deterministic-lockstep */
-    public getLockstepMaxSteps(): number {
-        return this._options.lockstepMaxSteps;
-    }
-
-    /**
-     * Sets hardware scaling, used to save performance if needed
-     * @see https://doc.babylonjs.com/how_to/how_to_use_sceneoptimizer
-     */
-    public getHardwareScalingLevel(): number {
-        return 1.0;
-    }
-
-    public constructor(options: NullEngineOptions = new NullEngineOptions()) {
-        super(null);
-
-        if (options.deterministicLockstep === undefined) {
-            options.deterministicLockstep = false;
-        }
-
-        if (options.lockstepMaxSteps === undefined) {
-            options.lockstepMaxSteps = 4;
-        }
-
-        this._options = options;
-
-        // Init caps
-        // We consider we are on a webgl1 capable device
-
-        this._caps = new EngineCapabilities();
-        this._caps.maxTexturesImageUnits = 16;
-        this._caps.maxVertexTextureImageUnits = 16;
-        this._caps.maxTextureSize = 512;
-        this._caps.maxCubemapTextureSize = 512;
-        this._caps.maxRenderTextureSize = 512;
-        this._caps.maxVertexAttribs = 16;
-        this._caps.maxVaryingVectors = 16;
-        this._caps.maxFragmentUniformVectors = 16;
-        this._caps.maxVertexUniformVectors = 16;
-
-        // Extensions
-        this._caps.standardDerivatives = false;
-
-        this._caps.astc = null;
-        this._caps.s3tc = null;
-        this._caps.pvrtc = null;
-        this._caps.etc1 = null;
-        this._caps.etc2 = null;
-
-        this._caps.textureAnisotropicFilterExtension = null;
-        this._caps.maxAnisotropy = 0;
-        this._caps.uintIndices = false;
-        this._caps.fragmentDepthSupported = false;
-        this._caps.highPrecisionShaderSupported = true;
-
-        this._caps.colorBufferFloat = false;
-        this._caps.textureFloat = false;
-        this._caps.textureFloatLinearFiltering = false;
-        this._caps.textureFloatRender = false;
-
-        this._caps.textureHalfFloat = false;
-        this._caps.textureHalfFloatLinearFiltering = false;
-        this._caps.textureHalfFloatRender = false;
-
-        this._caps.textureLOD = false;
-        this._caps.drawBuffersExtension = false;
-
-        this._caps.depthTextureExtension = false;
-        this._caps.vertexArrayObject = false;
-        this._caps.instancedArrays = false;
-
-        Logger.Log(`Babylon.js v${Engine.Version} - Null engine`);
-
-        // Wrappers
-        const theCurrentGlobal = (typeof self !== "undefined" ? self : typeof global !== "undefined" ? global : window);
-        if (typeof URL === "undefined") {
-            theCurrentGlobal.URL = {
-                createObjectURL: function() { },
-                revokeObjectURL: function() { }
-            };
-        }
-        if (typeof Blob === "undefined") {
-            theCurrentGlobal.Blob = function() { };
-        }
-    }
-
-    public createVertexBuffer(vertices: FloatArray): DataBuffer {
-        let buffer = new DataBuffer();
-        buffer.references = 1;
-        return buffer;
-    }
-
-    public createIndexBuffer(indices: IndicesArray): DataBuffer {
-        let buffer = new DataBuffer();
-        buffer.references = 1;
-        return buffer;
-    }
-
-    public clear(color: Color4, backBuffer: boolean, depth: boolean, stencil: boolean = false): void {
-    }
-
-    public getRenderWidth(useScreen = false): number {
-        if (!useScreen && this._currentRenderTarget) {
-            return this._currentRenderTarget.width;
-        }
-
-        return this._options.renderWidth;
-    }
-
-    public getRenderHeight(useScreen = false): number {
-        if (!useScreen && this._currentRenderTarget) {
-            return this._currentRenderTarget.height;
-        }
-
-        return this._options.renderHeight;
-    }
-
-    public setViewport(viewport: Viewport, requiredWidth?: number, requiredHeight?: number): void {
-        this._cachedViewport = viewport;
-    }
-
-    public createShaderProgram(pipelineContext: IPipelineContext, vertexCode: string, fragmentCode: string, defines: string, context?: WebGLRenderingContext): WebGLProgram {
-        return {
-            __SPECTOR_rebuildProgram: null,
-        };
-    }
-
-    public getUniforms(pipelineContext: IPipelineContext, uniformsNames: string[]): Nullable<WebGLUniformLocation>[] {
-        return [];
-    }
-
-    public getAttributes(pipelineContext: IPipelineContext, attributesNames: string[]): number[] {
-        return [];
-    }
-
-    public bindSamplers(effect: Effect): void {
-        this._currentEffect = null;
-    }
-
-    public enableEffect(effect: Effect): void {
-        this._currentEffect = effect;
-
-        if (effect.onBind) {
-            effect.onBind(effect);
-        }
-        if (effect._onBindObservable) {
-            effect._onBindObservable.notifyObservers(effect);
-        }
-    }
-
-    public setState(culling: boolean, zOffset: number = 0, force?: boolean, reverseSide = false): void {
-    }
-
-    public setIntArray(uniform: WebGLUniformLocation, array: Int32Array): void {
-    }
-
-    public setIntArray2(uniform: WebGLUniformLocation, array: Int32Array): void {
-    }
-
-    public setIntArray3(uniform: WebGLUniformLocation, array: Int32Array): void {
-    }
-
-    public setIntArray4(uniform: WebGLUniformLocation, array: Int32Array): void {
-    }
-
-    public setFloatArray(uniform: WebGLUniformLocation, array: Float32Array): void {
-    }
-
-    public setFloatArray2(uniform: WebGLUniformLocation, array: Float32Array): void {
-    }
-
-    public setFloatArray3(uniform: WebGLUniformLocation, array: Float32Array): void {
-    }
-
-    public setFloatArray4(uniform: WebGLUniformLocation, array: Float32Array): void {
-    }
-
-    public setArray(uniform: WebGLUniformLocation, array: number[]): void {
-    }
-
-    public setArray2(uniform: WebGLUniformLocation, array: number[]): void {
-    }
-
-    public setArray3(uniform: WebGLUniformLocation, array: number[]): void {
-    }
-
-    public setArray4(uniform: WebGLUniformLocation, array: number[]): void {
-    }
-
-    public setMatrices(uniform: WebGLUniformLocation, matrices: Float32Array): void {
-    }
-
-    public setMatrix(uniform: WebGLUniformLocation, matrix: Matrix): void {
-    }
-
-    public setMatrix3x3(uniform: WebGLUniformLocation, matrix: Float32Array): void {
-    }
-
-    public setMatrix2x2(uniform: WebGLUniformLocation, matrix: Float32Array): void {
-    }
-
-    public setFloat(uniform: WebGLUniformLocation, value: number): void {
-    }
-
-    public setFloat2(uniform: WebGLUniformLocation, x: number, y: number): void {
-    }
-
-    public setFloat3(uniform: WebGLUniformLocation, x: number, y: number, z: number): void {
-    }
-
-    public setBool(uniform: WebGLUniformLocation, bool: number): void {
-    }
-
-    public setFloat4(uniform: WebGLUniformLocation, x: number, y: number, z: number, w: number): void {
-    }
-
-    public setColor3(uniform: WebGLUniformLocation, color3: Color3): void {
-    }
-
-    public setColor4(uniform: WebGLUniformLocation, color3: Color3, alpha: number): void {
-    }
-
-    public setAlphaMode(mode: number, noDepthWriteChange: boolean = false): void {
-        if (this._alphaMode === mode) {
-            return;
-        }
-
-        this._alphaState.alphaBlend = (mode !== Constants.ALPHA_DISABLE);
-
-        if (!noDepthWriteChange) {
-            this.setDepthWrite(mode === Constants.ALPHA_DISABLE);
-        }
-        this._alphaMode = mode;
-    }
-
-    public bindBuffers(vertexBuffers: { [key: string]: VertexBuffer; }, indexBuffer: DataBuffer, effect: Effect): void {
-    }
-
-    public wipeCaches(bruteForce?: boolean): void {
-        if (this.preventCacheWipeBetweenFrames) {
-            return;
-        }
-        this.resetTextureCache();
-        this._currentEffect = null;
-
-        if (bruteForce) {
-            this._currentProgram = null;
-
-            this._stencilState.reset();
-            this._depthCullingState.reset();
-            this._alphaState.reset();
-        }
-
-        this._cachedVertexBuffers = null;
-        this._cachedIndexBuffer = null;
-        this._cachedEffectForVertexBuffers = null;
-    }
-
-    public draw(useTriangles: boolean, indexStart: number, indexCount: number, instancesCount?: number): void {
-    }
-
-    public drawElementsType(fillMode: number, indexStart: number, indexCount: number, instancesCount?: number): void {
-    }
-
-    public drawArraysType(fillMode: number, verticesStart: number, verticesCount: number, instancesCount?: number): void {
-    }
-
-    /** @hidden */
-    public _createTexture(): WebGLTexture {
-        return {};
-    }
-
-    /** @hidden */
-    public _releaseTexture(texture: InternalTexture): void {
-    }
-
-    public createTexture(urlArg: string, noMipmap: boolean, invertY: boolean, scene: Scene, samplingMode: number = Constants.TEXTURE_TRILINEAR_SAMPLINGMODE, onLoad: Nullable<() => void> = null, onError: Nullable<(message: string, exception: any) => void> = null, buffer: Nullable<ArrayBuffer | HTMLImageElement> = null, fallBack?: InternalTexture, format?: number): InternalTexture {
-        var texture = new InternalTexture(this, InternalTexture.DATASOURCE_URL);
-        var url = String(urlArg);
-
-        texture.url = url;
-        texture.generateMipMaps = !noMipmap;
-        texture.samplingMode = samplingMode;
-        texture.invertY = invertY;
-        texture.baseWidth = this._options.textureSize;
-        texture.baseHeight = this._options.textureSize;
-        texture.width = this._options.textureSize;
-        texture.height = this._options.textureSize;
-        if (format) {
-            texture.format = format;
-        }
-
-        texture.isReady = true;
-
-        if (onLoad) {
-            onLoad();
-        }
-
-        this._internalTexturesCache.push(texture);
-
-        return texture;
-    }
-
-    public createRenderTargetTexture(size: any, options: boolean | RenderTargetCreationOptions): InternalTexture {
-        let fullOptions = new RenderTargetCreationOptions();
-
-        if (options !== undefined && typeof options === "object") {
-            fullOptions.generateMipMaps = options.generateMipMaps;
-            fullOptions.generateDepthBuffer = options.generateDepthBuffer === undefined ? true : options.generateDepthBuffer;
-            fullOptions.generateStencilBuffer = fullOptions.generateDepthBuffer && options.generateStencilBuffer;
-            fullOptions.type = options.type === undefined ? Constants.TEXTURETYPE_UNSIGNED_INT : options.type;
-            fullOptions.samplingMode = options.samplingMode === undefined ? Constants.TEXTURE_TRILINEAR_SAMPLINGMODE : options.samplingMode;
-        } else {
-            fullOptions.generateMipMaps = <boolean>options;
-            fullOptions.generateDepthBuffer = true;
-            fullOptions.generateStencilBuffer = false;
-            fullOptions.type = Constants.TEXTURETYPE_UNSIGNED_INT;
-            fullOptions.samplingMode = Constants.TEXTURE_TRILINEAR_SAMPLINGMODE;
-        }
-        var texture = new InternalTexture(this, InternalTexture.DATASOURCE_RENDERTARGET);
-
-        var width = size.width || size;
-        var height = size.height || size;
-
-        texture._depthStencilBuffer = {};
-        texture._framebuffer = {};
-        texture.baseWidth = width;
-        texture.baseHeight = height;
-        texture.width = width;
-        texture.height = height;
-        texture.isReady = true;
-        texture.samples = 1;
-        texture.generateMipMaps = fullOptions.generateMipMaps ? true : false;
-        texture.samplingMode = fullOptions.samplingMode;
-        texture.type = fullOptions.type;
-        texture._generateDepthBuffer = fullOptions.generateDepthBuffer;
-        texture._generateStencilBuffer = fullOptions.generateStencilBuffer ? true : false;
-
-        this._internalTexturesCache.push(texture);
-
-        return texture;
-    }
-
-    public updateTextureSamplingMode(samplingMode: number, texture: InternalTexture): void {
-        texture.samplingMode = samplingMode;
-    }
-
-    public bindFramebuffer(texture: InternalTexture, faceIndex?: number, requiredWidth?: number, requiredHeight?: number, forceFullscreenViewport?: boolean): void {
-        if (this._currentRenderTarget) {
-            this.unBindFramebuffer(this._currentRenderTarget);
-        }
-        this._currentRenderTarget = texture;
-        this._currentFramebuffer = texture._MSAAFramebuffer ? texture._MSAAFramebuffer : texture._framebuffer;
-        if (this._cachedViewport && !forceFullscreenViewport) {
-            this.setViewport(this._cachedViewport, requiredWidth, requiredHeight);
-        }
-    }
-
-    public unBindFramebuffer(texture: InternalTexture, disableGenerateMipMaps = false, onBeforeUnbind?: () => void): void {
-        this._currentRenderTarget = null;
-
-        if (onBeforeUnbind) {
-            if (texture._MSAAFramebuffer) {
-                this._currentFramebuffer = texture._framebuffer;
-            }
-            onBeforeUnbind();
-        }
-        this._currentFramebuffer = null;
-    }
-
-    public createDynamicVertexBuffer(vertices: FloatArray): DataBuffer {
-        let buffer = new DataBuffer();
-        buffer.references = 1;
-        buffer.capacity = 1;
-        return buffer;
-    }
-
-    public updateDynamicTexture(texture: Nullable<InternalTexture>, canvas: HTMLCanvasElement, invertY: boolean, premulAlpha: boolean = false, format?: number): void {
-
-    }
-
-    public areAllEffectsReady(): boolean {
-        return true;
-    }
-
-    /**
-     * @hidden
-     * Get the current error code of the webGL context
-     * @returns the error code
-     * @see https://developer.mozilla.org/en-US/docs/Web/API/WebGLRenderingContext/getError
-     */
-    public getError(): number {
-        return 0;
-    }
-
-    /** @hidden */
-    public _getUnpackAlignement(): number {
-        return 1;
-    }
-
-    /** @hidden */
-    public _unpackFlipY(value: boolean) {
-    }
-
-    public updateDynamicIndexBuffer(indexBuffer: WebGLBuffer, indices: IndicesArray, offset: number = 0): void {
-    }
-
-    /**
-     * Updates a dynamic vertex buffer.
-     * @param vertexBuffer the vertex buffer to update
-     * @param data the data used to update the vertex buffer
-     * @param byteOffset the byte offset of the data (optional)
-     * @param byteLength the byte length of the data (optional)
-     */
-    public updateDynamicVertexBuffer(vertexBuffer: WebGLBuffer, vertices: FloatArray, byteOffset?: number, byteLength?: number): void {
-    }
-
-    public _bindTextureDirectly(target: number, texture: InternalTexture): boolean {
-        if (this._boundTexturesCache[this._activeChannel] !== texture) {
-            this._boundTexturesCache[this._activeChannel] = texture;
-            return true;
-        }
-        return false;
-    }
-
-    /** @hidden */
-    public _bindTexture(channel: number, texture: InternalTexture): void {
-        if (channel < 0) {
-            return;
-        }
-
-        this._bindTextureDirectly(0, texture);
-    }
-
-<<<<<<< HEAD
-    protected _deleteBuffer(buffer: WebGLBuffer): void {
-=======
-    /** @hidden */
-    public _releaseBuffer(buffer: DataBuffer): boolean {
-        buffer.references--;
-
-        if (buffer.references === 0) {
-            return true;
-        }
-
-        return false;
->>>>>>> f129e6bc
-    }
-
-    public releaseEffects() {
-    }
-
-    public displayLoadingUI(): void {
-    }
-
-    public hideLoadingUI(): void {
-    }
-
-    /** @hidden */
-    public _uploadCompressedDataToTextureDirectly(texture: InternalTexture, internalFormat: number, width: number, height: number, data: ArrayBufferView, faceIndex: number = 0, lod: number = 0) {
-    }
-
-    /** @hidden */
-    public _uploadDataToTextureDirectly(texture: InternalTexture, imageData: ArrayBufferView, faceIndex: number = 0, lod: number = 0): void {
-    }
-
-    /** @hidden */
-    public _uploadArrayBufferViewToTexture(texture: InternalTexture, imageData: ArrayBufferView, faceIndex: number = 0, lod: number = 0): void {
-    }
-
-    /** @hidden */
-    public _uploadImageToTexture(texture: InternalTexture, image: HTMLImageElement, faceIndex: number = 0, lod: number = 0) {
-    }
-}
+import { Logger } from "../Misc/logger";
+import { Nullable, FloatArray, IndicesArray } from "../types";
+import { Scene } from "../scene";
+import { Matrix, Color3, Color4, Viewport } from "../Maths/math";
+import { Engine, EngineCapabilities } from "../Engines/engine";
+import { RenderTargetCreationOptions } from "../Materials/Textures/renderTargetCreationOptions";
+import { VertexBuffer } from "../Meshes/buffer";
+import { InternalTexture } from "../Materials/Textures/internalTexture";
+import { Effect } from "../Materials/effect";
+import { _TimeToken } from "../Instrumentation/timeToken";
+import { _DepthCullingState, _StencilState, _AlphaState } from "../States/index";
+import { Constants } from "./constants";
+import { IPipelineContext } from './IPipelineContext';
+import { DataBuffer } from '../Meshes/dataBuffer';
+
+declare const global: any;
+
+/**
+ * Options to create the null engine
+ */
+export class NullEngineOptions {
+    /**
+     * Render width (Default: 512)
+     */
+    public renderWidth = 512;
+    /**
+     * Render height (Default: 256)
+     */
+    public renderHeight = 256;
+
+    /**
+     * Texture size (Default: 512)
+     */
+    public textureSize = 512;
+
+    /**
+     * If delta time between frames should be constant
+     * @see https://doc.babylonjs.com/babylon101/animations#deterministic-lockstep
+     */
+    public deterministicLockstep = false;
+
+    /**
+     * Maximum about of steps between frames (Default: 4)
+     * @see https://doc.babylonjs.com/babylon101/animations#deterministic-lockstep
+     */
+    public lockstepMaxSteps = 4;
+}
+
+/**
+ * The null engine class provides support for headless version of babylon.js.
+ * This can be used in server side scenario or for testing purposes
+ */
+export class NullEngine extends Engine {
+    private _options: NullEngineOptions;
+
+    /**
+     * @see https://doc.babylonjs.com/babylon101/animations#deterministic-lockstep
+     */
+    public isDeterministicLockStep(): boolean {
+        return this._options.deterministicLockstep;
+    }
+
+    /** @see https://doc.babylonjs.com/babylon101/animations#deterministic-lockstep */
+    public getLockstepMaxSteps(): number {
+        return this._options.lockstepMaxSteps;
+    }
+
+    /**
+     * Sets hardware scaling, used to save performance if needed
+     * @see https://doc.babylonjs.com/how_to/how_to_use_sceneoptimizer
+     */
+    public getHardwareScalingLevel(): number {
+        return 1.0;
+    }
+
+    public constructor(options: NullEngineOptions = new NullEngineOptions()) {
+        super(null);
+
+        if (options.deterministicLockstep === undefined) {
+            options.deterministicLockstep = false;
+        }
+
+        if (options.lockstepMaxSteps === undefined) {
+            options.lockstepMaxSteps = 4;
+        }
+
+        this._options = options;
+
+        // Init caps
+        // We consider we are on a webgl1 capable device
+
+        this._caps = new EngineCapabilities();
+        this._caps.maxTexturesImageUnits = 16;
+        this._caps.maxVertexTextureImageUnits = 16;
+        this._caps.maxTextureSize = 512;
+        this._caps.maxCubemapTextureSize = 512;
+        this._caps.maxRenderTextureSize = 512;
+        this._caps.maxVertexAttribs = 16;
+        this._caps.maxVaryingVectors = 16;
+        this._caps.maxFragmentUniformVectors = 16;
+        this._caps.maxVertexUniformVectors = 16;
+
+        // Extensions
+        this._caps.standardDerivatives = false;
+
+        this._caps.astc = null;
+        this._caps.s3tc = null;
+        this._caps.pvrtc = null;
+        this._caps.etc1 = null;
+        this._caps.etc2 = null;
+
+        this._caps.textureAnisotropicFilterExtension = null;
+        this._caps.maxAnisotropy = 0;
+        this._caps.uintIndices = false;
+        this._caps.fragmentDepthSupported = false;
+        this._caps.highPrecisionShaderSupported = true;
+
+        this._caps.colorBufferFloat = false;
+        this._caps.textureFloat = false;
+        this._caps.textureFloatLinearFiltering = false;
+        this._caps.textureFloatRender = false;
+
+        this._caps.textureHalfFloat = false;
+        this._caps.textureHalfFloatLinearFiltering = false;
+        this._caps.textureHalfFloatRender = false;
+
+        this._caps.textureLOD = false;
+        this._caps.drawBuffersExtension = false;
+
+        this._caps.depthTextureExtension = false;
+        this._caps.vertexArrayObject = false;
+        this._caps.instancedArrays = false;
+
+        Logger.Log(`Babylon.js v${Engine.Version} - Null engine`);
+
+        // Wrappers
+        const theCurrentGlobal = (typeof self !== "undefined" ? self : typeof global !== "undefined" ? global : window);
+        if (typeof URL === "undefined") {
+            theCurrentGlobal.URL = {
+                createObjectURL: function() { },
+                revokeObjectURL: function() { }
+            };
+        }
+        if (typeof Blob === "undefined") {
+            theCurrentGlobal.Blob = function() { };
+        }
+    }
+
+    public createVertexBuffer(vertices: FloatArray): DataBuffer {
+        let buffer = new DataBuffer();
+        buffer.references = 1;
+        return buffer;
+    }
+
+    public createIndexBuffer(indices: IndicesArray): DataBuffer {
+        let buffer = new DataBuffer();
+        buffer.references = 1;
+        return buffer;
+    }
+
+    public clear(color: Color4, backBuffer: boolean, depth: boolean, stencil: boolean = false): void {
+    }
+
+    public getRenderWidth(useScreen = false): number {
+        if (!useScreen && this._currentRenderTarget) {
+            return this._currentRenderTarget.width;
+        }
+
+        return this._options.renderWidth;
+    }
+
+    public getRenderHeight(useScreen = false): number {
+        if (!useScreen && this._currentRenderTarget) {
+            return this._currentRenderTarget.height;
+        }
+
+        return this._options.renderHeight;
+    }
+
+    public setViewport(viewport: Viewport, requiredWidth?: number, requiredHeight?: number): void {
+        this._cachedViewport = viewport;
+    }
+
+    public createShaderProgram(pipelineContext: IPipelineContext, vertexCode: string, fragmentCode: string, defines: string, context?: WebGLRenderingContext): WebGLProgram {
+        return {
+            __SPECTOR_rebuildProgram: null,
+        };
+    }
+
+    public getUniforms(pipelineContext: IPipelineContext, uniformsNames: string[]): Nullable<WebGLUniformLocation>[] {
+        return [];
+    }
+
+    public getAttributes(pipelineContext: IPipelineContext, attributesNames: string[]): number[] {
+        return [];
+    }
+
+    public bindSamplers(effect: Effect): void {
+        this._currentEffect = null;
+    }
+
+    public enableEffect(effect: Effect): void {
+        this._currentEffect = effect;
+
+        if (effect.onBind) {
+            effect.onBind(effect);
+        }
+        if (effect._onBindObservable) {
+            effect._onBindObservable.notifyObservers(effect);
+        }
+    }
+
+    public setState(culling: boolean, zOffset: number = 0, force?: boolean, reverseSide = false): void {
+    }
+
+    public setIntArray(uniform: WebGLUniformLocation, array: Int32Array): void {
+    }
+
+    public setIntArray2(uniform: WebGLUniformLocation, array: Int32Array): void {
+    }
+
+    public setIntArray3(uniform: WebGLUniformLocation, array: Int32Array): void {
+    }
+
+    public setIntArray4(uniform: WebGLUniformLocation, array: Int32Array): void {
+    }
+
+    public setFloatArray(uniform: WebGLUniformLocation, array: Float32Array): void {
+    }
+
+    public setFloatArray2(uniform: WebGLUniformLocation, array: Float32Array): void {
+    }
+
+    public setFloatArray3(uniform: WebGLUniformLocation, array: Float32Array): void {
+    }
+
+    public setFloatArray4(uniform: WebGLUniformLocation, array: Float32Array): void {
+    }
+
+    public setArray(uniform: WebGLUniformLocation, array: number[]): void {
+    }
+
+    public setArray2(uniform: WebGLUniformLocation, array: number[]): void {
+    }
+
+    public setArray3(uniform: WebGLUniformLocation, array: number[]): void {
+    }
+
+    public setArray4(uniform: WebGLUniformLocation, array: number[]): void {
+    }
+
+    public setMatrices(uniform: WebGLUniformLocation, matrices: Float32Array): void {
+    }
+
+    public setMatrix(uniform: WebGLUniformLocation, matrix: Matrix): void {
+    }
+
+    public setMatrix3x3(uniform: WebGLUniformLocation, matrix: Float32Array): void {
+    }
+
+    public setMatrix2x2(uniform: WebGLUniformLocation, matrix: Float32Array): void {
+    }
+
+    public setFloat(uniform: WebGLUniformLocation, value: number): void {
+    }
+
+    public setFloat2(uniform: WebGLUniformLocation, x: number, y: number): void {
+    }
+
+    public setFloat3(uniform: WebGLUniformLocation, x: number, y: number, z: number): void {
+    }
+
+    public setBool(uniform: WebGLUniformLocation, bool: number): void {
+    }
+
+    public setFloat4(uniform: WebGLUniformLocation, x: number, y: number, z: number, w: number): void {
+    }
+
+    public setColor3(uniform: WebGLUniformLocation, color3: Color3): void {
+    }
+
+    public setColor4(uniform: WebGLUniformLocation, color3: Color3, alpha: number): void {
+    }
+
+    public setAlphaMode(mode: number, noDepthWriteChange: boolean = false): void {
+        if (this._alphaMode === mode) {
+            return;
+        }
+
+        this._alphaState.alphaBlend = (mode !== Constants.ALPHA_DISABLE);
+
+        if (!noDepthWriteChange) {
+            this.setDepthWrite(mode === Constants.ALPHA_DISABLE);
+        }
+        this._alphaMode = mode;
+    }
+
+    public bindBuffers(vertexBuffers: { [key: string]: VertexBuffer; }, indexBuffer: DataBuffer, effect: Effect): void {
+    }
+
+    public wipeCaches(bruteForce?: boolean): void {
+        if (this.preventCacheWipeBetweenFrames) {
+            return;
+        }
+        this.resetTextureCache();
+        this._currentEffect = null;
+
+        if (bruteForce) {
+            this._currentProgram = null;
+
+            this._stencilState.reset();
+            this._depthCullingState.reset();
+            this._alphaState.reset();
+        }
+
+        this._cachedVertexBuffers = null;
+        this._cachedIndexBuffer = null;
+        this._cachedEffectForVertexBuffers = null;
+    }
+
+    public draw(useTriangles: boolean, indexStart: number, indexCount: number, instancesCount?: number): void {
+    }
+
+    public drawElementsType(fillMode: number, indexStart: number, indexCount: number, instancesCount?: number): void {
+    }
+
+    public drawArraysType(fillMode: number, verticesStart: number, verticesCount: number, instancesCount?: number): void {
+    }
+
+    /** @hidden */
+    public _createTexture(): WebGLTexture {
+        return {};
+    }
+
+    /** @hidden */
+    public _releaseTexture(texture: InternalTexture): void {
+    }
+
+    public createTexture(urlArg: string, noMipmap: boolean, invertY: boolean, scene: Scene, samplingMode: number = Constants.TEXTURE_TRILINEAR_SAMPLINGMODE, onLoad: Nullable<() => void> = null, onError: Nullable<(message: string, exception: any) => void> = null, buffer: Nullable<ArrayBuffer | HTMLImageElement> = null, fallBack?: InternalTexture, format?: number): InternalTexture {
+        var texture = new InternalTexture(this, InternalTexture.DATASOURCE_URL);
+        var url = String(urlArg);
+
+        texture.url = url;
+        texture.generateMipMaps = !noMipmap;
+        texture.samplingMode = samplingMode;
+        texture.invertY = invertY;
+        texture.baseWidth = this._options.textureSize;
+        texture.baseHeight = this._options.textureSize;
+        texture.width = this._options.textureSize;
+        texture.height = this._options.textureSize;
+        if (format) {
+            texture.format = format;
+        }
+
+        texture.isReady = true;
+
+        if (onLoad) {
+            onLoad();
+        }
+
+        this._internalTexturesCache.push(texture);
+
+        return texture;
+    }
+
+    public createRenderTargetTexture(size: any, options: boolean | RenderTargetCreationOptions): InternalTexture {
+        let fullOptions = new RenderTargetCreationOptions();
+
+        if (options !== undefined && typeof options === "object") {
+            fullOptions.generateMipMaps = options.generateMipMaps;
+            fullOptions.generateDepthBuffer = options.generateDepthBuffer === undefined ? true : options.generateDepthBuffer;
+            fullOptions.generateStencilBuffer = fullOptions.generateDepthBuffer && options.generateStencilBuffer;
+            fullOptions.type = options.type === undefined ? Constants.TEXTURETYPE_UNSIGNED_INT : options.type;
+            fullOptions.samplingMode = options.samplingMode === undefined ? Constants.TEXTURE_TRILINEAR_SAMPLINGMODE : options.samplingMode;
+        } else {
+            fullOptions.generateMipMaps = <boolean>options;
+            fullOptions.generateDepthBuffer = true;
+            fullOptions.generateStencilBuffer = false;
+            fullOptions.type = Constants.TEXTURETYPE_UNSIGNED_INT;
+            fullOptions.samplingMode = Constants.TEXTURE_TRILINEAR_SAMPLINGMODE;
+        }
+        var texture = new InternalTexture(this, InternalTexture.DATASOURCE_RENDERTARGET);
+
+        var width = size.width || size;
+        var height = size.height || size;
+
+        texture._depthStencilBuffer = {};
+        texture._framebuffer = {};
+        texture.baseWidth = width;
+        texture.baseHeight = height;
+        texture.width = width;
+        texture.height = height;
+        texture.isReady = true;
+        texture.samples = 1;
+        texture.generateMipMaps = fullOptions.generateMipMaps ? true : false;
+        texture.samplingMode = fullOptions.samplingMode;
+        texture.type = fullOptions.type;
+        texture._generateDepthBuffer = fullOptions.generateDepthBuffer;
+        texture._generateStencilBuffer = fullOptions.generateStencilBuffer ? true : false;
+
+        this._internalTexturesCache.push(texture);
+
+        return texture;
+    }
+
+    public updateTextureSamplingMode(samplingMode: number, texture: InternalTexture): void {
+        texture.samplingMode = samplingMode;
+    }
+
+    public bindFramebuffer(texture: InternalTexture, faceIndex?: number, requiredWidth?: number, requiredHeight?: number, forceFullscreenViewport?: boolean): void {
+        if (this._currentRenderTarget) {
+            this.unBindFramebuffer(this._currentRenderTarget);
+        }
+        this._currentRenderTarget = texture;
+        this._currentFramebuffer = texture._MSAAFramebuffer ? texture._MSAAFramebuffer : texture._framebuffer;
+        if (this._cachedViewport && !forceFullscreenViewport) {
+            this.setViewport(this._cachedViewport, requiredWidth, requiredHeight);
+        }
+    }
+
+    public unBindFramebuffer(texture: InternalTexture, disableGenerateMipMaps = false, onBeforeUnbind?: () => void): void {
+        this._currentRenderTarget = null;
+
+        if (onBeforeUnbind) {
+            if (texture._MSAAFramebuffer) {
+                this._currentFramebuffer = texture._framebuffer;
+            }
+            onBeforeUnbind();
+        }
+        this._currentFramebuffer = null;
+    }
+
+    public createDynamicVertexBuffer(vertices: FloatArray): DataBuffer {
+        let buffer = new DataBuffer();
+        buffer.references = 1;
+        buffer.capacity = 1;
+        return buffer;
+    }
+
+    public updateDynamicTexture(texture: Nullable<InternalTexture>, canvas: HTMLCanvasElement, invertY: boolean, premulAlpha: boolean = false, format?: number): void {
+
+    }
+
+    public areAllEffectsReady(): boolean {
+        return true;
+    }
+
+    /**
+     * @hidden
+     * Get the current error code of the webGL context
+     * @returns the error code
+     * @see https://developer.mozilla.org/en-US/docs/Web/API/WebGLRenderingContext/getError
+     */
+    public getError(): number {
+        return 0;
+    }
+
+    /** @hidden */
+    public _getUnpackAlignement(): number {
+        return 1;
+    }
+
+    /** @hidden */
+    public _unpackFlipY(value: boolean) {
+    }
+
+    public updateDynamicIndexBuffer(indexBuffer: WebGLBuffer, indices: IndicesArray, offset: number = 0): void {
+    }
+
+    /**
+     * Updates a dynamic vertex buffer.
+     * @param vertexBuffer the vertex buffer to update
+     * @param data the data used to update the vertex buffer
+     * @param byteOffset the byte offset of the data (optional)
+     * @param byteLength the byte length of the data (optional)
+     */
+    public updateDynamicVertexBuffer(vertexBuffer: WebGLBuffer, vertices: FloatArray, byteOffset?: number, byteLength?: number): void {
+    }
+
+    public _bindTextureDirectly(target: number, texture: InternalTexture): boolean {
+        if (this._boundTexturesCache[this._activeChannel] !== texture) {
+            this._boundTexturesCache[this._activeChannel] = texture;
+            return true;
+        }
+        return false;
+    }
+
+    /** @hidden */
+    public _bindTexture(channel: number, texture: InternalTexture): void {
+        if (channel < 0) {
+            return;
+        }
+
+        this._bindTextureDirectly(0, texture);
+    }
+
+    protected _deleteBuffer(buffer: WebGLBuffer): void {
+    }
+
+    public releaseEffects() {
+    }
+
+    public displayLoadingUI(): void {
+    }
+
+    public hideLoadingUI(): void {
+    }
+
+    /** @hidden */
+    public _uploadCompressedDataToTextureDirectly(texture: InternalTexture, internalFormat: number, width: number, height: number, data: ArrayBufferView, faceIndex: number = 0, lod: number = 0) {
+    }
+
+    /** @hidden */
+    public _uploadDataToTextureDirectly(texture: InternalTexture, imageData: ArrayBufferView, faceIndex: number = 0, lod: number = 0): void {
+    }
+
+    /** @hidden */
+    public _uploadArrayBufferViewToTexture(texture: InternalTexture, imageData: ArrayBufferView, faceIndex: number = 0, lod: number = 0): void {
+    }
+
+    /** @hidden */
+    public _uploadImageToTexture(texture: InternalTexture, image: HTMLImageElement, faceIndex: number = 0, lod: number = 0) {
+    }
+}