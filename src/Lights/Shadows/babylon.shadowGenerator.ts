--- conflicted
+++ resolved
@@ -1,1436 +1,1425 @@
-﻿module BABYLON {
-    /**
-     * Interface to implement to create a shadow generator compatible with BJS.
-     */
-    export interface IShadowGenerator {
-        /**
-         * Gets the main RTT containing the shadow map (usually storing depth from the light point of view).
-         * @returns The render target texture if present otherwise, null
-         */
-        getShadowMap(): Nullable<RenderTargetTexture>;
-        /**
-         * Gets the RTT used during rendering (can be a blurred version of the shadow map or the shadow map itself).
-         * @returns The render target texture if the shadow map is present otherwise, null
-         */
-        getShadowMapForRendering(): Nullable<RenderTargetTexture>;
-
-        /**
-         * Determine wheter the shadow generator is ready or not (mainly all effects and related post processes needs to be ready).
-         * @param subMesh The submesh we want to render in the shadow map
-         * @param useInstances Defines wether will draw in the map using instances
-         * @returns true if ready otherwise, false
-         */
-        isReady(subMesh: SubMesh, useInstances: boolean): boolean;
-
-        /**
-         * Prepare all the defines in a material relying on a shadow map at the specified light index.
-         * @param defines Defines of the material we want to update
-         * @param lightIndex Index of the light in the enabled light list of the material
-         */
-        prepareDefines(defines: MaterialDefines, lightIndex: number): void;
-        /**
-         * Binds the shadow related information inside of an effect (information like near, far, darkness...
-         * defined in the generator but impacting the effect).
-         * It implies the unifroms available on the materials are the standard BJS ones.
-         * @param lightIndex Index of the light in the enabled light list of the material owning the effect
-         * @param effect The effect we are binfing the information for 
-         */
-        bindShadowLight(lightIndex: string, effect: Effect): void;
-        /**
-         * Gets the transformation matrix used to project the meshes into the map from the light point of view.
-         * (eq to shadow prjection matrix * light transform matrix)
-         * @returns The transform matrix used to create the shadow map
-         */
-        getTransformMatrix(): Matrix;
-
-        /**
-         * Recreates the shadow map dependencies like RTT and post processes. This can be used during the switch between
-         * Cube and 2D textures for instance.
-         */
-        recreateShadowMap(): void;
-
-        /**
-         * Forces all the attached effect to compile to enable rendering only once ready vs. lazyly compiling effects.
-         * @param onCompiled Callback triggered at the and of the effects compilation
-         * @param options Sets of optional options forcing the compilation with different modes 
-         */
-        forceCompilation(onCompiled?: (generator: ShadowGenerator) => void, options?: Partial<{ useInstances: boolean }>): void;
-
-        /**
-         * Forces all the attached effect to compile to enable rendering only once ready vs. lazyly compiling effects.
-         * @param options Sets of optional options forcing the compilation with different modes 
-         * @returns A promise that resolves when the compilation completes
-         */
-        forceCompilationAsync(options?: Partial<{ useInstances: boolean }>): Promise<void>;
-
-        /**
-         * Serializes the shadow generator setup to a json object.
-         * @returns The serialized JSON object 
-         */
-        serialize(): any;
-
-        /**
-         * Disposes the Shadow map and related Textures and effects.
-         */
-        dispose(): void;
-    }
-
-    /**
-     * Default implementation of @see IShadowGenerator.
-     * This is the main object responsible of generating shadows in the framework.
-     * Documentation: https://doc.babylonjs.com/babylon101/shadows
-     */
-    export class ShadowGenerator implements IShadowGenerator {
-        /**
-         * Shadow generator mode None: no filtering applied.
-         */
-        public static readonly FILTER_NONE = 0;
-        /**
-         * Shadow generator mode ESM: Exponential Shadow Mapping.
-         * (http://developer.download.nvidia.com/presentations/2008/GDC/GDC08_SoftShadowMapping.pdf)
-         */
-        public static readonly FILTER_EXPONENTIALSHADOWMAP = 1;
-        /**
-         * Shadow generator mode Poisson Sampling: Percentage Closer Filtering.
-         * (Multiple Tap around evenly distributed around the pixel are used to evaluate the shadow strength)
-         */
-        public static readonly FILTER_POISSONSAMPLING = 2;
-        /**
-         * Shadow generator mode ESM: Blurred Exponential Shadow Mapping.
-         * (http://developer.download.nvidia.com/presentations/2008/GDC/GDC08_SoftShadowMapping.pdf)
-         */
-        public static readonly FILTER_BLUREXPONENTIALSHADOWMAP = 3;
-        /**
-         * Shadow generator mode ESM: Exponential Shadow Mapping using the inverse of the exponential preventing 
-         * edge artifacts on steep falloff.
-         * (http://developer.download.nvidia.com/presentations/2008/GDC/GDC08_SoftShadowMapping.pdf)
-         */
-        public static readonly FILTER_CLOSEEXPONENTIALSHADOWMAP = 4;
-        /**
-         * Shadow generator mode ESM: Blurred Exponential Shadow Mapping using the inverse of the exponential preventing 
-         * edge artifacts on steep falloff.
-         * (http://developer.download.nvidia.com/presentations/2008/GDC/GDC08_SoftShadowMapping.pdf)
-         */
-        public static readonly FILTER_BLURCLOSEEXPONENTIALSHADOWMAP = 5;
-        /**
-         * Shadow generator mode PCF: Percentage Closer Filtering 
-         * benefits from Webgl 2 shadow samplers. Fallback to Poisson Sampling in Webgl 1
-         * (https://developer.nvidia.com/gpugems/GPUGems/gpugems_ch11.html)
-         */
-        public static readonly FILTER_PCF = 6;
-
-        public static readonly FILTER_PCSS = 7;
-
-        /**
-         * Reserved for PCF and PCSS
-         * Highest Quality.
-         * 
-         * Execute PCF on a 5*5 kernel improving a lot the shadow aliasing artifacts.
-         * 
-         * Execute PCSS with 32 taps blocker search and 64 taps PCF.
-         */
-        public static readonly QUALITY_HIGH = 0;
-        /**
-         * Reserved for PCF and PCSS
-         * Good tradeoff for quality/perf cross devices
-         * 
-         * Execute PCF on a 3*3 kernel.
-         * 
-         * Execute PCSS with 16 taps blocker search and 32 taps PCF.
-         */
-        public static readonly QUALITY_MEDIUM = 1;
-        /**
-         * Reserved for PCF and PCSS
-         * The lowest quality but the fastest.
-         * 
-         * Execute PCF on a 1*1 kernel.
-         * 
-         * Execute PCSS with 16 taps blocker search and 16 taps PCF.
-         */
-        public static readonly QUALITY_LOW = 2;
-
-        private _bias = 0.00005;
-        /**
-         * Gets the bias: offset applied on the depth preventing acnea.
-         */
-        public get bias(): number {
-            return this._bias;
-        }
-        /**
-         * Sets the bias: offset applied on the depth preventing acnea.
-         */
-        public set bias(bias: number) {
-            this._bias = bias;
-        }
-
-        private _blurBoxOffset = 1;
-        /**
-         * Gets the blur box offset: offset applied during the blur pass.
-         * Only usefull if useKernelBlur = false
-         */
-        public get blurBoxOffset(): number {
-            return this._blurBoxOffset;
-        }
-        /**
-         * Sets the blur box offset: offset applied during the blur pass.
-         * Only usefull if useKernelBlur = false
-         */
-        public set blurBoxOffset(value: number) {
-            if (this._blurBoxOffset === value) {
-                return;
-            }
-
-            this._blurBoxOffset = value;
-            this._disposeBlurPostProcesses();
-        }
-
-        private _blurScale = 2;
-        /**
-         * Gets the blur scale: scale of the blurred texture compared to the main shadow map.
-         * 2 means half of the size.
-         */
-        public get blurScale(): number {
-            return this._blurScale;
-        }
-        /**
-         * Sets the blur scale: scale of the blurred texture compared to the main shadow map.
-         * 2 means half of the size.
-         */
-        public set blurScale(value: number) {
-            if (this._blurScale === value) {
-                return;
-            }
-
-            this._blurScale = value;
-            this._disposeBlurPostProcesses();
-        }
-
-        private _blurKernel = 1;
-        /**
-         * Gets the blur kernel: kernel size of the blur pass.
-         * Only usefull if useKernelBlur = true
-         */
-        public get blurKernel(): number {
-            return this._blurKernel;
-        }
-        /**
-         * Sets the blur kernel: kernel size of the blur pass.
-         * Only usefull if useKernelBlur = true
-         */
-        public set blurKernel(value: number) {
-            if (this._blurKernel === value) {
-                return;
-            }
-
-            this._blurKernel = value;
-            this._disposeBlurPostProcesses();
-        }
-
-        private _useKernelBlur = false;
-        /**
-         * Gets whether the blur pass is a kernel blur (if true) or box blur.
-         * Only usefull in filtered mode (useBlurExponentialShadowMap...)
-         */
-        public get useKernelBlur(): boolean {
-            return this._useKernelBlur;
-        }
-        /**
-         * Sets whether the blur pass is a kernel blur (if true) or box blur.
-         * Only usefull in filtered mode (useBlurExponentialShadowMap...)
-         */
-        public set useKernelBlur(value: boolean) {
-            if (this._useKernelBlur === value) {
-                return;
-            }
-
-            this._useKernelBlur = value;
-            this._disposeBlurPostProcesses();
-        }
-
-        private _depthScale: number;
-        /**
-         * Gets the depth scale used in ESM mode.
-         */
-        public get depthScale(): number {
-            return this._depthScale !== undefined ? this._depthScale : this._light.getDepthScale();
-        }
-        /**
-         * Sets the depth scale used in ESM mode.
-         * This can override the scale stored on the light.
-         */
-        public set depthScale(value: number) {
-            this._depthScale = value;
-        }
-
-        private _filter = ShadowGenerator.FILTER_NONE;
-        /**
-         * Gets the current mode of the shadow generator (normal, PCF, ESM...).
-         * The returned value is a number equal to one of the available mode defined in ShadowMap.FILTER_x like _FILTER_NONE
-         */
-        public get filter(): number {
-            return this._filter;
-        }
-        /**
-         * Sets the current mode of the shadow generator (normal, PCF, ESM...).
-         * The returned value is a number equal to one of the available mode defined in ShadowMap.FILTER_x like _FILTER_NONE
-         */
-        public set filter(value: number) {
-            // Blurring the cubemap is going to be too expensive. Reverting to unblurred version
-            if (this._light.needCube()) {
-                if (value === ShadowGenerator.FILTER_BLUREXPONENTIALSHADOWMAP) {
-                    this.useExponentialShadowMap = true;
-                    return;
-                }
-                else if (value === ShadowGenerator.FILTER_BLURCLOSEEXPONENTIALSHADOWMAP) {
-                    this.useCloseExponentialShadowMap = true;
-                    return;
-                }
-                // PCF on cubemap would also be expensive
-                else if (value === ShadowGenerator.FILTER_PCF || value === ShadowGenerator.FILTER_PCSS) {
-                    this.usePoissonSampling = true;
-                    return;
-                }
-            }
-
-            // Weblg1 fallback for PCF.
-            if (value === ShadowGenerator.FILTER_PCF || value === ShadowGenerator.FILTER_PCSS) {
-                if (this._scene.getEngine().webGLVersion === 1) {
-                    this.usePoissonSampling = true;
-                    return;
-                }
-            }
-
-            if (this._filter === value) {
-                return;
-            }
-
-            this._filter = value;
-            this._disposeBlurPostProcesses();
-            this._applyFilterValues();
-            this._light._markMeshesAsLightDirty();
-        }
-
-        /**
-         * Gets if the current filter is set to Poisson Sampling.
-         */
-        public get usePoissonSampling(): boolean {
-            return this.filter === ShadowGenerator.FILTER_POISSONSAMPLING;
-        }
-        /**
-         * Sets the current filter to Poisson Sampling.
-         */
-        public set usePoissonSampling(value: boolean) {
-            if (!value && this.filter !== ShadowGenerator.FILTER_POISSONSAMPLING) {
-                return;
-            }
-
-            this.filter = (value ? ShadowGenerator.FILTER_POISSONSAMPLING : ShadowGenerator.FILTER_NONE);
-        }
-
-        /**
-         * Gets if the current filter is set to VSM.
-         * DEPRECATED. Should use useExponentialShadowMap instead.
-         */
-        public get useVarianceShadowMap(): boolean {
-            Tools.Warn("VSM are now replaced by ESM. Please use useExponentialShadowMap instead.");
-            return this.useExponentialShadowMap;
-        }
-        /**
-         * Sets the current filter is to VSM.
-         * DEPRECATED. Should use useExponentialShadowMap instead.
-         */
-        public set useVarianceShadowMap(value: boolean) {
-            Tools.Warn("VSM are now replaced by ESM. Please use useExponentialShadowMap instead.");
-            this.useExponentialShadowMap = value;
-        }
-
-        /**
-         * Gets if the current filter is set to blurred VSM.
-         * DEPRECATED. Should use useBlurExponentialShadowMap instead.
-         */
-        public get useBlurVarianceShadowMap(): boolean {
-            Tools.Warn("VSM are now replaced by ESM. Please use useBlurExponentialShadowMap instead.");
-            return this.useBlurExponentialShadowMap;
-        }
-        /**
-         * Sets the current filter is to blurred VSM.
-         * DEPRECATED. Should use useBlurExponentialShadowMap instead.
-         */
-        public set useBlurVarianceShadowMap(value: boolean) {
-            Tools.Warn("VSM are now replaced by ESM. Please use useBlurExponentialShadowMap instead.");
-            this.useBlurExponentialShadowMap = value;
-        }
-
-        /**
-         * Gets if the current filter is set to ESM.
-         */
-        public get useExponentialShadowMap(): boolean {
-            return this.filter === ShadowGenerator.FILTER_EXPONENTIALSHADOWMAP;
-        }
-        /**
-         * Sets the current filter is to ESM.
-         */
-        public set useExponentialShadowMap(value: boolean) {
-            if (!value && this.filter !== ShadowGenerator.FILTER_EXPONENTIALSHADOWMAP) {
-                return;
-            }
-            this.filter = (value ? ShadowGenerator.FILTER_EXPONENTIALSHADOWMAP : ShadowGenerator.FILTER_NONE);
-        }
-
-        /**
-         * Gets if the current filter is set to filtered ESM.
-         */
-        public get useBlurExponentialShadowMap(): boolean {
-            return this.filter === ShadowGenerator.FILTER_BLUREXPONENTIALSHADOWMAP;
-        }
-        /**
-         * Gets if the current filter is set to filtered  ESM.
-         */
-        public set useBlurExponentialShadowMap(value: boolean) {
-            if (!value && this.filter !== ShadowGenerator.FILTER_BLUREXPONENTIALSHADOWMAP) {
-                return;
-            }
-            this.filter = (value ? ShadowGenerator.FILTER_BLUREXPONENTIALSHADOWMAP : ShadowGenerator.FILTER_NONE);
-        }
-
-        /**
-         * Gets if the current filter is set to "close ESM" (using the inverse of the 
-         * exponential to prevent steep falloff artifacts).
-         */
-        public get useCloseExponentialShadowMap(): boolean {
-            return this.filter === ShadowGenerator.FILTER_CLOSEEXPONENTIALSHADOWMAP;
-        }
-        /**
-         * Sets the current filter to "close ESM" (using the inverse of the 
-         * exponential to prevent steep falloff artifacts).
-         */
-        public set useCloseExponentialShadowMap(value: boolean) {
-            if (!value && this.filter !== ShadowGenerator.FILTER_CLOSEEXPONENTIALSHADOWMAP) {
-                return;
-            }
-            this.filter = (value ? ShadowGenerator.FILTER_CLOSEEXPONENTIALSHADOWMAP : ShadowGenerator.FILTER_NONE);
-        }
-
-        /**
-         * Gets if the current filter is set to filtered "close ESM" (using the inverse of the 
-         * exponential to prevent steep falloff artifacts).
-         */
-        public get useBlurCloseExponentialShadowMap(): boolean {
-            return this.filter === ShadowGenerator.FILTER_BLURCLOSEEXPONENTIALSHADOWMAP;
-        }
-        /**
-         * Sets the current filter to filtered "close ESM" (using the inverse of the 
-         * exponential to prevent steep falloff artifacts).
-         */
-        public set useBlurCloseExponentialShadowMap(value: boolean) {
-            if (!value && this.filter !== ShadowGenerator.FILTER_BLURCLOSEEXPONENTIALSHADOWMAP) {
-                return;
-            }
-            this.filter = (value ? ShadowGenerator.FILTER_BLURCLOSEEXPONENTIALSHADOWMAP : ShadowGenerator.FILTER_NONE);
-        }
-
-        /**
-         * Gets if the current filter is set to "PCF" (percentage closer filtering).
-         */
-        public get usePercentageCloserFiltering(): boolean {
-            return this.filter === ShadowGenerator.FILTER_PCF;
-        }
-        /**
-         * Sets the current filter to "PCF" (percentage closer filtering).
-         */
-        public set usePercentageCloserFiltering(value: boolean) {
-            if (!value && this.filter !== ShadowGenerator.FILTER_PCF) {
-                return;
-            }
-            this.filter = (value ? ShadowGenerator.FILTER_PCF : ShadowGenerator.FILTER_NONE);
-        }
-
-        private _filteringQuality = ShadowGenerator.QUALITY_HIGH;
-        /**
-         * Gets the PCF or PCSS Quality.
-         * Only valid if usePercentageCloserFiltering or usePercentageCloserFiltering is true.
-         */
-        public get filteringQuality(): number {
-            return this._filteringQuality;
-        }
-        /**
-         * Sets the PCF or PCSS Quality.
-         * Only valid if usePercentageCloserFiltering or usePercentageCloserFiltering is true.
-         */
-        public set filteringQuality(filteringQuality: number) {
-            this._filteringQuality = filteringQuality;
-        }
-
-        /**
-         * Gets if the current filter is set to "PCSS" (contact hardening).
-         */
-        public get useContactHardeningShadow(): boolean {
-            return this.filter === ShadowGenerator.FILTER_PCSS;
-        }
-        /**
-         * Sets the current filter to "PCSS" (contact hardening).
-         */
-        public set useContactHardeningShadow(value: boolean) {
-            if (!value && this.filter !== ShadowGenerator.FILTER_PCSS) {
-                return;
-            }
-            this.filter = (value ? ShadowGenerator.FILTER_PCSS : ShadowGenerator.FILTER_NONE);
-        }
-
-        private _contactHardeningLightSizeUVRatio = 0.1;
-        /**
-         * Gets the Light Size (in shadow map uv unit) used in PCSS to determine the blocker search area and the penumbra size.
-         * Using a ratio helps keeping shape stability independently of the map size.
-         *
-         * It does not account for the light projection as it was having too much 
-         * instability during the light setup or during light position changes.
-         * 
-         * Only valid if useContactHardeningShadow is true.
-         */
-        public get contactHardeningLightSizeUVRatio(): number {
-            return this._contactHardeningLightSizeUVRatio;
-        }
-        /**
-         * Sets the Light Size (in shadow map uv unit) used in PCSS to determine the blocker search area and the penumbra size.
-         * Using a ratio helps keeping shape stability independently of the map size.
-         * 
-         * It does not account for the light projection as it was having too much 
-         * instability during the light setup or during light position changes.
-         * 
-         * Only valid if useContactHardeningShadow is true.
-         */
-        public set contactHardeningLightSizeUVRatio(contactHardeningLightSizeUVRatio: number) {
-            this._contactHardeningLightSizeUVRatio = contactHardeningLightSizeUVRatio;
-        }
-
-        private _darkness = 0;
-        /**
-         * Returns the darkness value (float). This can only decrease the actual darkness of a shadow.
-         * 0 means strongest and 1 would means no shadow.
-         * @returns the darkness.
-         */
-        public getDarkness(): number {
-            return this._darkness;
-        }
-        /**
-         * Sets the darkness value (float). This can only decrease the actual darkness of a shadow.
-         * @param darkness The darkness value 0 means strongest and 1 would means no shadow.
-         * @returns the shadow generator allowing fluent coding.
-         */
-        public setDarkness(darkness: number): ShadowGenerator {
-            if (darkness >= 1.0)
-                this._darkness = 1.0;
-            else if (darkness <= 0.0)
-                this._darkness = 0.0;
-            else
-                this._darkness = darkness;
-            return this;
-        }
-
-        private _transparencyShadow = false;
-        /**
-         * Sets the ability to have transparent shadow (boolean).
-         * @param transparent True if transparent else False
-         * @returns the shadow generator allowing fluent coding
-         */
-        public setTransparencyShadow(transparent: boolean): ShadowGenerator {
-            this._transparencyShadow = transparent;
-            return this;
-        }
-
-        private _shadowMap: Nullable<RenderTargetTexture>;
-        private _shadowMap2: Nullable<RenderTargetTexture>;
-        /**
-         * Gets the main RTT containing the shadow map (usually storing depth from the light point of view).
-         * @returns The render target texture if present otherwise, null
-         */
-        public getShadowMap(): Nullable<RenderTargetTexture> {
-            return this._shadowMap;
-        }
-        /**
-         * Gets the RTT used during rendering (can be a blurred version of the shadow map or the shadow map itself).
-         * @returns The render target texture if the shadow map is present otherwise, null
-         */
-        public getShadowMapForRendering(): Nullable<RenderTargetTexture> {
-            if (this._shadowMap2) {
-                return this._shadowMap2;
-            }
-
-            return this._shadowMap;
-        }
-
-        /**
-         * Helper function to add a mesh and its descendants to the list of shadow casters.
-         * @param mesh Mesh to add
-         * @param includeDescendants boolean indicating if the descendants should be added. Default to true
-         * @returns the Shadow Generator itself
-         */
-        public addShadowCaster(mesh: AbstractMesh, includeDescendants = true): ShadowGenerator {
-            if (!this._shadowMap) {
-                return this;
-            }
-
-            if (!this._shadowMap.renderList) {
-                this._shadowMap.renderList = [];
-            }
-
-            this._shadowMap.renderList.push(mesh);
-
-            if (includeDescendants) {
-                this._shadowMap.renderList.push(...mesh.getChildMeshes());
-            }
-
-            return this;
-        }
-
-        /**
-         * Helper function to remove a mesh and its descendants from the list of shadow casters
-         * @param mesh Mesh to remove
-         * @param includeDescendants boolean indicating if the descendants should be removed. Default to true
-         * @returns the Shadow Generator itself
-         */
-        public removeShadowCaster(mesh: AbstractMesh, includeDescendants = true): ShadowGenerator {
-            if (!this._shadowMap || !this._shadowMap.renderList) {
-                return this;
-            }
-
-            var index = this._shadowMap.renderList.indexOf(mesh);
-
-            if (index !== -1) {
-                this._shadowMap.renderList.splice(index, 1);
-            }
-
-            if (includeDescendants) {
-                for (var child of mesh.getChildren()) {
-                    this.removeShadowCaster(<any>child);
-                }
-            }
-
-            return this;
-        }
-
-        /**
-         * Controls the extent to which the shadows fade out at the edge of the frustum
-         * Used only by directionals and spots
-         */
-        public frustumEdgeFalloff = 0;
-
-        private _light: IShadowLight;
-        /**
-         * Returns the associated light object.
-         * @returns the light generating the shadow
-         */
-        public getLight(): IShadowLight {
-            return this._light;
-        }
-
-        /**
-         * If true the shadow map is generated by rendering the back face of the mesh instead of the front face.
-         * This can help with self-shadowing as the geometry making up the back of objects is slightly offset.
-         * It might on the other hand introduce peter panning.
-         */
-        public forceBackFacesOnly = false;
-
-        private _scene: Scene;
-        private _lightDirection = Vector3.Zero();
-
-        private _effect: Effect;
-
-        private _viewMatrix = Matrix.Zero();
-        private _projectionMatrix = Matrix.Zero();
-        private _transformMatrix = Matrix.Zero();
-        private _cachedPosition: Vector3 = new Vector3(Number.MAX_VALUE, Number.MAX_VALUE, Number.MAX_VALUE);
-        private _cachedDirection: Vector3 = new Vector3(Number.MAX_VALUE, Number.MAX_VALUE, Number.MAX_VALUE);
-        private _cachedDefines: string;
-        private _currentRenderID: number;
-        private _boxBlurPostprocess: Nullable<PostProcess>;
-        private _kernelBlurXPostprocess: Nullable<PostProcess>;
-        private _kernelBlurYPostprocess: Nullable<PostProcess>;
-        private _blurPostProcesses: PostProcess[];
-        private _mapSize: number;
-        private _currentFaceIndex = 0;
-        private _currentFaceIndexCache = 0;
-        private _textureType: number;
-        private _defaultTextureMatrix = Matrix.Identity();
-
-        /**
-         * Creates a ShadowGenerator object.
-         * A ShadowGenerator is the required tool to use the shadows.
-         * Each light casting shadows needs to use its own ShadowGenerator.
-         * Documentation : http://doc.babylonjs.com/tutorials/shadows  
-         * @param mapSize The size of the texture what stores the shadows. Example : 1024.
-         * @param light The light object generating the shadows.  
-         * @param useFullFloatFirst By default the generator will try to use half float textures but if you need precision (for self shadowing for instance), you can use this option to enforce full float texture.
-         */
-        constructor(mapSize: number, light: IShadowLight, useFullFloatFirst?: boolean) {
-            this._mapSize = mapSize;
-            this._light = light;
-            this._scene = light.getScene();
-            light._shadowGenerator = this;
-
-            // Texture type fallback from float to int if not supported.
-            var caps = this._scene.getEngine().getCaps();
-
-            if (!useFullFloatFirst) {
-                if (caps.textureHalfFloatRender && caps.textureHalfFloatLinearFiltering) {
-                    this._textureType = Engine.TEXTURETYPE_HALF_FLOAT;
-                }
-                else if (caps.textureFloatRender && caps.textureFloatLinearFiltering) {
-                    this._textureType = Engine.TEXTURETYPE_FLOAT;
-                }
-                else {
-                    this._textureType = Engine.TEXTURETYPE_UNSIGNED_INT;
-                }
-            } else {
-                if (caps.textureFloatRender && caps.textureFloatLinearFiltering) {
-                    this._textureType = Engine.TEXTURETYPE_FLOAT;
-                }
-                else if (caps.textureHalfFloatRender && caps.textureHalfFloatLinearFiltering) {
-                    this._textureType = Engine.TEXTURETYPE_HALF_FLOAT;
-                }
-                else {
-                    this._textureType = Engine.TEXTURETYPE_UNSIGNED_INT;
-                }
-            }
-
-            this._initializeGenerator();
-            this._applyFilterValues();
-        }
-
-        private _initializeGenerator(): void {
-            this._light._markMeshesAsLightDirty();
-            this._initializeShadowMap();
-        }
-
-        private _initializeShadowMap(): void {
-            // Render target
-            let engine = this._scene.getEngine();
-            if (engine.webGLVersion > 1) {
-                this._shadowMap = new RenderTargetTexture(this._light.name + "_shadowMap", this._mapSize, this._scene, false, true, this._textureType, this._light.needCube(), undefined, false, false);
-                this._shadowMap.createDepthStencilTexture(Engine.LESS, true);
-            }
-            else {
-                this._shadowMap = new RenderTargetTexture(this._light.name + "_shadowMap", this._mapSize, this._scene, false, true, this._textureType, this._light.needCube());
-            }
-            this._shadowMap.wrapU = Texture.CLAMP_ADDRESSMODE;
-            this._shadowMap.wrapV = Texture.CLAMP_ADDRESSMODE;
-            this._shadowMap.anisotropicFilteringLevel = 1;
-            this._shadowMap.updateSamplingMode(Texture.BILINEAR_SAMPLINGMODE);
-            this._shadowMap.renderParticles = false;
-            this._shadowMap.ignoreCameraViewport = true;
-
-            // Record Face Index before render.
-            this._shadowMap.onBeforeRenderObservable.add((faceIndex: number) => {
-                this._currentFaceIndex = faceIndex;
-                if (this._filter === ShadowGenerator.FILTER_PCF) {
-                    engine.setColorWrite(false);
-                }
-            });
-
-            // Custom render function.
-            this._shadowMap.customRenderFunction = this._renderForShadowMap.bind(this);
-
-            // Blur if required afer render.
-            this._shadowMap.onAfterUnbindObservable.add(() => {
-                if (this._filter === ShadowGenerator.FILTER_PCF) {
-                    engine.setColorWrite(true);
-                }
-                if (!this.useBlurExponentialShadowMap && !this.useBlurCloseExponentialShadowMap) {
-                    return;
-                }
-                let shadowMap = this.getShadowMapForRendering();
-
-                if (shadowMap) {
-                    this._scene.postProcessManager.directRender(this._blurPostProcesses, shadowMap.getInternalTexture(), true);
-                }
-            });
-
-            var clearZero = new Color4(0, 0, 0, 0);
-            var clearOne = new Color4(1.0, 1.0, 1.0, 1.0);
-
-            // Clear according to the chosen filter.
-            let zero = new Color4(0, 0, 0, 0);
-            let one = new Color4(1.0, 1.0, 1.0, 1.0);
-            this._shadowMap.onClearObservable.add((engine: Engine) => {
-<<<<<<< HEAD
-                if (this._filter === ShadowGenerator.FILTER_PCF) {
-                    engine.clear(clearOne, false, true, false);
-                }
-                else if (this.useExponentialShadowMap || this.useBlurExponentialShadowMap) {
-                    engine.clear(clearZero, true, true, false);
-                }
-                else {
-                    engine.clear(clearOne, true, true, false);
-=======
-                if (this.useExponentialShadowMap || this.useBlurExponentialShadowMap) {
-                    engine.clear(zero, true, true, true);
-                }
-                else {
-                    engine.clear(one, true, true, true);
->>>>>>> e720f410
-                }
-            });
-        }
-
-        private _initializeBlurRTTAndPostProcesses(): void {
-            var engine = this._scene.getEngine();
-            var targetSize = this._mapSize / this.blurScale;
-
-            if (!this.useKernelBlur || this.blurScale !== 1.0) {
-                this._shadowMap2 = new RenderTargetTexture(this._light.name + "_shadowMap2", targetSize, this._scene, false, true, this._textureType);
-                this._shadowMap2.wrapU = Texture.CLAMP_ADDRESSMODE;
-                this._shadowMap2.wrapV = Texture.CLAMP_ADDRESSMODE;
-                this._shadowMap2.updateSamplingMode(Texture.BILINEAR_SAMPLINGMODE);
-            }
-
-            if (this.useKernelBlur) {
-                this._kernelBlurXPostprocess = new BlurPostProcess(this._light.name + "KernelBlurX", new Vector2(1, 0), this.blurKernel, 1.0, null, Texture.BILINEAR_SAMPLINGMODE, engine, false, this._textureType);
-                this._kernelBlurXPostprocess.width = targetSize;
-                this._kernelBlurXPostprocess.height = targetSize;
-                this._kernelBlurXPostprocess.onApplyObservable.add(effect => {
-                    effect.setTexture("textureSampler", this._shadowMap);
-                });
-
-                this._kernelBlurYPostprocess = new BlurPostProcess(this._light.name + "KernelBlurY", new Vector2(0, 1), this.blurKernel, 1.0, null, Texture.BILINEAR_SAMPLINGMODE, engine, false, this._textureType);
-
-                this._kernelBlurXPostprocess.autoClear = false;
-                this._kernelBlurYPostprocess.autoClear = false;
-
-                if (this._textureType === Engine.TEXTURETYPE_UNSIGNED_INT) {
-                    (<BlurPostProcess>this._kernelBlurXPostprocess).packedFloat = true;
-                    (<BlurPostProcess>this._kernelBlurYPostprocess).packedFloat = true;
-                }
-
-                this._blurPostProcesses = [this._kernelBlurXPostprocess, this._kernelBlurYPostprocess];
-            }
-            else {
-                this._boxBlurPostprocess = new PostProcess(this._light.name + "DepthBoxBlur", "depthBoxBlur", ["screenSize", "boxOffset"], [], 1.0, null, Texture.BILINEAR_SAMPLINGMODE, engine, false, "#define OFFSET " + this._blurBoxOffset, this._textureType);
-                this._boxBlurPostprocess.onApplyObservable.add(effect => {
-                    effect.setFloat2("screenSize", targetSize, targetSize);
-                    effect.setTexture("textureSampler", this._shadowMap);
-                });
-
-                this._boxBlurPostprocess.autoClear = false;
-
-                this._blurPostProcesses = [this._boxBlurPostprocess];
-            }
-        }
-
-        private _renderForShadowMap(opaqueSubMeshes: SmartArray<SubMesh>, alphaTestSubMeshes: SmartArray<SubMesh>, transparentSubMeshes: SmartArray<SubMesh>, depthOnlySubMeshes: SmartArray<SubMesh>): void {
-            var index: number;
-            let engine = this._scene.getEngine();
-
-            if (depthOnlySubMeshes.length) {
-                engine.setColorWrite(false);
-                for (index = 0; index < depthOnlySubMeshes.length; index++) {
-                    this._renderSubMeshForShadowMap(depthOnlySubMeshes.data[index]);
-                }
-                engine.setColorWrite(true);
-            }
-
-            for (index = 0; index < opaqueSubMeshes.length; index++) {
-                this._renderSubMeshForShadowMap(opaqueSubMeshes.data[index]);
-            }
-
-            for (index = 0; index < alphaTestSubMeshes.length; index++) {
-                this._renderSubMeshForShadowMap(alphaTestSubMeshes.data[index]);
-            }
-
-            if (this._transparencyShadow) {
-                for (index = 0; index < transparentSubMeshes.length; index++) {
-                    this._renderSubMeshForShadowMap(transparentSubMeshes.data[index]);
-                }
-            }
-        }
-
-        private _renderSubMeshForShadowMap(subMesh: SubMesh): void {
-            var mesh = subMesh.getRenderingMesh();
-            var scene = this._scene;
-            var engine = scene.getEngine();
-            let material = subMesh.getMaterial();
-
-            if (!material) {
-                return;
-            }
-
-            // Culling
-            engine.setState(material.backFaceCulling);
-
-            // Managing instances
-            var batch = mesh._getInstancesRenderList(subMesh._id);
-            if (batch.mustReturn) {
-                return;
-            }
-
-            var hardwareInstancedRendering = (engine.getCaps().instancedArrays) && (batch.visibleInstances[subMesh._id] !== null) && (batch.visibleInstances[subMesh._id] !== undefined);
-            if (this.isReady(subMesh, hardwareInstancedRendering)) {
-                engine.enableEffect(this._effect);
-                mesh._bind(subMesh, this._effect, Material.TriangleFillMode);
-
-                this._effect.setFloat2("biasAndScale", this.bias, this.depthScale);
-
-                this._effect.setMatrix("viewProjection", this.getTransformMatrix());
-                this._effect.setVector3("lightPosition", this.getLight().position);
-
-                if (scene.activeCamera) {
-                    this._effect.setFloat2("depthValues", this.getLight().getDepthMinZ(scene.activeCamera), this.getLight().getDepthMinZ(scene.activeCamera) + this.getLight().getDepthMaxZ(scene.activeCamera));
-                }
-
-                // Alpha test
-                if (material && material.needAlphaTesting()) {
-                    var alphaTexture = material.getAlphaTestTexture();
-                    if (alphaTexture) {
-                        this._effect.setTexture("diffuseSampler", alphaTexture);
-                        this._effect.setMatrix("diffuseMatrix", alphaTexture.getTextureMatrix() || this._defaultTextureMatrix);
-                    }
-                }
-
-                // Bones
-                if (mesh.useBones && mesh.computeBonesUsingShaders) {
-                    this._effect.setMatrices("mBones", (<Skeleton>mesh.skeleton).getTransformMatrices((mesh)));
-                }
-
-                if (this.forceBackFacesOnly) {
-                    engine.setState(true, 0, false, true);
-                }
-
-                // Draw
-                mesh._processRendering(subMesh, this._effect, Material.TriangleFillMode, batch, hardwareInstancedRendering,
-                    (isInstance, world) => this._effect.setMatrix("world", world));
-
-                if (this.forceBackFacesOnly) {
-                    engine.setState(true, 0, false, false);
-                }
-            } else {
-                // Need to reset refresh rate of the shadowMap
-                if (this._shadowMap) {
-                    this._shadowMap.resetRefreshCounter();
-                }
-            }
-        }
-
-        private _applyFilterValues(): void {
-            if (!this._shadowMap) {
-                return;
-            }
-
-            if (this.filter === ShadowGenerator.FILTER_NONE || this.filter === ShadowGenerator.FILTER_PCSS) {
-                this._shadowMap.updateSamplingMode(Texture.NEAREST_SAMPLINGMODE);
-            } else {
-                this._shadowMap.updateSamplingMode(Texture.BILINEAR_SAMPLINGMODE);
-            }
-        }
-
-        /**
-         * Forces all the attached effect to compile to enable rendering only once ready vs. lazyly compiling effects.
-         * @param onCompiled Callback triggered at the and of the effects compilation
-         * @param options Sets of optional options forcing the compilation with different modes 
-         */
-        public forceCompilation(onCompiled?: (generator: ShadowGenerator) => void, options?: Partial<{ useInstances: boolean }>): void {
-            let localOptions = {
-                useInstances: false,
-                ...options
-            };
-
-            let shadowMap = this.getShadowMap();
-            if (!shadowMap) {
-                if (onCompiled) {
-                    onCompiled(this);
-                }
-                return;
-            }
-
-            let renderList = shadowMap.renderList;
-            if (!renderList) {
-                if (onCompiled) {
-                    onCompiled(this);
-                }
-                return;
-            }
-
-            var subMeshes = new Array<SubMesh>();
-            for (var mesh of renderList) {
-                subMeshes.push(...mesh.subMeshes);
-            }
-            if (subMeshes.length === 0) {
-                if (onCompiled) {
-                    onCompiled(this);
-                }
-                return;
-            }
-
-            var currentIndex = 0;
-
-            var checkReady = () => {
-                if (!this._scene || !this._scene.getEngine()) {
-                    return;
-                }
-
-                while (this.isReady(subMeshes[currentIndex], localOptions.useInstances)) {
-                    currentIndex++;
-                    if (currentIndex >= subMeshes.length) {
-                        if (onCompiled) {
-                            onCompiled(this);
-                        }
-                        return;
-                    }
-                }
-                setTimeout(checkReady, 16);
-            };
-
-            checkReady();
-        }
-
-        /**
-         * Forces all the attached effect to compile to enable rendering only once ready vs. lazyly compiling effects.
-         * @param options Sets of optional options forcing the compilation with different modes 
-         * @returns A promise that resolves when the compilation completes
-         */
-        public forceCompilationAsync(options?: Partial<{ useInstances: boolean }>): Promise<void> {
-            return new Promise(resolve => {
-                this.forceCompilation(() => {
-                    resolve();
-                }, options);
-            });
-        }
-
-        /**
-         * Determine wheter the shadow generator is ready or not (mainly all effects and related post processes needs to be ready).
-         * @param subMesh The submesh we want to render in the shadow map
-         * @param useInstances Defines wether will draw in the map using instances
-         * @returns true if ready otherwise, false
-         */
-        public isReady(subMesh: SubMesh, useInstances: boolean): boolean {
-            var defines = [];
-
-            if (this._textureType !== Engine.TEXTURETYPE_UNSIGNED_INT) {
-                defines.push("#define FLOAT");
-            }
-
-            if (this.useExponentialShadowMap || this.useBlurExponentialShadowMap) {
-                defines.push("#define ESM");
-            }
-            else if (this.usePercentageCloserFiltering || this.useContactHardeningShadow) {
-                defines.push("#define DEPTHTEXTURE");
-            }
-
-            var attribs = [VertexBuffer.PositionKind];
-
-            var mesh = subMesh.getMesh();
-            var material = subMesh.getMaterial();
-
-            // Alpha test
-            if (material && material.needAlphaTesting()) {
-                var alphaTexture = material.getAlphaTestTexture();
-                if (alphaTexture) {
-                    defines.push("#define ALPHATEST");
-                    if (mesh.isVerticesDataPresent(VertexBuffer.UVKind)) {
-                        attribs.push(VertexBuffer.UVKind);
-                        defines.push("#define UV1");
-                    }
-                    if (mesh.isVerticesDataPresent(VertexBuffer.UV2Kind)) {
-                        if (alphaTexture.coordinatesIndex === 1) {
-                            attribs.push(VertexBuffer.UV2Kind);
-                            defines.push("#define UV2");
-                        }
-                    }
-                }
-            }
-
-            // Bones
-            if (mesh.useBones && mesh.computeBonesUsingShaders) {
-                attribs.push(VertexBuffer.MatricesIndicesKind);
-                attribs.push(VertexBuffer.MatricesWeightsKind);
-                if (mesh.numBoneInfluencers > 4) {
-                    attribs.push(VertexBuffer.MatricesIndicesExtraKind);
-                    attribs.push(VertexBuffer.MatricesWeightsExtraKind);
-                }
-                defines.push("#define NUM_BONE_INFLUENCERS " + mesh.numBoneInfluencers);
-                defines.push("#define BonesPerMesh " + ((<Skeleton>mesh.skeleton).bones.length + 1));
-            } else {
-                defines.push("#define NUM_BONE_INFLUENCERS 0");
-            }
-
-            // Instances
-            if (useInstances) {
-                defines.push("#define INSTANCES");
-                attribs.push("world0");
-                attribs.push("world1");
-                attribs.push("world2");
-                attribs.push("world3");
-            }
-
-            // Get correct effect
-            var join = defines.join("\n");
-            if (this._cachedDefines !== join) {
-                this._cachedDefines = join;
-                this._effect = this._scene.getEngine().createEffect("shadowMap",
-                    attribs,
-                    ["world", "mBones", "viewProjection", "diffuseMatrix", "lightPosition", "depthValues", "biasAndScale"],
-                    ["diffuseSampler"], join);
-            }
-
-            if (!this._effect.isReady()) {
-                return false;
-            }
-
-            if (this.useBlurExponentialShadowMap || this.useBlurCloseExponentialShadowMap) {
-                if (!this._blurPostProcesses || !this._blurPostProcesses.length) {
-                    this._initializeBlurRTTAndPostProcesses();
-                }
-            }
-
-            if (this._kernelBlurXPostprocess && !this._kernelBlurXPostprocess.isReady()) {
-                return false;
-            }
-            if (this._kernelBlurYPostprocess && !this._kernelBlurYPostprocess.isReady()) {
-                return false;
-            }
-            if (this._boxBlurPostprocess && !this._boxBlurPostprocess.isReady()) {
-                return false;
-            }
-
-            return true;
-        }
-
-        /**
-         * Prepare all the defines in a material relying on a shadow map at the specified light index.
-         * @param defines Defines of the material we want to update
-         * @param lightIndex Index of the light in the enabled light list of the material
-         */
-        public prepareDefines(defines: any, lightIndex: number): void {
-            var scene = this._scene;
-            var light = this._light;
-
-            if (!scene.shadowsEnabled || !light.shadowEnabled) {
-                return;
-            }
-
-            defines["SHADOW" + lightIndex] = true;
-
-            if (this.useContactHardeningShadow) {
-                defines["SHADOWPCSS" + lightIndex] = true;
-                if (this._filteringQuality === ShadowGenerator.QUALITY_LOW) {
-                    defines["SHADOWLOWQUALITY" + lightIndex] = true;
-                }
-                else if (this._filteringQuality === ShadowGenerator.QUALITY_MEDIUM) {
-                    defines["SHADOWMEDIUMQUALITY" + lightIndex] = true;
-                }
-                // else default to high.
-            }
-            if (this.usePercentageCloserFiltering) {
-                defines["SHADOWPCF" + lightIndex] = true;
-                if (this._filteringQuality === ShadowGenerator.QUALITY_LOW) {
-                    defines["SHADOWLOWQUALITY" + lightIndex] = true;
-                }
-                else if (this._filteringQuality === ShadowGenerator.QUALITY_MEDIUM) {
-                    defines["SHADOWMEDIUMQUALITY" + lightIndex] = true;
-                }
-                // else default to high.
-            }
-            else if (this.usePoissonSampling) {
-                defines["SHADOWPOISSON" + lightIndex] = true;
-            }
-            else if (this.useExponentialShadowMap || this.useBlurExponentialShadowMap) {
-                defines["SHADOWESM" + lightIndex] = true;
-            }
-            else if (this.useCloseExponentialShadowMap || this.useBlurCloseExponentialShadowMap) {
-                defines["SHADOWCLOSEESM" + lightIndex] = true;
-            }
-
-            if (light.needCube()) {
-                defines["SHADOWCUBE" + lightIndex] = true;
-            }
-        }
-
-        /**
-         * Binds the shadow related information inside of an effect (information like near, far, darkness...
-         * defined in the generator but impacting the effect).
-         * @param lightIndex Index of the light in the enabled light list of the material owning the effect
-         * @param effect The effect we are binfing the information for 
-         */
-        public bindShadowLight(lightIndex: string, effect: Effect): void {
-            var light = this._light;
-            var scene = this._scene;
-
-            if (!scene.shadowsEnabled || !light.shadowEnabled) {
-                return;
-            }
-
-            let camera = scene.activeCamera;
-            if (!camera) {
-                return;
-            }
-
-            let shadowMap = this.getShadowMap();
-
-            if (!shadowMap) {
-                return;
-            }
-
-            if (!light.needCube()) {
-                effect.setMatrix("lightMatrix" + lightIndex, this.getTransformMatrix());
-            }
-
-            // Only PCF uses depth stencil texture.
-            if (this._filter === ShadowGenerator.FILTER_PCF) {
-                effect.setDepthStencilTexture("shadowSampler" + lightIndex, this.getShadowMapForRendering());
-                light._uniformBuffer.updateFloat4("shadowsInfo", this.getDarkness(), shadowMap.getSize().width, 1 / shadowMap.getSize().width, this.frustumEdgeFalloff, lightIndex);
-            }
-            else if (this._filter === ShadowGenerator.FILTER_PCSS) {
-                effect.setDepthStencilTexture("shadowSampler" + lightIndex, this.getShadowMapForRendering());
-                effect.setTexture("depthSampler" + lightIndex, this.getShadowMapForRendering());
-                light._uniformBuffer.updateFloat4("shadowsInfo", this.getDarkness(), 1 / shadowMap.getSize().width, this._contactHardeningLightSizeUVRatio * shadowMap.getSize().width, this.frustumEdgeFalloff, lightIndex);
-            }
-            else {
-                effect.setTexture("shadowSampler" + lightIndex, this.getShadowMapForRendering());
-                light._uniformBuffer.updateFloat4("shadowsInfo", this.getDarkness(), this.blurScale / shadowMap.getSize().width, this.depthScale, this.frustumEdgeFalloff, lightIndex);
-            }
-
-            light._uniformBuffer.updateFloat2("depthValues", this.getLight().getDepthMinZ(camera), this.getLight().getDepthMinZ(camera) + this.getLight().getDepthMaxZ(camera), lightIndex);
-        }
-
-        /**
-         * Gets the transformation matrix used to project the meshes into the map from the light point of view.
-         * (eq to shadow prjection matrix * light transform matrix)
-         * @returns The transform matrix used to create the shadow map
-         */
-        public getTransformMatrix(): Matrix {
-            var scene = this._scene;
-            if (this._currentRenderID === scene.getRenderId() && this._currentFaceIndexCache === this._currentFaceIndex) {
-                return this._transformMatrix;
-            }
-
-            this._currentRenderID = scene.getRenderId();
-            this._currentFaceIndexCache = this._currentFaceIndex;
-
-            var lightPosition = this._light.position;
-            if (this._light.computeTransformedInformation()) {
-                lightPosition = this._light.transformedPosition;
-            }
-
-            Vector3.NormalizeToRef(this._light.getShadowDirection(this._currentFaceIndex), this._lightDirection);
-            if (Math.abs(Vector3.Dot(this._lightDirection, Vector3.Up())) === 1.0) {
-                this._lightDirection.z = 0.0000000000001; // Required to avoid perfectly perpendicular light
-            }
-
-            if (this._light.needProjectionMatrixCompute() || !this._cachedPosition || !this._cachedDirection || !lightPosition.equals(this._cachedPosition) || !this._lightDirection.equals(this._cachedDirection)) {
-
-                this._cachedPosition.copyFrom(lightPosition);
-                this._cachedDirection.copyFrom(this._lightDirection);
-
-                Matrix.LookAtLHToRef(lightPosition, lightPosition.add(this._lightDirection), Vector3.Up(), this._viewMatrix);
-
-                let shadowMap = this.getShadowMap();
-
-                if (shadowMap) {
-                    let renderList = shadowMap.renderList;
-
-                    if (renderList) {
-                        this._light.setShadowProjectionMatrix(this._projectionMatrix, this._viewMatrix, renderList);
-                    }
-                }
-
-                this._viewMatrix.multiplyToRef(this._projectionMatrix, this._transformMatrix);
-            }
-
-            return this._transformMatrix;
-        }
-
-        /**
-         * Recreates the shadow map dependencies like RTT and post processes. This can be used during the switch between
-         * Cube and 2D textures for instance.
-         */
-        public recreateShadowMap(): void {
-            let shadowMap = this._shadowMap;
-            if (!shadowMap) {
-                return;
-            }
-
-            // Track render list.
-            var renderList = shadowMap.renderList;
-            // Clean up existing data.
-            this._disposeRTTandPostProcesses();
-            // Reinitializes.
-            this._initializeGenerator();
-            // Reaffect the filter to ensure a correct fallback if necessary.
-            this.filter = this.filter;
-            // Reaffect the filter.
-            this._applyFilterValues();
-            // Reaffect Render List.
-            this._shadowMap!.renderList = renderList;
-        }
-
-        private _disposeBlurPostProcesses(): void {
-            if (this._shadowMap2) {
-                this._shadowMap2.dispose();
-                this._shadowMap2 = null;
-            }
-
-            if (this._boxBlurPostprocess) {
-                this._boxBlurPostprocess.dispose();
-                this._boxBlurPostprocess = null;
-            }
-
-            if (this._kernelBlurXPostprocess) {
-                this._kernelBlurXPostprocess.dispose();
-                this._kernelBlurXPostprocess = null;
-            }
-
-            if (this._kernelBlurYPostprocess) {
-                this._kernelBlurYPostprocess.dispose();
-                this._kernelBlurYPostprocess = null;
-            }
-
-            this._blurPostProcesses = [];
-        }
-
-        private _disposeRTTandPostProcesses(): void {
-            if (this._shadowMap) {
-                this._shadowMap.dispose();
-                this._shadowMap = null;
-            }
-
-            this._disposeBlurPostProcesses();
-        }
-
-        /**
-         * Disposes the ShadowGenerator.  
-         * Returns nothing.  
-         */
-        public dispose(): void {
-            this._disposeRTTandPostProcesses();
-
-            if (this._light) {
-                this._light._shadowGenerator = null;
-                this._light._markMeshesAsLightDirty();
-            }
-        }
-
-        /**
-         * Serializes the shadow generator setup to a json object.
-         * @returns The serialized JSON object 
-         */
-        public serialize(): any {
-            var serializationObject: any = {};
-            var shadowMap = this.getShadowMap();
-
-            if (!shadowMap) {
-                return serializationObject;
-            }
-
-            serializationObject.lightId = this._light.id;
-            serializationObject.mapSize = shadowMap.getRenderSize();
-            serializationObject.useExponentialShadowMap = this.useExponentialShadowMap;
-            serializationObject.useBlurExponentialShadowMap = this.useBlurExponentialShadowMap;
-            serializationObject.useCloseExponentialShadowMap = this.useBlurExponentialShadowMap;
-            serializationObject.useBlurCloseExponentialShadowMap = this.useBlurExponentialShadowMap;
-            serializationObject.usePoissonSampling = this.usePoissonSampling;
-            serializationObject.forceBackFacesOnly = this.forceBackFacesOnly;
-            serializationObject.depthScale = this.depthScale;
-            serializationObject.darkness = this.getDarkness();
-            serializationObject.blurBoxOffset = this.blurBoxOffset;
-            serializationObject.blurKernel = this.blurKernel;
-            serializationObject.blurScale = this.blurScale;
-            serializationObject.useKernelBlur = this.useKernelBlur;
-            serializationObject.transparencyShadow = this._transparencyShadow;
-
-            serializationObject.renderList = [];
-            if (shadowMap.renderList) {
-                for (var meshIndex = 0; meshIndex < shadowMap.renderList.length; meshIndex++) {
-                    var mesh = shadowMap.renderList[meshIndex];
-
-                    serializationObject.renderList.push(mesh.id);
-                }
-            }
-
-            return serializationObject;
-        }
-
-        /**
-         * Parses a serialized ShadowGenerator and returns a new ShadowGenerator.
-         * @param parsedShadowGenerator The JSON object to parse
-         * @param scene The scene to create the shadow map for
-         * @returns The parsed shadow generator
-         */
-        public static Parse(parsedShadowGenerator: any, scene: Scene): ShadowGenerator {
-            //casting to point light, as light is missing the position attr and typescript complains.
-            var light = <PointLight>scene.getLightByID(parsedShadowGenerator.lightId);
-            var shadowGenerator = new ShadowGenerator(parsedShadowGenerator.mapSize, light);
-            var shadowMap = shadowGenerator.getShadowMap();
-
-            for (var meshIndex = 0; meshIndex < parsedShadowGenerator.renderList.length; meshIndex++) {
-                var meshes = scene.getMeshesByID(parsedShadowGenerator.renderList[meshIndex]);
-                meshes.forEach(function (mesh) {
-                    if (!shadowMap) {
-                        return;
-                    }
-                    if (!shadowMap.renderList) {
-                        shadowMap.renderList = [];
-                    }
-                    shadowMap.renderList.push(mesh);
-                });
-            }
-
-            if (parsedShadowGenerator.usePoissonSampling) {
-                shadowGenerator.usePoissonSampling = true;
-            }
-            else if (parsedShadowGenerator.useExponentialShadowMap) {
-                shadowGenerator.useExponentialShadowMap = true;
-            }
-            else if (parsedShadowGenerator.useBlurExponentialShadowMap) {
-                shadowGenerator.useBlurExponentialShadowMap = true;
-            }
-            else if (parsedShadowGenerator.useCloseExponentialShadowMap) {
-                shadowGenerator.useCloseExponentialShadowMap = true;
-            }
-            else if (parsedShadowGenerator.useBlurCloseExponentialShadowMap) {
-                shadowGenerator.useBlurCloseExponentialShadowMap = true;
-            }
-
-            // Backward compat
-            else if (parsedShadowGenerator.useVarianceShadowMap) {
-                shadowGenerator.useExponentialShadowMap = true;
-            }
-            else if (parsedShadowGenerator.useBlurVarianceShadowMap) {
-                shadowGenerator.useBlurExponentialShadowMap = true;
-            }
-
-            if (parsedShadowGenerator.depthScale) {
-                shadowGenerator.depthScale = parsedShadowGenerator.depthScale;
-            }
-
-            if (parsedShadowGenerator.blurScale) {
-                shadowGenerator.blurScale = parsedShadowGenerator.blurScale;
-            }
-
-            if (parsedShadowGenerator.blurBoxOffset) {
-                shadowGenerator.blurBoxOffset = parsedShadowGenerator.blurBoxOffset;
-            }
-
-            if (parsedShadowGenerator.useKernelBlur) {
-                shadowGenerator.useKernelBlur = parsedShadowGenerator.useKernelBlur;
-            }
-
-            if (parsedShadowGenerator.blurKernel) {
-                shadowGenerator.blurKernel = parsedShadowGenerator.blurKernel;
-            }
-
-            if (parsedShadowGenerator.bias !== undefined) {
-                shadowGenerator.bias = parsedShadowGenerator.bias;
-            }
-
-            if (parsedShadowGenerator.darkness) {
-                shadowGenerator.setDarkness(parsedShadowGenerator.darkness);
-            }
-
-            if (parsedShadowGenerator.transparencyShadow) {
-                shadowGenerator.setTransparencyShadow(true);
-            }
-
-            shadowGenerator.forceBackFacesOnly = parsedShadowGenerator.forceBackFacesOnly;
-
-            return shadowGenerator;
-        }
-    }
+﻿module BABYLON {
+    /**
+     * Interface to implement to create a shadow generator compatible with BJS.
+     */
+    export interface IShadowGenerator {
+        /**
+         * Gets the main RTT containing the shadow map (usually storing depth from the light point of view).
+         * @returns The render target texture if present otherwise, null
+         */
+        getShadowMap(): Nullable<RenderTargetTexture>;
+        /**
+         * Gets the RTT used during rendering (can be a blurred version of the shadow map or the shadow map itself).
+         * @returns The render target texture if the shadow map is present otherwise, null
+         */
+        getShadowMapForRendering(): Nullable<RenderTargetTexture>;
+
+        /**
+         * Determine wheter the shadow generator is ready or not (mainly all effects and related post processes needs to be ready).
+         * @param subMesh The submesh we want to render in the shadow map
+         * @param useInstances Defines wether will draw in the map using instances
+         * @returns true if ready otherwise, false
+         */
+        isReady(subMesh: SubMesh, useInstances: boolean): boolean;
+
+        /**
+         * Prepare all the defines in a material relying on a shadow map at the specified light index.
+         * @param defines Defines of the material we want to update
+         * @param lightIndex Index of the light in the enabled light list of the material
+         */
+        prepareDefines(defines: MaterialDefines, lightIndex: number): void;
+        /**
+         * Binds the shadow related information inside of an effect (information like near, far, darkness...
+         * defined in the generator but impacting the effect).
+         * It implies the unifroms available on the materials are the standard BJS ones.
+         * @param lightIndex Index of the light in the enabled light list of the material owning the effect
+         * @param effect The effect we are binfing the information for 
+         */
+        bindShadowLight(lightIndex: string, effect: Effect): void;
+        /**
+         * Gets the transformation matrix used to project the meshes into the map from the light point of view.
+         * (eq to shadow prjection matrix * light transform matrix)
+         * @returns The transform matrix used to create the shadow map
+         */
+        getTransformMatrix(): Matrix;
+
+        /**
+         * Recreates the shadow map dependencies like RTT and post processes. This can be used during the switch between
+         * Cube and 2D textures for instance.
+         */
+        recreateShadowMap(): void;
+
+        /**
+         * Forces all the attached effect to compile to enable rendering only once ready vs. lazyly compiling effects.
+         * @param onCompiled Callback triggered at the and of the effects compilation
+         * @param options Sets of optional options forcing the compilation with different modes 
+         */
+        forceCompilation(onCompiled?: (generator: ShadowGenerator) => void, options?: Partial<{ useInstances: boolean }>): void;
+
+        /**
+         * Forces all the attached effect to compile to enable rendering only once ready vs. lazyly compiling effects.
+         * @param options Sets of optional options forcing the compilation with different modes 
+         * @returns A promise that resolves when the compilation completes
+         */
+        forceCompilationAsync(options?: Partial<{ useInstances: boolean }>): Promise<void>;
+
+        /**
+         * Serializes the shadow generator setup to a json object.
+         * @returns The serialized JSON object 
+         */
+        serialize(): any;
+
+        /**
+         * Disposes the Shadow map and related Textures and effects.
+         */
+        dispose(): void;
+    }
+
+    /**
+     * Default implementation of @see IShadowGenerator.
+     * This is the main object responsible of generating shadows in the framework.
+     * Documentation: https://doc.babylonjs.com/babylon101/shadows
+     */
+    export class ShadowGenerator implements IShadowGenerator {
+        /**
+         * Shadow generator mode None: no filtering applied.
+         */
+        public static readonly FILTER_NONE = 0;
+        /**
+         * Shadow generator mode ESM: Exponential Shadow Mapping.
+         * (http://developer.download.nvidia.com/presentations/2008/GDC/GDC08_SoftShadowMapping.pdf)
+         */
+        public static readonly FILTER_EXPONENTIALSHADOWMAP = 1;
+        /**
+         * Shadow generator mode Poisson Sampling: Percentage Closer Filtering.
+         * (Multiple Tap around evenly distributed around the pixel are used to evaluate the shadow strength)
+         */
+        public static readonly FILTER_POISSONSAMPLING = 2;
+        /**
+         * Shadow generator mode ESM: Blurred Exponential Shadow Mapping.
+         * (http://developer.download.nvidia.com/presentations/2008/GDC/GDC08_SoftShadowMapping.pdf)
+         */
+        public static readonly FILTER_BLUREXPONENTIALSHADOWMAP = 3;
+        /**
+         * Shadow generator mode ESM: Exponential Shadow Mapping using the inverse of the exponential preventing 
+         * edge artifacts on steep falloff.
+         * (http://developer.download.nvidia.com/presentations/2008/GDC/GDC08_SoftShadowMapping.pdf)
+         */
+        public static readonly FILTER_CLOSEEXPONENTIALSHADOWMAP = 4;
+        /**
+         * Shadow generator mode ESM: Blurred Exponential Shadow Mapping using the inverse of the exponential preventing 
+         * edge artifacts on steep falloff.
+         * (http://developer.download.nvidia.com/presentations/2008/GDC/GDC08_SoftShadowMapping.pdf)
+         */
+        public static readonly FILTER_BLURCLOSEEXPONENTIALSHADOWMAP = 5;
+        /**
+         * Shadow generator mode PCF: Percentage Closer Filtering 
+         * benefits from Webgl 2 shadow samplers. Fallback to Poisson Sampling in Webgl 1
+         * (https://developer.nvidia.com/gpugems/GPUGems/gpugems_ch11.html)
+         */
+        public static readonly FILTER_PCF = 6;
+
+        public static readonly FILTER_PCSS = 7;
+
+        /**
+         * Reserved for PCF and PCSS
+         * Highest Quality.
+         * 
+         * Execute PCF on a 5*5 kernel improving a lot the shadow aliasing artifacts.
+         * 
+         * Execute PCSS with 32 taps blocker search and 64 taps PCF.
+         */
+        public static readonly QUALITY_HIGH = 0;
+        /**
+         * Reserved for PCF and PCSS
+         * Good tradeoff for quality/perf cross devices
+         * 
+         * Execute PCF on a 3*3 kernel.
+         * 
+         * Execute PCSS with 16 taps blocker search and 32 taps PCF.
+         */
+        public static readonly QUALITY_MEDIUM = 1;
+        /**
+         * Reserved for PCF and PCSS
+         * The lowest quality but the fastest.
+         * 
+         * Execute PCF on a 1*1 kernel.
+         * 
+         * Execute PCSS with 16 taps blocker search and 16 taps PCF.
+         */
+        public static readonly QUALITY_LOW = 2;
+
+        private _bias = 0.00005;
+        /**
+         * Gets the bias: offset applied on the depth preventing acnea.
+         */
+        public get bias(): number {
+            return this._bias;
+        }
+        /**
+         * Sets the bias: offset applied on the depth preventing acnea.
+         */
+        public set bias(bias: number) {
+            this._bias = bias;
+        }
+
+        private _blurBoxOffset = 1;
+        /**
+         * Gets the blur box offset: offset applied during the blur pass.
+         * Only usefull if useKernelBlur = false
+         */
+        public get blurBoxOffset(): number {
+            return this._blurBoxOffset;
+        }
+        /**
+         * Sets the blur box offset: offset applied during the blur pass.
+         * Only usefull if useKernelBlur = false
+         */
+        public set blurBoxOffset(value: number) {
+            if (this._blurBoxOffset === value) {
+                return;
+            }
+
+            this._blurBoxOffset = value;
+            this._disposeBlurPostProcesses();
+        }
+
+        private _blurScale = 2;
+        /**
+         * Gets the blur scale: scale of the blurred texture compared to the main shadow map.
+         * 2 means half of the size.
+         */
+        public get blurScale(): number {
+            return this._blurScale;
+        }
+        /**
+         * Sets the blur scale: scale of the blurred texture compared to the main shadow map.
+         * 2 means half of the size.
+         */
+        public set blurScale(value: number) {
+            if (this._blurScale === value) {
+                return;
+            }
+
+            this._blurScale = value;
+            this._disposeBlurPostProcesses();
+        }
+
+        private _blurKernel = 1;
+        /**
+         * Gets the blur kernel: kernel size of the blur pass.
+         * Only usefull if useKernelBlur = true
+         */
+        public get blurKernel(): number {
+            return this._blurKernel;
+        }
+        /**
+         * Sets the blur kernel: kernel size of the blur pass.
+         * Only usefull if useKernelBlur = true
+         */
+        public set blurKernel(value: number) {
+            if (this._blurKernel === value) {
+                return;
+            }
+
+            this._blurKernel = value;
+            this._disposeBlurPostProcesses();
+        }
+
+        private _useKernelBlur = false;
+        /**
+         * Gets whether the blur pass is a kernel blur (if true) or box blur.
+         * Only usefull in filtered mode (useBlurExponentialShadowMap...)
+         */
+        public get useKernelBlur(): boolean {
+            return this._useKernelBlur;
+        }
+        /**
+         * Sets whether the blur pass is a kernel blur (if true) or box blur.
+         * Only usefull in filtered mode (useBlurExponentialShadowMap...)
+         */
+        public set useKernelBlur(value: boolean) {
+            if (this._useKernelBlur === value) {
+                return;
+            }
+
+            this._useKernelBlur = value;
+            this._disposeBlurPostProcesses();
+        }
+
+        private _depthScale: number;
+        /**
+         * Gets the depth scale used in ESM mode.
+         */
+        public get depthScale(): number {
+            return this._depthScale !== undefined ? this._depthScale : this._light.getDepthScale();
+        }
+        /**
+         * Sets the depth scale used in ESM mode.
+         * This can override the scale stored on the light.
+         */
+        public set depthScale(value: number) {
+            this._depthScale = value;
+        }
+
+        private _filter = ShadowGenerator.FILTER_NONE;
+        /**
+         * Gets the current mode of the shadow generator (normal, PCF, ESM...).
+         * The returned value is a number equal to one of the available mode defined in ShadowMap.FILTER_x like _FILTER_NONE
+         */
+        public get filter(): number {
+            return this._filter;
+        }
+        /**
+         * Sets the current mode of the shadow generator (normal, PCF, ESM...).
+         * The returned value is a number equal to one of the available mode defined in ShadowMap.FILTER_x like _FILTER_NONE
+         */
+        public set filter(value: number) {
+            // Blurring the cubemap is going to be too expensive. Reverting to unblurred version
+            if (this._light.needCube()) {
+                if (value === ShadowGenerator.FILTER_BLUREXPONENTIALSHADOWMAP) {
+                    this.useExponentialShadowMap = true;
+                    return;
+                }
+                else if (value === ShadowGenerator.FILTER_BLURCLOSEEXPONENTIALSHADOWMAP) {
+                    this.useCloseExponentialShadowMap = true;
+                    return;
+                }
+                // PCF on cubemap would also be expensive
+                else if (value === ShadowGenerator.FILTER_PCF || value === ShadowGenerator.FILTER_PCSS) {
+                    this.usePoissonSampling = true;
+                    return;
+                }
+            }
+
+            // Weblg1 fallback for PCF.
+            if (value === ShadowGenerator.FILTER_PCF || value === ShadowGenerator.FILTER_PCSS) {
+                if (this._scene.getEngine().webGLVersion === 1) {
+                    this.usePoissonSampling = true;
+                    return;
+                }
+            }
+
+            if (this._filter === value) {
+                return;
+            }
+
+            this._filter = value;
+            this._disposeBlurPostProcesses();
+            this._applyFilterValues();
+            this._light._markMeshesAsLightDirty();
+        }
+
+        /**
+         * Gets if the current filter is set to Poisson Sampling.
+         */
+        public get usePoissonSampling(): boolean {
+            return this.filter === ShadowGenerator.FILTER_POISSONSAMPLING;
+        }
+        /**
+         * Sets the current filter to Poisson Sampling.
+         */
+        public set usePoissonSampling(value: boolean) {
+            if (!value && this.filter !== ShadowGenerator.FILTER_POISSONSAMPLING) {
+                return;
+            }
+
+            this.filter = (value ? ShadowGenerator.FILTER_POISSONSAMPLING : ShadowGenerator.FILTER_NONE);
+        }
+
+        /**
+         * Gets if the current filter is set to VSM.
+         * DEPRECATED. Should use useExponentialShadowMap instead.
+         */
+        public get useVarianceShadowMap(): boolean {
+            Tools.Warn("VSM are now replaced by ESM. Please use useExponentialShadowMap instead.");
+            return this.useExponentialShadowMap;
+        }
+        /**
+         * Sets the current filter is to VSM.
+         * DEPRECATED. Should use useExponentialShadowMap instead.
+         */
+        public set useVarianceShadowMap(value: boolean) {
+            Tools.Warn("VSM are now replaced by ESM. Please use useExponentialShadowMap instead.");
+            this.useExponentialShadowMap = value;
+        }
+
+        /**
+         * Gets if the current filter is set to blurred VSM.
+         * DEPRECATED. Should use useBlurExponentialShadowMap instead.
+         */
+        public get useBlurVarianceShadowMap(): boolean {
+            Tools.Warn("VSM are now replaced by ESM. Please use useBlurExponentialShadowMap instead.");
+            return this.useBlurExponentialShadowMap;
+        }
+        /**
+         * Sets the current filter is to blurred VSM.
+         * DEPRECATED. Should use useBlurExponentialShadowMap instead.
+         */
+        public set useBlurVarianceShadowMap(value: boolean) {
+            Tools.Warn("VSM are now replaced by ESM. Please use useBlurExponentialShadowMap instead.");
+            this.useBlurExponentialShadowMap = value;
+        }
+
+        /**
+         * Gets if the current filter is set to ESM.
+         */
+        public get useExponentialShadowMap(): boolean {
+            return this.filter === ShadowGenerator.FILTER_EXPONENTIALSHADOWMAP;
+        }
+        /**
+         * Sets the current filter is to ESM.
+         */
+        public set useExponentialShadowMap(value: boolean) {
+            if (!value && this.filter !== ShadowGenerator.FILTER_EXPONENTIALSHADOWMAP) {
+                return;
+            }
+            this.filter = (value ? ShadowGenerator.FILTER_EXPONENTIALSHADOWMAP : ShadowGenerator.FILTER_NONE);
+        }
+
+        /**
+         * Gets if the current filter is set to filtered ESM.
+         */
+        public get useBlurExponentialShadowMap(): boolean {
+            return this.filter === ShadowGenerator.FILTER_BLUREXPONENTIALSHADOWMAP;
+        }
+        /**
+         * Gets if the current filter is set to filtered  ESM.
+         */
+        public set useBlurExponentialShadowMap(value: boolean) {
+            if (!value && this.filter !== ShadowGenerator.FILTER_BLUREXPONENTIALSHADOWMAP) {
+                return;
+            }
+            this.filter = (value ? ShadowGenerator.FILTER_BLUREXPONENTIALSHADOWMAP : ShadowGenerator.FILTER_NONE);
+        }
+
+        /**
+         * Gets if the current filter is set to "close ESM" (using the inverse of the 
+         * exponential to prevent steep falloff artifacts).
+         */
+        public get useCloseExponentialShadowMap(): boolean {
+            return this.filter === ShadowGenerator.FILTER_CLOSEEXPONENTIALSHADOWMAP;
+        }
+        /**
+         * Sets the current filter to "close ESM" (using the inverse of the 
+         * exponential to prevent steep falloff artifacts).
+         */
+        public set useCloseExponentialShadowMap(value: boolean) {
+            if (!value && this.filter !== ShadowGenerator.FILTER_CLOSEEXPONENTIALSHADOWMAP) {
+                return;
+            }
+            this.filter = (value ? ShadowGenerator.FILTER_CLOSEEXPONENTIALSHADOWMAP : ShadowGenerator.FILTER_NONE);
+        }
+
+        /**
+         * Gets if the current filter is set to filtered "close ESM" (using the inverse of the 
+         * exponential to prevent steep falloff artifacts).
+         */
+        public get useBlurCloseExponentialShadowMap(): boolean {
+            return this.filter === ShadowGenerator.FILTER_BLURCLOSEEXPONENTIALSHADOWMAP;
+        }
+        /**
+         * Sets the current filter to filtered "close ESM" (using the inverse of the 
+         * exponential to prevent steep falloff artifacts).
+         */
+        public set useBlurCloseExponentialShadowMap(value: boolean) {
+            if (!value && this.filter !== ShadowGenerator.FILTER_BLURCLOSEEXPONENTIALSHADOWMAP) {
+                return;
+            }
+            this.filter = (value ? ShadowGenerator.FILTER_BLURCLOSEEXPONENTIALSHADOWMAP : ShadowGenerator.FILTER_NONE);
+        }
+
+        /**
+         * Gets if the current filter is set to "PCF" (percentage closer filtering).
+         */
+        public get usePercentageCloserFiltering(): boolean {
+            return this.filter === ShadowGenerator.FILTER_PCF;
+        }
+        /**
+         * Sets the current filter to "PCF" (percentage closer filtering).
+         */
+        public set usePercentageCloserFiltering(value: boolean) {
+            if (!value && this.filter !== ShadowGenerator.FILTER_PCF) {
+                return;
+            }
+            this.filter = (value ? ShadowGenerator.FILTER_PCF : ShadowGenerator.FILTER_NONE);
+        }
+
+        private _filteringQuality = ShadowGenerator.QUALITY_HIGH;
+        /**
+         * Gets the PCF or PCSS Quality.
+         * Only valid if usePercentageCloserFiltering or usePercentageCloserFiltering is true.
+         */
+        public get filteringQuality(): number {
+            return this._filteringQuality;
+        }
+        /**
+         * Sets the PCF or PCSS Quality.
+         * Only valid if usePercentageCloserFiltering or usePercentageCloserFiltering is true.
+         */
+        public set filteringQuality(filteringQuality: number) {
+            this._filteringQuality = filteringQuality;
+        }
+
+        /**
+         * Gets if the current filter is set to "PCSS" (contact hardening).
+         */
+        public get useContactHardeningShadow(): boolean {
+            return this.filter === ShadowGenerator.FILTER_PCSS;
+        }
+        /**
+         * Sets the current filter to "PCSS" (contact hardening).
+         */
+        public set useContactHardeningShadow(value: boolean) {
+            if (!value && this.filter !== ShadowGenerator.FILTER_PCSS) {
+                return;
+            }
+            this.filter = (value ? ShadowGenerator.FILTER_PCSS : ShadowGenerator.FILTER_NONE);
+        }
+
+        private _contactHardeningLightSizeUVRatio = 0.1;
+        /**
+         * Gets the Light Size (in shadow map uv unit) used in PCSS to determine the blocker search area and the penumbra size.
+         * Using a ratio helps keeping shape stability independently of the map size.
+         *
+         * It does not account for the light projection as it was having too much 
+         * instability during the light setup or during light position changes.
+         * 
+         * Only valid if useContactHardeningShadow is true.
+         */
+        public get contactHardeningLightSizeUVRatio(): number {
+            return this._contactHardeningLightSizeUVRatio;
+        }
+        /**
+         * Sets the Light Size (in shadow map uv unit) used in PCSS to determine the blocker search area and the penumbra size.
+         * Using a ratio helps keeping shape stability independently of the map size.
+         * 
+         * It does not account for the light projection as it was having too much 
+         * instability during the light setup or during light position changes.
+         * 
+         * Only valid if useContactHardeningShadow is true.
+         */
+        public set contactHardeningLightSizeUVRatio(contactHardeningLightSizeUVRatio: number) {
+            this._contactHardeningLightSizeUVRatio = contactHardeningLightSizeUVRatio;
+        }
+
+        private _darkness = 0;
+        /**
+         * Returns the darkness value (float). This can only decrease the actual darkness of a shadow.
+         * 0 means strongest and 1 would means no shadow.
+         * @returns the darkness.
+         */
+        public getDarkness(): number {
+            return this._darkness;
+        }
+        /**
+         * Sets the darkness value (float). This can only decrease the actual darkness of a shadow.
+         * @param darkness The darkness value 0 means strongest and 1 would means no shadow.
+         * @returns the shadow generator allowing fluent coding.
+         */
+        public setDarkness(darkness: number): ShadowGenerator {
+            if (darkness >= 1.0)
+                this._darkness = 1.0;
+            else if (darkness <= 0.0)
+                this._darkness = 0.0;
+            else
+                this._darkness = darkness;
+            return this;
+        }
+
+        private _transparencyShadow = false;
+        /**
+         * Sets the ability to have transparent shadow (boolean).
+         * @param transparent True if transparent else False
+         * @returns the shadow generator allowing fluent coding
+         */
+        public setTransparencyShadow(transparent: boolean): ShadowGenerator {
+            this._transparencyShadow = transparent;
+            return this;
+        }
+
+        private _shadowMap: Nullable<RenderTargetTexture>;
+        private _shadowMap2: Nullable<RenderTargetTexture>;
+        /**
+         * Gets the main RTT containing the shadow map (usually storing depth from the light point of view).
+         * @returns The render target texture if present otherwise, null
+         */
+        public getShadowMap(): Nullable<RenderTargetTexture> {
+            return this._shadowMap;
+        }
+        /**
+         * Gets the RTT used during rendering (can be a blurred version of the shadow map or the shadow map itself).
+         * @returns The render target texture if the shadow map is present otherwise, null
+         */
+        public getShadowMapForRendering(): Nullable<RenderTargetTexture> {
+            if (this._shadowMap2) {
+                return this._shadowMap2;
+            }
+
+            return this._shadowMap;
+        }
+
+        /**
+         * Helper function to add a mesh and its descendants to the list of shadow casters.
+         * @param mesh Mesh to add
+         * @param includeDescendants boolean indicating if the descendants should be added. Default to true
+         * @returns the Shadow Generator itself
+         */
+        public addShadowCaster(mesh: AbstractMesh, includeDescendants = true): ShadowGenerator {
+            if (!this._shadowMap) {
+                return this;
+            }
+
+            if (!this._shadowMap.renderList) {
+                this._shadowMap.renderList = [];
+            }
+
+            this._shadowMap.renderList.push(mesh);
+
+            if (includeDescendants) {
+                this._shadowMap.renderList.push(...mesh.getChildMeshes());
+            }
+
+            return this;
+        }
+
+        /**
+         * Helper function to remove a mesh and its descendants from the list of shadow casters
+         * @param mesh Mesh to remove
+         * @param includeDescendants boolean indicating if the descendants should be removed. Default to true
+         * @returns the Shadow Generator itself
+         */
+        public removeShadowCaster(mesh: AbstractMesh, includeDescendants = true): ShadowGenerator {
+            if (!this._shadowMap || !this._shadowMap.renderList) {
+                return this;
+            }
+
+            var index = this._shadowMap.renderList.indexOf(mesh);
+
+            if (index !== -1) {
+                this._shadowMap.renderList.splice(index, 1);
+            }
+
+            if (includeDescendants) {
+                for (var child of mesh.getChildren()) {
+                    this.removeShadowCaster(<any>child);
+                }
+            }
+
+            return this;
+        }
+
+        /**
+         * Controls the extent to which the shadows fade out at the edge of the frustum
+         * Used only by directionals and spots
+         */
+        public frustumEdgeFalloff = 0;
+
+        private _light: IShadowLight;
+        /**
+         * Returns the associated light object.
+         * @returns the light generating the shadow
+         */
+        public getLight(): IShadowLight {
+            return this._light;
+        }
+
+        /**
+         * If true the shadow map is generated by rendering the back face of the mesh instead of the front face.
+         * This can help with self-shadowing as the geometry making up the back of objects is slightly offset.
+         * It might on the other hand introduce peter panning.
+         */
+        public forceBackFacesOnly = false;
+
+        private _scene: Scene;
+        private _lightDirection = Vector3.Zero();
+
+        private _effect: Effect;
+
+        private _viewMatrix = Matrix.Zero();
+        private _projectionMatrix = Matrix.Zero();
+        private _transformMatrix = Matrix.Zero();
+        private _cachedPosition: Vector3 = new Vector3(Number.MAX_VALUE, Number.MAX_VALUE, Number.MAX_VALUE);
+        private _cachedDirection: Vector3 = new Vector3(Number.MAX_VALUE, Number.MAX_VALUE, Number.MAX_VALUE);
+        private _cachedDefines: string;
+        private _currentRenderID: number;
+        private _boxBlurPostprocess: Nullable<PostProcess>;
+        private _kernelBlurXPostprocess: Nullable<PostProcess>;
+        private _kernelBlurYPostprocess: Nullable<PostProcess>;
+        private _blurPostProcesses: PostProcess[];
+        private _mapSize: number;
+        private _currentFaceIndex = 0;
+        private _currentFaceIndexCache = 0;
+        private _textureType: number;
+        private _defaultTextureMatrix = Matrix.Identity();
+
+        /**
+         * Creates a ShadowGenerator object.
+         * A ShadowGenerator is the required tool to use the shadows.
+         * Each light casting shadows needs to use its own ShadowGenerator.
+         * Documentation : http://doc.babylonjs.com/tutorials/shadows  
+         * @param mapSize The size of the texture what stores the shadows. Example : 1024.
+         * @param light The light object generating the shadows.  
+         * @param useFullFloatFirst By default the generator will try to use half float textures but if you need precision (for self shadowing for instance), you can use this option to enforce full float texture.
+         */
+        constructor(mapSize: number, light: IShadowLight, useFullFloatFirst?: boolean) {
+            this._mapSize = mapSize;
+            this._light = light;
+            this._scene = light.getScene();
+            light._shadowGenerator = this;
+
+            // Texture type fallback from float to int if not supported.
+            var caps = this._scene.getEngine().getCaps();
+
+            if (!useFullFloatFirst) {
+                if (caps.textureHalfFloatRender && caps.textureHalfFloatLinearFiltering) {
+                    this._textureType = Engine.TEXTURETYPE_HALF_FLOAT;
+                }
+                else if (caps.textureFloatRender && caps.textureFloatLinearFiltering) {
+                    this._textureType = Engine.TEXTURETYPE_FLOAT;
+                }
+                else {
+                    this._textureType = Engine.TEXTURETYPE_UNSIGNED_INT;
+                }
+            } else {
+                if (caps.textureFloatRender && caps.textureFloatLinearFiltering) {
+                    this._textureType = Engine.TEXTURETYPE_FLOAT;
+                }
+                else if (caps.textureHalfFloatRender && caps.textureHalfFloatLinearFiltering) {
+                    this._textureType = Engine.TEXTURETYPE_HALF_FLOAT;
+                }
+                else {
+                    this._textureType = Engine.TEXTURETYPE_UNSIGNED_INT;
+                }
+            }
+
+            this._initializeGenerator();
+            this._applyFilterValues();
+        }
+
+        private _initializeGenerator(): void {
+            this._light._markMeshesAsLightDirty();
+            this._initializeShadowMap();
+        }
+
+        private _initializeShadowMap(): void {
+            // Render target
+            let engine = this._scene.getEngine();
+            if (engine.webGLVersion > 1) {
+                this._shadowMap = new RenderTargetTexture(this._light.name + "_shadowMap", this._mapSize, this._scene, false, true, this._textureType, this._light.needCube(), undefined, false, false);
+                this._shadowMap.createDepthStencilTexture(Engine.LESS, true);
+            }
+            else {
+                this._shadowMap = new RenderTargetTexture(this._light.name + "_shadowMap", this._mapSize, this._scene, false, true, this._textureType, this._light.needCube());
+            }
+            this._shadowMap.wrapU = Texture.CLAMP_ADDRESSMODE;
+            this._shadowMap.wrapV = Texture.CLAMP_ADDRESSMODE;
+            this._shadowMap.anisotropicFilteringLevel = 1;
+            this._shadowMap.updateSamplingMode(Texture.BILINEAR_SAMPLINGMODE);
+            this._shadowMap.renderParticles = false;
+            this._shadowMap.ignoreCameraViewport = true;
+
+            // Record Face Index before render.
+            this._shadowMap.onBeforeRenderObservable.add((faceIndex: number) => {
+                this._currentFaceIndex = faceIndex;
+                if (this._filter === ShadowGenerator.FILTER_PCF) {
+                    engine.setColorWrite(false);
+                }
+            });
+
+            // Custom render function.
+            this._shadowMap.customRenderFunction = this._renderForShadowMap.bind(this);
+
+            // Blur if required afer render.
+            this._shadowMap.onAfterUnbindObservable.add(() => {
+                if (this._filter === ShadowGenerator.FILTER_PCF) {
+                    engine.setColorWrite(true);
+                }
+                if (!this.useBlurExponentialShadowMap && !this.useBlurCloseExponentialShadowMap) {
+                    return;
+                }
+                let shadowMap = this.getShadowMapForRendering();
+
+                if (shadowMap) {
+                    this._scene.postProcessManager.directRender(this._blurPostProcesses, shadowMap.getInternalTexture(), true);
+                }
+            });
+
+            // Clear according to the chosen filter.
+            var clearZero = new Color4(0, 0, 0, 0);
+            var clearOne = new Color4(1.0, 1.0, 1.0, 1.0);
+            this._shadowMap.onClearObservable.add((engine: Engine) => {
+                if (this._filter === ShadowGenerator.FILTER_PCF) {
+                    engine.clear(clearOne, false, true, false);
+                }
+                else if (this.useExponentialShadowMap || this.useBlurExponentialShadowMap) {
+                    engine.clear(clearZero, true, true, false);
+                }
+                else {
+                    engine.clear(clearOne, true, true, false);
+                }
+            });
+        }
+
+        private _initializeBlurRTTAndPostProcesses(): void {
+            var engine = this._scene.getEngine();
+            var targetSize = this._mapSize / this.blurScale;
+
+            if (!this.useKernelBlur || this.blurScale !== 1.0) {
+                this._shadowMap2 = new RenderTargetTexture(this._light.name + "_shadowMap2", targetSize, this._scene, false, true, this._textureType);
+                this._shadowMap2.wrapU = Texture.CLAMP_ADDRESSMODE;
+                this._shadowMap2.wrapV = Texture.CLAMP_ADDRESSMODE;
+                this._shadowMap2.updateSamplingMode(Texture.BILINEAR_SAMPLINGMODE);
+            }
+
+            if (this.useKernelBlur) {
+                this._kernelBlurXPostprocess = new BlurPostProcess(this._light.name + "KernelBlurX", new Vector2(1, 0), this.blurKernel, 1.0, null, Texture.BILINEAR_SAMPLINGMODE, engine, false, this._textureType);
+                this._kernelBlurXPostprocess.width = targetSize;
+                this._kernelBlurXPostprocess.height = targetSize;
+                this._kernelBlurXPostprocess.onApplyObservable.add(effect => {
+                    effect.setTexture("textureSampler", this._shadowMap);
+                });
+
+                this._kernelBlurYPostprocess = new BlurPostProcess(this._light.name + "KernelBlurY", new Vector2(0, 1), this.blurKernel, 1.0, null, Texture.BILINEAR_SAMPLINGMODE, engine, false, this._textureType);
+
+                this._kernelBlurXPostprocess.autoClear = false;
+                this._kernelBlurYPostprocess.autoClear = false;
+
+                if (this._textureType === Engine.TEXTURETYPE_UNSIGNED_INT) {
+                    (<BlurPostProcess>this._kernelBlurXPostprocess).packedFloat = true;
+                    (<BlurPostProcess>this._kernelBlurYPostprocess).packedFloat = true;
+                }
+
+                this._blurPostProcesses = [this._kernelBlurXPostprocess, this._kernelBlurYPostprocess];
+            }
+            else {
+                this._boxBlurPostprocess = new PostProcess(this._light.name + "DepthBoxBlur", "depthBoxBlur", ["screenSize", "boxOffset"], [], 1.0, null, Texture.BILINEAR_SAMPLINGMODE, engine, false, "#define OFFSET " + this._blurBoxOffset, this._textureType);
+                this._boxBlurPostprocess.onApplyObservable.add(effect => {
+                    effect.setFloat2("screenSize", targetSize, targetSize);
+                    effect.setTexture("textureSampler", this._shadowMap);
+                });
+
+                this._boxBlurPostprocess.autoClear = false;
+
+                this._blurPostProcesses = [this._boxBlurPostprocess];
+            }
+        }
+
+        private _renderForShadowMap(opaqueSubMeshes: SmartArray<SubMesh>, alphaTestSubMeshes: SmartArray<SubMesh>, transparentSubMeshes: SmartArray<SubMesh>, depthOnlySubMeshes: SmartArray<SubMesh>): void {
+            var index: number;
+            let engine = this._scene.getEngine();
+
+            if (depthOnlySubMeshes.length) {
+                engine.setColorWrite(false);
+                for (index = 0; index < depthOnlySubMeshes.length; index++) {
+                    this._renderSubMeshForShadowMap(depthOnlySubMeshes.data[index]);
+                }
+                engine.setColorWrite(true);
+            }
+
+            for (index = 0; index < opaqueSubMeshes.length; index++) {
+                this._renderSubMeshForShadowMap(opaqueSubMeshes.data[index]);
+            }
+
+            for (index = 0; index < alphaTestSubMeshes.length; index++) {
+                this._renderSubMeshForShadowMap(alphaTestSubMeshes.data[index]);
+            }
+
+            if (this._transparencyShadow) {
+                for (index = 0; index < transparentSubMeshes.length; index++) {
+                    this._renderSubMeshForShadowMap(transparentSubMeshes.data[index]);
+                }
+            }
+        }
+
+        private _renderSubMeshForShadowMap(subMesh: SubMesh): void {
+            var mesh = subMesh.getRenderingMesh();
+            var scene = this._scene;
+            var engine = scene.getEngine();
+            let material = subMesh.getMaterial();
+
+            if (!material) {
+                return;
+            }
+
+            // Culling
+            engine.setState(material.backFaceCulling);
+
+            // Managing instances
+            var batch = mesh._getInstancesRenderList(subMesh._id);
+            if (batch.mustReturn) {
+                return;
+            }
+
+            var hardwareInstancedRendering = (engine.getCaps().instancedArrays) && (batch.visibleInstances[subMesh._id] !== null) && (batch.visibleInstances[subMesh._id] !== undefined);
+            if (this.isReady(subMesh, hardwareInstancedRendering)) {
+                engine.enableEffect(this._effect);
+                mesh._bind(subMesh, this._effect, Material.TriangleFillMode);
+
+                this._effect.setFloat2("biasAndScale", this.bias, this.depthScale);
+
+                this._effect.setMatrix("viewProjection", this.getTransformMatrix());
+                this._effect.setVector3("lightPosition", this.getLight().position);
+
+                if (scene.activeCamera) {
+                    this._effect.setFloat2("depthValues", this.getLight().getDepthMinZ(scene.activeCamera), this.getLight().getDepthMinZ(scene.activeCamera) + this.getLight().getDepthMaxZ(scene.activeCamera));
+                }
+
+                // Alpha test
+                if (material && material.needAlphaTesting()) {
+                    var alphaTexture = material.getAlphaTestTexture();
+                    if (alphaTexture) {
+                        this._effect.setTexture("diffuseSampler", alphaTexture);
+                        this._effect.setMatrix("diffuseMatrix", alphaTexture.getTextureMatrix() || this._defaultTextureMatrix);
+                    }
+                }
+
+                // Bones
+                if (mesh.useBones && mesh.computeBonesUsingShaders) {
+                    this._effect.setMatrices("mBones", (<Skeleton>mesh.skeleton).getTransformMatrices((mesh)));
+                }
+
+                if (this.forceBackFacesOnly) {
+                    engine.setState(true, 0, false, true);
+                }
+
+                // Draw
+                mesh._processRendering(subMesh, this._effect, Material.TriangleFillMode, batch, hardwareInstancedRendering,
+                    (isInstance, world) => this._effect.setMatrix("world", world));
+
+                if (this.forceBackFacesOnly) {
+                    engine.setState(true, 0, false, false);
+                }
+            } else {
+                // Need to reset refresh rate of the shadowMap
+                if (this._shadowMap) {
+                    this._shadowMap.resetRefreshCounter();
+                }
+            }
+        }
+
+        private _applyFilterValues(): void {
+            if (!this._shadowMap) {
+                return;
+            }
+
+            if (this.filter === ShadowGenerator.FILTER_NONE || this.filter === ShadowGenerator.FILTER_PCSS) {
+                this._shadowMap.updateSamplingMode(Texture.NEAREST_SAMPLINGMODE);
+            } else {
+                this._shadowMap.updateSamplingMode(Texture.BILINEAR_SAMPLINGMODE);
+            }
+        }
+
+        /**
+         * Forces all the attached effect to compile to enable rendering only once ready vs. lazyly compiling effects.
+         * @param onCompiled Callback triggered at the and of the effects compilation
+         * @param options Sets of optional options forcing the compilation with different modes 
+         */
+        public forceCompilation(onCompiled?: (generator: ShadowGenerator) => void, options?: Partial<{ useInstances: boolean }>): void {
+            let localOptions = {
+                useInstances: false,
+                ...options
+            };
+
+            let shadowMap = this.getShadowMap();
+            if (!shadowMap) {
+                if (onCompiled) {
+                    onCompiled(this);
+                }
+                return;
+            }
+
+            let renderList = shadowMap.renderList;
+            if (!renderList) {
+                if (onCompiled) {
+                    onCompiled(this);
+                }
+                return;
+            }
+
+            var subMeshes = new Array<SubMesh>();
+            for (var mesh of renderList) {
+                subMeshes.push(...mesh.subMeshes);
+            }
+            if (subMeshes.length === 0) {
+                if (onCompiled) {
+                    onCompiled(this);
+                }
+                return;
+            }
+
+            var currentIndex = 0;
+
+            var checkReady = () => {
+                if (!this._scene || !this._scene.getEngine()) {
+                    return;
+                }
+
+                while (this.isReady(subMeshes[currentIndex], localOptions.useInstances)) {
+                    currentIndex++;
+                    if (currentIndex >= subMeshes.length) {
+                        if (onCompiled) {
+                            onCompiled(this);
+                        }
+                        return;
+                    }
+                }
+                setTimeout(checkReady, 16);
+            };
+
+            checkReady();
+        }
+
+        /**
+         * Forces all the attached effect to compile to enable rendering only once ready vs. lazyly compiling effects.
+         * @param options Sets of optional options forcing the compilation with different modes 
+         * @returns A promise that resolves when the compilation completes
+         */
+        public forceCompilationAsync(options?: Partial<{ useInstances: boolean }>): Promise<void> {
+            return new Promise(resolve => {
+                this.forceCompilation(() => {
+                    resolve();
+                }, options);
+            });
+        }
+
+        /**
+         * Determine wheter the shadow generator is ready or not (mainly all effects and related post processes needs to be ready).
+         * @param subMesh The submesh we want to render in the shadow map
+         * @param useInstances Defines wether will draw in the map using instances
+         * @returns true if ready otherwise, false
+         */
+        public isReady(subMesh: SubMesh, useInstances: boolean): boolean {
+            var defines = [];
+
+            if (this._textureType !== Engine.TEXTURETYPE_UNSIGNED_INT) {
+                defines.push("#define FLOAT");
+            }
+
+            if (this.useExponentialShadowMap || this.useBlurExponentialShadowMap) {
+                defines.push("#define ESM");
+            }
+            else if (this.usePercentageCloserFiltering || this.useContactHardeningShadow) {
+                defines.push("#define DEPTHTEXTURE");
+            }
+
+            var attribs = [VertexBuffer.PositionKind];
+
+            var mesh = subMesh.getMesh();
+            var material = subMesh.getMaterial();
+
+            // Alpha test
+            if (material && material.needAlphaTesting()) {
+                var alphaTexture = material.getAlphaTestTexture();
+                if (alphaTexture) {
+                    defines.push("#define ALPHATEST");
+                    if (mesh.isVerticesDataPresent(VertexBuffer.UVKind)) {
+                        attribs.push(VertexBuffer.UVKind);
+                        defines.push("#define UV1");
+                    }
+                    if (mesh.isVerticesDataPresent(VertexBuffer.UV2Kind)) {
+                        if (alphaTexture.coordinatesIndex === 1) {
+                            attribs.push(VertexBuffer.UV2Kind);
+                            defines.push("#define UV2");
+                        }
+                    }
+                }
+            }
+
+            // Bones
+            if (mesh.useBones && mesh.computeBonesUsingShaders) {
+                attribs.push(VertexBuffer.MatricesIndicesKind);
+                attribs.push(VertexBuffer.MatricesWeightsKind);
+                if (mesh.numBoneInfluencers > 4) {
+                    attribs.push(VertexBuffer.MatricesIndicesExtraKind);
+                    attribs.push(VertexBuffer.MatricesWeightsExtraKind);
+                }
+                defines.push("#define NUM_BONE_INFLUENCERS " + mesh.numBoneInfluencers);
+                defines.push("#define BonesPerMesh " + ((<Skeleton>mesh.skeleton).bones.length + 1));
+            } else {
+                defines.push("#define NUM_BONE_INFLUENCERS 0");
+            }
+
+            // Instances
+            if (useInstances) {
+                defines.push("#define INSTANCES");
+                attribs.push("world0");
+                attribs.push("world1");
+                attribs.push("world2");
+                attribs.push("world3");
+            }
+
+            // Get correct effect
+            var join = defines.join("\n");
+            if (this._cachedDefines !== join) {
+                this._cachedDefines = join;
+                this._effect = this._scene.getEngine().createEffect("shadowMap",
+                    attribs,
+                    ["world", "mBones", "viewProjection", "diffuseMatrix", "lightPosition", "depthValues", "biasAndScale"],
+                    ["diffuseSampler"], join);
+            }
+
+            if (!this._effect.isReady()) {
+                return false;
+            }
+
+            if (this.useBlurExponentialShadowMap || this.useBlurCloseExponentialShadowMap) {
+                if (!this._blurPostProcesses || !this._blurPostProcesses.length) {
+                    this._initializeBlurRTTAndPostProcesses();
+                }
+            }
+
+            if (this._kernelBlurXPostprocess && !this._kernelBlurXPostprocess.isReady()) {
+                return false;
+            }
+            if (this._kernelBlurYPostprocess && !this._kernelBlurYPostprocess.isReady()) {
+                return false;
+            }
+            if (this._boxBlurPostprocess && !this._boxBlurPostprocess.isReady()) {
+                return false;
+            }
+
+            return true;
+        }
+
+        /**
+         * Prepare all the defines in a material relying on a shadow map at the specified light index.
+         * @param defines Defines of the material we want to update
+         * @param lightIndex Index of the light in the enabled light list of the material
+         */
+        public prepareDefines(defines: any, lightIndex: number): void {
+            var scene = this._scene;
+            var light = this._light;
+
+            if (!scene.shadowsEnabled || !light.shadowEnabled) {
+                return;
+            }
+
+            defines["SHADOW" + lightIndex] = true;
+
+            if (this.useContactHardeningShadow) {
+                defines["SHADOWPCSS" + lightIndex] = true;
+                if (this._filteringQuality === ShadowGenerator.QUALITY_LOW) {
+                    defines["SHADOWLOWQUALITY" + lightIndex] = true;
+                }
+                else if (this._filteringQuality === ShadowGenerator.QUALITY_MEDIUM) {
+                    defines["SHADOWMEDIUMQUALITY" + lightIndex] = true;
+                }
+                // else default to high.
+            }
+            if (this.usePercentageCloserFiltering) {
+                defines["SHADOWPCF" + lightIndex] = true;
+                if (this._filteringQuality === ShadowGenerator.QUALITY_LOW) {
+                    defines["SHADOWLOWQUALITY" + lightIndex] = true;
+                }
+                else if (this._filteringQuality === ShadowGenerator.QUALITY_MEDIUM) {
+                    defines["SHADOWMEDIUMQUALITY" + lightIndex] = true;
+                }
+                // else default to high.
+            }
+            else if (this.usePoissonSampling) {
+                defines["SHADOWPOISSON" + lightIndex] = true;
+            }
+            else if (this.useExponentialShadowMap || this.useBlurExponentialShadowMap) {
+                defines["SHADOWESM" + lightIndex] = true;
+            }
+            else if (this.useCloseExponentialShadowMap || this.useBlurCloseExponentialShadowMap) {
+                defines["SHADOWCLOSEESM" + lightIndex] = true;
+            }
+
+            if (light.needCube()) {
+                defines["SHADOWCUBE" + lightIndex] = true;
+            }
+        }
+
+        /**
+         * Binds the shadow related information inside of an effect (information like near, far, darkness...
+         * defined in the generator but impacting the effect).
+         * @param lightIndex Index of the light in the enabled light list of the material owning the effect
+         * @param effect The effect we are binfing the information for 
+         */
+        public bindShadowLight(lightIndex: string, effect: Effect): void {
+            var light = this._light;
+            var scene = this._scene;
+
+            if (!scene.shadowsEnabled || !light.shadowEnabled) {
+                return;
+            }
+
+            let camera = scene.activeCamera;
+            if (!camera) {
+                return;
+            }
+
+            let shadowMap = this.getShadowMap();
+
+            if (!shadowMap) {
+                return;
+            }
+
+            if (!light.needCube()) {
+                effect.setMatrix("lightMatrix" + lightIndex, this.getTransformMatrix());
+            }
+
+            // Only PCF uses depth stencil texture.
+            if (this._filter === ShadowGenerator.FILTER_PCF) {
+                effect.setDepthStencilTexture("shadowSampler" + lightIndex, this.getShadowMapForRendering());
+                light._uniformBuffer.updateFloat4("shadowsInfo", this.getDarkness(), shadowMap.getSize().width, 1 / shadowMap.getSize().width, this.frustumEdgeFalloff, lightIndex);
+            }
+            else if (this._filter === ShadowGenerator.FILTER_PCSS) {
+                effect.setDepthStencilTexture("shadowSampler" + lightIndex, this.getShadowMapForRendering());
+                effect.setTexture("depthSampler" + lightIndex, this.getShadowMapForRendering());
+                light._uniformBuffer.updateFloat4("shadowsInfo", this.getDarkness(), 1 / shadowMap.getSize().width, this._contactHardeningLightSizeUVRatio * shadowMap.getSize().width, this.frustumEdgeFalloff, lightIndex);
+            }
+            else {
+                effect.setTexture("shadowSampler" + lightIndex, this.getShadowMapForRendering());
+                light._uniformBuffer.updateFloat4("shadowsInfo", this.getDarkness(), this.blurScale / shadowMap.getSize().width, this.depthScale, this.frustumEdgeFalloff, lightIndex);
+            }
+
+            light._uniformBuffer.updateFloat2("depthValues", this.getLight().getDepthMinZ(camera), this.getLight().getDepthMinZ(camera) + this.getLight().getDepthMaxZ(camera), lightIndex);
+        }
+
+        /**
+         * Gets the transformation matrix used to project the meshes into the map from the light point of view.
+         * (eq to shadow prjection matrix * light transform matrix)
+         * @returns The transform matrix used to create the shadow map
+         */
+        public getTransformMatrix(): Matrix {
+            var scene = this._scene;
+            if (this._currentRenderID === scene.getRenderId() && this._currentFaceIndexCache === this._currentFaceIndex) {
+                return this._transformMatrix;
+            }
+
+            this._currentRenderID = scene.getRenderId();
+            this._currentFaceIndexCache = this._currentFaceIndex;
+
+            var lightPosition = this._light.position;
+            if (this._light.computeTransformedInformation()) {
+                lightPosition = this._light.transformedPosition;
+            }
+
+            Vector3.NormalizeToRef(this._light.getShadowDirection(this._currentFaceIndex), this._lightDirection);
+            if (Math.abs(Vector3.Dot(this._lightDirection, Vector3.Up())) === 1.0) {
+                this._lightDirection.z = 0.0000000000001; // Required to avoid perfectly perpendicular light
+            }
+
+            if (this._light.needProjectionMatrixCompute() || !this._cachedPosition || !this._cachedDirection || !lightPosition.equals(this._cachedPosition) || !this._lightDirection.equals(this._cachedDirection)) {
+
+                this._cachedPosition.copyFrom(lightPosition);
+                this._cachedDirection.copyFrom(this._lightDirection);
+
+                Matrix.LookAtLHToRef(lightPosition, lightPosition.add(this._lightDirection), Vector3.Up(), this._viewMatrix);
+
+                let shadowMap = this.getShadowMap();
+
+                if (shadowMap) {
+                    let renderList = shadowMap.renderList;
+
+                    if (renderList) {
+                        this._light.setShadowProjectionMatrix(this._projectionMatrix, this._viewMatrix, renderList);
+                    }
+                }
+
+                this._viewMatrix.multiplyToRef(this._projectionMatrix, this._transformMatrix);
+            }
+
+            return this._transformMatrix;
+        }
+
+        /**
+         * Recreates the shadow map dependencies like RTT and post processes. This can be used during the switch between
+         * Cube and 2D textures for instance.
+         */
+        public recreateShadowMap(): void {
+            let shadowMap = this._shadowMap;
+            if (!shadowMap) {
+                return;
+            }
+
+            // Track render list.
+            var renderList = shadowMap.renderList;
+            // Clean up existing data.
+            this._disposeRTTandPostProcesses();
+            // Reinitializes.
+            this._initializeGenerator();
+            // Reaffect the filter to ensure a correct fallback if necessary.
+            this.filter = this.filter;
+            // Reaffect the filter.
+            this._applyFilterValues();
+            // Reaffect Render List.
+            this._shadowMap!.renderList = renderList;
+        }
+
+        private _disposeBlurPostProcesses(): void {
+            if (this._shadowMap2) {
+                this._shadowMap2.dispose();
+                this._shadowMap2 = null;
+            }
+
+            if (this._boxBlurPostprocess) {
+                this._boxBlurPostprocess.dispose();
+                this._boxBlurPostprocess = null;
+            }
+
+            if (this._kernelBlurXPostprocess) {
+                this._kernelBlurXPostprocess.dispose();
+                this._kernelBlurXPostprocess = null;
+            }
+
+            if (this._kernelBlurYPostprocess) {
+                this._kernelBlurYPostprocess.dispose();
+                this._kernelBlurYPostprocess = null;
+            }
+
+            this._blurPostProcesses = [];
+        }
+
+        private _disposeRTTandPostProcesses(): void {
+            if (this._shadowMap) {
+                this._shadowMap.dispose();
+                this._shadowMap = null;
+            }
+
+            this._disposeBlurPostProcesses();
+        }
+
+        /**
+         * Disposes the ShadowGenerator.  
+         * Returns nothing.  
+         */
+        public dispose(): void {
+            this._disposeRTTandPostProcesses();
+
+            if (this._light) {
+                this._light._shadowGenerator = null;
+                this._light._markMeshesAsLightDirty();
+            }
+        }
+
+        /**
+         * Serializes the shadow generator setup to a json object.
+         * @returns The serialized JSON object 
+         */
+        public serialize(): any {
+            var serializationObject: any = {};
+            var shadowMap = this.getShadowMap();
+
+            if (!shadowMap) {
+                return serializationObject;
+            }
+
+            serializationObject.lightId = this._light.id;
+            serializationObject.mapSize = shadowMap.getRenderSize();
+            serializationObject.useExponentialShadowMap = this.useExponentialShadowMap;
+            serializationObject.useBlurExponentialShadowMap = this.useBlurExponentialShadowMap;
+            serializationObject.useCloseExponentialShadowMap = this.useBlurExponentialShadowMap;
+            serializationObject.useBlurCloseExponentialShadowMap = this.useBlurExponentialShadowMap;
+            serializationObject.usePoissonSampling = this.usePoissonSampling;
+            serializationObject.forceBackFacesOnly = this.forceBackFacesOnly;
+            serializationObject.depthScale = this.depthScale;
+            serializationObject.darkness = this.getDarkness();
+            serializationObject.blurBoxOffset = this.blurBoxOffset;
+            serializationObject.blurKernel = this.blurKernel;
+            serializationObject.blurScale = this.blurScale;
+            serializationObject.useKernelBlur = this.useKernelBlur;
+            serializationObject.transparencyShadow = this._transparencyShadow;
+
+            serializationObject.renderList = [];
+            if (shadowMap.renderList) {
+                for (var meshIndex = 0; meshIndex < shadowMap.renderList.length; meshIndex++) {
+                    var mesh = shadowMap.renderList[meshIndex];
+
+                    serializationObject.renderList.push(mesh.id);
+                }
+            }
+
+            return serializationObject;
+        }
+
+        /**
+         * Parses a serialized ShadowGenerator and returns a new ShadowGenerator.
+         * @param parsedShadowGenerator The JSON object to parse
+         * @param scene The scene to create the shadow map for
+         * @returns The parsed shadow generator
+         */
+        public static Parse(parsedShadowGenerator: any, scene: Scene): ShadowGenerator {
+            //casting to point light, as light is missing the position attr and typescript complains.
+            var light = <PointLight>scene.getLightByID(parsedShadowGenerator.lightId);
+            var shadowGenerator = new ShadowGenerator(parsedShadowGenerator.mapSize, light);
+            var shadowMap = shadowGenerator.getShadowMap();
+
+            for (var meshIndex = 0; meshIndex < parsedShadowGenerator.renderList.length; meshIndex++) {
+                var meshes = scene.getMeshesByID(parsedShadowGenerator.renderList[meshIndex]);
+                meshes.forEach(function (mesh) {
+                    if (!shadowMap) {
+                        return;
+                    }
+                    if (!shadowMap.renderList) {
+                        shadowMap.renderList = [];
+                    }
+                    shadowMap.renderList.push(mesh);
+                });
+            }
+
+            if (parsedShadowGenerator.usePoissonSampling) {
+                shadowGenerator.usePoissonSampling = true;
+            }
+            else if (parsedShadowGenerator.useExponentialShadowMap) {
+                shadowGenerator.useExponentialShadowMap = true;
+            }
+            else if (parsedShadowGenerator.useBlurExponentialShadowMap) {
+                shadowGenerator.useBlurExponentialShadowMap = true;
+            }
+            else if (parsedShadowGenerator.useCloseExponentialShadowMap) {
+                shadowGenerator.useCloseExponentialShadowMap = true;
+            }
+            else if (parsedShadowGenerator.useBlurCloseExponentialShadowMap) {
+                shadowGenerator.useBlurCloseExponentialShadowMap = true;
+            }
+
+            // Backward compat
+            else if (parsedShadowGenerator.useVarianceShadowMap) {
+                shadowGenerator.useExponentialShadowMap = true;
+            }
+            else if (parsedShadowGenerator.useBlurVarianceShadowMap) {
+                shadowGenerator.useBlurExponentialShadowMap = true;
+            }
+
+            if (parsedShadowGenerator.depthScale) {
+                shadowGenerator.depthScale = parsedShadowGenerator.depthScale;
+            }
+
+            if (parsedShadowGenerator.blurScale) {
+                shadowGenerator.blurScale = parsedShadowGenerator.blurScale;
+            }
+
+            if (parsedShadowGenerator.blurBoxOffset) {
+                shadowGenerator.blurBoxOffset = parsedShadowGenerator.blurBoxOffset;
+            }
+
+            if (parsedShadowGenerator.useKernelBlur) {
+                shadowGenerator.useKernelBlur = parsedShadowGenerator.useKernelBlur;
+            }
+
+            if (parsedShadowGenerator.blurKernel) {
+                shadowGenerator.blurKernel = parsedShadowGenerator.blurKernel;
+            }
+
+            if (parsedShadowGenerator.bias !== undefined) {
+                shadowGenerator.bias = parsedShadowGenerator.bias;
+            }
+
+            if (parsedShadowGenerator.darkness) {
+                shadowGenerator.setDarkness(parsedShadowGenerator.darkness);
+            }
+
+            if (parsedShadowGenerator.transparencyShadow) {
+                shadowGenerator.setTransparencyShadow(true);
+            }
+
+            shadowGenerator.forceBackFacesOnly = parsedShadowGenerator.forceBackFacesOnly;
+
+            return shadowGenerator;
+        }
+    }
 } 