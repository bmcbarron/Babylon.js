--- conflicted
+++ resolved
@@ -1,454 +1,451 @@
-﻿module BABYLON {
-
-    export interface IShadowLight extends Light {
-        id: string;
-        position: Vector3;
-        transformedPosition: Vector3;
-        name: string;
-        shadowMinZ: number;
-        shadowMaxZ: number;
-
-        computeTransformedPosition(): boolean;
-        getScene(): Scene;
-
-        customProjectionMatrixBuilder: (viewMatrix: Matrix, renderList: Array<AbstractMesh>, result: Matrix) => void;
-        setShadowProjectionMatrix(matrix: Matrix, viewMatrix: Matrix, renderList: Array<AbstractMesh>): void;
-        getDepthScale(): number;
-
-        needRefreshPerFrame(): boolean;
-        needCube(): boolean;
-
-        getShadowDirection(faceIndex?: number): Vector3;
-
-        _shadowGenerator: IShadowGenerator;
-    }
-
-    export class Light extends Node {
-
-        //lightmapMode Consts
-        private static _LIGHTMAP_DEFAULT = 0;
-        private static _LIGHTMAP_SPECULAR = 1;
-        private static _LIGHTMAP_SHADOWSONLY = 2;
-
-        /**
-         * If every light affecting the material is in this lightmapMode,
-         * material.lightmapTexture adds or multiplies
-         * (depends on material.useLightmapAsShadowmap)
-         * after every other light calculations.
-         */
-        public static get LIGHTMAP_DEFAULT(): number {
-            return Light._LIGHTMAP_DEFAULT;
-        }
-
-        /**
-         * material.lightmapTexture as only diffuse lighting from this light
-         * adds pnly specular lighting from this light
-         * adds dynamic shadows
-         */
-        public static get LIGHTMAP_SPECULAR(): number {
-            return Light._LIGHTMAP_SPECULAR;
-        }
-
-        /**
-         * material.lightmapTexture as only lighting
-         * no light calculation from this light
-         * only adds dynamic shadows from this light
-         */
-        public static get LIGHTMAP_SHADOWSONLY(): number {
-            return Light._LIGHTMAP_SHADOWSONLY;
-        }
-
-        @serializeAsColor3()
-        public diffuse = new Color3(1.0, 1.0, 1.0);
-
-        @serializeAsColor3()
-        public specular = new Color3(1.0, 1.0, 1.0);
-
-        @serialize()
-        public intensity = 1.0;
-
-        @serialize()
-        public range = Number.MAX_VALUE;
-
-        private _includedOnlyMeshes: AbstractMesh[];
-        public get includedOnlyMeshes(): AbstractMesh[] {
-            return this._includedOnlyMeshes;
-        }
-
-        public set includedOnlyMeshes(value: AbstractMesh[]) {
-            this._includedOnlyMeshes = value;
-            this._hookArrayForIncludedOnly(value);
-        }
-
-        private _excludedMeshes: AbstractMesh[];
-        public get excludedMeshes(): AbstractMesh[] {
-            return this._excludedMeshes;
-        }
-        public set excludedMeshes(value: AbstractMesh[]) {
-            this._excludedMeshes = value;
-            this._hookArrayForExcluded(value);
-        }        
-
-        @serialize("excludeWithLayerMask")
-        private _excludeWithLayerMask = 0;
-        public get excludeWithLayerMask(): number {
-            return this._excludeWithLayerMask;
-        }
-
-        public set excludeWithLayerMask(value: number) {
-            this._excludeWithLayerMask = value;
-            this._resyncMeshes();
-        }        
-
-        @serialize("includeOnlyWithLayerMask")
-        private _includeOnlyWithLayerMask = 0;
-        public get includeOnlyWithLayerMask(): number {
-            return this._includeOnlyWithLayerMask;
-        }
-
-        public set includeOnlyWithLayerMask(value: number) {
-            this._includeOnlyWithLayerMask = value;
-            this._resyncMeshes();
-        }          
-
-        @serialize("lightmapMode")
-        private _lightmapMode = 0;
-        public get lightmapMode(): number {
-            return this._lightmapMode;
-        }
-
-        public set lightmapMode(value: number) {
-            if (this._lightmapMode === value) {
-                return;
-            }
-            
-            this._lightmapMode = value;
-            this._markMeshesAsLightDirty();
-        }    
-
-        // PBR Properties.
-        @serialize()
-        public radius = 0.00001;
-
-        public _shadowGenerator: IShadowGenerator;
-        private _parentedWorldMatrix: Matrix;
-        public _excludedMeshesIds = new Array<string>();
-        public _includedOnlyMeshesIds = new Array<string>();
-
-        // Light uniform buffer
-        public _uniformBuffer: UniformBuffer;
-
-        /**
-         * Creates a Light object in the scene.  
-         * Documentation : http://doc.babylonjs.com/tutorials/lights  
-         */
-        constructor(name: string, scene: Scene) {
-            super(name, scene);
-            this.getScene().addLight(this);
-<<<<<<< HEAD
-            this._uniformBuffer = new UniformBuffer(scene.getEngine(), null, true);
-            this._buildUniformLayout();
-        }
-
-        protected _buildUniformLayout(): void {
-            // Overridden
-=======
-
-            this.includedOnlyMeshes = new Array<AbstractMesh>();
-            this.excludedMeshes = new Array<AbstractMesh>();
-
-            this._resyncMeshes();
->>>>>>> 3d1b2c74
-        }
-
-        /**
-         * Returns the string "Light".  
-         */
-        public getClassName(): string {
-            return "Light";
-        }        
-
-        /**
-         * @param {boolean} fullDetails - support for multiple levels of logging within scene loading
-         */
-        public toString(fullDetails? : boolean) : string {
-            var ret = "Name: " + this.name;
-            ret += ", type: " + (["Point", "Directional", "Spot", "Hemispheric"])[this.getTypeID()];
-            if (this.animations){
-                for (var i = 0; i < this.animations.length; i++){
-                   ret += ", animation[0]: " + this.animations[i].toString(fullDetails);
-                }
-            }
-            if (fullDetails){
-            }
-            return ret;
-        } 
-
-
-        /**
-         * Set the enabled state of this node.
-         * @param {boolean} value - the new enabled state
-         * @see isEnabled
-         */
-        public setEnabled(value: boolean): void {
-            super.setEnabled(value);
-
-            this._resyncMeshes();
-        }
-
-        /**
-         * Returns the Light associated shadow generator.  
-         */
-        public getShadowGenerator(): IShadowGenerator {
-            return this._shadowGenerator;
-        }
-
-        /**
-         * Returns a Vector3, the absolute light position in the World.  
-         */
-        public getAbsolutePosition(): Vector3 {
-            return Vector3.Zero();
-        }
-
-        public transferToEffect(effect: Effect, uniformName0?: string, uniformName1?: string): void {
-        }
-
-        public _getWorldMatrix(): Matrix {
-            return Matrix.Identity();
-        }
-
-        /**
-         * Boolean : True if the light will affect the passed mesh.  
-         */
-        public canAffectMesh(mesh: AbstractMesh): boolean {
-            if (!mesh) {
-                return true;
-            }
-
-            if (this.includedOnlyMeshes.length > 0 && this.includedOnlyMeshes.indexOf(mesh) === -1) {
-                return false;
-            }
-
-            if (this.excludedMeshes.length > 0 && this.excludedMeshes.indexOf(mesh) !== -1) {
-                return false;
-            }
-
-            if (this.includeOnlyWithLayerMask !== 0 && (this.includeOnlyWithLayerMask & mesh.layerMask) === 0) {
-                return false;
-            }
-
-            if (this.excludeWithLayerMask !== 0 && this.excludeWithLayerMask & mesh.layerMask) {
-                return false;
-            }
-
-            return true;
-        }
-
-        /**
-         * Returns the light World matrix.  
-         */
-        public getWorldMatrix(): Matrix {
-            this._currentRenderId = this.getScene().getRenderId();
-
-            var worldMatrix = this._getWorldMatrix();
-
-            if (this.parent && this.parent.getWorldMatrix) {
-                if (!this._parentedWorldMatrix) {
-                    this._parentedWorldMatrix = Matrix.Identity();
-                }
-
-                worldMatrix.multiplyToRef(this.parent.getWorldMatrix(), this._parentedWorldMatrix);
-
-                this._markSyncedWithParent();
-
-                return this._parentedWorldMatrix;
-            }
-
-            return worldMatrix;
-        }
-
-        /**
-         * Disposes the light.  
-         */
-        public dispose(): void {
-            if (this._shadowGenerator) {
-                this._shadowGenerator.dispose();
-                this._shadowGenerator = null;
-            }
-
-            // Animations
-            this.getScene().stopAnimation(this);
-
-            // Remove from meshes
-            for (var mesh of this.getScene().meshes) {
-                mesh._removeLightSource(this);
-            }
-
-            // Remove from scene
-            this.getScene().removeLight(this);
-            super.dispose();
-        }
-
-        /**
-         * Returns the light type ID (integer).  
-         */
-        public getTypeID(): number {
-            return 0;
-        }
-
-        /**
-         * Returns a new Light object, named "name", from the current one.  
-         */
-        public clone(name: string): Light {
-            return SerializationHelper.Clone(Light.GetConstructorFromName(this.getTypeID(), name, this.getScene()), this);
-        }
-        /**
-         * Serializes the current light into a Serialization object.  
-         * Returns the serialized object.  
-         */
-        public serialize(): any {
-            var serializationObject = SerializationHelper.Serialize(this);
-
-            // Type
-            serializationObject.type = this.getTypeID();
-
-            // Parent
-            if (this.parent) {
-                serializationObject.parentId = this.parent.id;
-            }
-
-            // Inclusion / exclusions
-            if (this.excludedMeshes.length > 0) {
-                serializationObject.excludedMeshesIds = [];
-                this.excludedMeshes.forEach((mesh: AbstractMesh) => {
-                    serializationObject.excludedMeshesIds.push(mesh.id);
-                });
-            }
-
-            if (this.includedOnlyMeshes.length > 0) {
-                serializationObject.includedOnlyMeshesIds = [];
-                this.includedOnlyMeshes.forEach((mesh: AbstractMesh) => {
-                    serializationObject.includedOnlyMeshesIds.push(mesh.id);
-                });
-            }
-
-            // Animations  
-            Animation.AppendSerializedAnimations(this, serializationObject);
-            serializationObject.ranges = this.serializeAnimationRanges();  
-
-            return serializationObject;
-        }
-
-        /**
-         * Creates a new typed light from the passed type (integer) : point light = 0, directional light = 1, spot light = 2, hemispheric light = 3.  
-         * This new light is named "name" and added to the passed scene.  
-         */
-        static GetConstructorFromName(type: number, name: string, scene: Scene): () => Light {
-            switch (type) {
-                case 0:
-                    return () => new PointLight(name, Vector3.Zero(), scene);
-                case 1:
-                    return () => new DirectionalLight(name, Vector3.Zero(), scene);
-                case 2:
-                    return () => new SpotLight(name, Vector3.Zero(), Vector3.Zero(), 0, 0, scene);
-                case 3:
-                    return () => new HemisphericLight(name, Vector3.Zero(), scene);
-            }
-        }
-
-        /**
-         * Parses the passed "parsedLight" and returns a new instanced Light from this parsing.  
-         */
-        public static Parse(parsedLight: any, scene: Scene): Light {            
-            var light = SerializationHelper.Parse(Light.GetConstructorFromName(parsedLight.type, parsedLight.name, scene), parsedLight, scene);
-
-            // Inclusion / exclusions
-            if (parsedLight.excludedMeshesIds) {
-                light._excludedMeshesIds = parsedLight.excludedMeshesIds;
-            }
-
-            if (parsedLight.includedOnlyMeshesIds) {
-                light._includedOnlyMeshesIds = parsedLight.includedOnlyMeshesIds;
-            }
-
-            // Parent
-            if (parsedLight.parentId) {
-                light._waitingParentId = parsedLight.parentId;
-            }
-
-            // Animations
-            if (parsedLight.animations) {
-                for (var animationIndex = 0; animationIndex < parsedLight.animations.length; animationIndex++) {
-                    var parsedAnimation = parsedLight.animations[animationIndex];
-
-                    light.animations.push(Animation.Parse(parsedAnimation));
-                }
-                Node.ParseAnimationRanges(light, parsedLight, scene);
-            }
-
-            if (parsedLight.autoAnimate) {
-                scene.beginAnimation(light, parsedLight.autoAnimateFrom, parsedLight.autoAnimateTo, parsedLight.autoAnimateLoop, parsedLight.autoAnimateSpeed || 1.0);
-            }
-
-            return light;
-        }
-
-        private _hookArrayForExcluded(array: AbstractMesh[]): void {
-            var oldPush = array.push;
-            array.push = (...items: AbstractMesh[]) => {
-                var result = oldPush.apply(array, items);
-
-                for (var item of items) {
-                    item._resyncLighSource(this);
-                }
-
-                return result;
-            }
-
-            var oldSplice = array.splice;
-            array.splice = (index: number, deleteCount?: number) => {
-                var deleted = oldSplice.apply(array, [index, deleteCount]);
-
-                for (var item of deleted) {
-                    item._resyncLighSource(this);
-                }
-
-                return deleted;
-            }
-        }
-
-        private _hookArrayForIncludedOnly(array: AbstractMesh[]): void {
-            var oldPush = array.push;
-            array.push = (...items: AbstractMesh[]) => {
-                var result = oldPush.apply(array, items);
-
-                this._resyncMeshes();
-
-                return result;
-            }
-
-            var oldSplice = array.splice;
-            array.splice = (index: number, deleteCount?: number) => {
-                var deleted = oldSplice.apply(array, [index, deleteCount]);
-
-                this._resyncMeshes();
-
-                return deleted;
-            }
-        }
-
-        private _resyncMeshes() {
-            for (var mesh of this.getScene().meshes) {
-                mesh._resyncLighSource(this);
-            }
-        }
-
-        public _markMeshesAsLightDirty() {
-            for (var mesh of this.getScene().meshes) {
-                if (mesh._lightSources.indexOf(this) !== -1) {
-                    mesh._markSubMeshesAsLightDirty();
-                }
-            }
-        }
-    }
-}
+﻿module BABYLON {
+
+    export interface IShadowLight extends Light {
+        id: string;
+        position: Vector3;
+        transformedPosition: Vector3;
+        name: string;
+        shadowMinZ: number;
+        shadowMaxZ: number;
+
+        computeTransformedPosition(): boolean;
+        getScene(): Scene;
+
+        customProjectionMatrixBuilder: (viewMatrix: Matrix, renderList: Array<AbstractMesh>, result: Matrix) => void;
+        setShadowProjectionMatrix(matrix: Matrix, viewMatrix: Matrix, renderList: Array<AbstractMesh>): void;
+        getDepthScale(): number;
+
+        needRefreshPerFrame(): boolean;
+        needCube(): boolean;
+
+        getShadowDirection(faceIndex?: number): Vector3;
+
+        _shadowGenerator: IShadowGenerator;
+    }
+
+    export class Light extends Node {
+
+        //lightmapMode Consts
+        private static _LIGHTMAP_DEFAULT = 0;
+        private static _LIGHTMAP_SPECULAR = 1;
+        private static _LIGHTMAP_SHADOWSONLY = 2;
+
+        /**
+         * If every light affecting the material is in this lightmapMode,
+         * material.lightmapTexture adds or multiplies
+         * (depends on material.useLightmapAsShadowmap)
+         * after every other light calculations.
+         */
+        public static get LIGHTMAP_DEFAULT(): number {
+            return Light._LIGHTMAP_DEFAULT;
+        }
+
+        /**
+         * material.lightmapTexture as only diffuse lighting from this light
+         * adds pnly specular lighting from this light
+         * adds dynamic shadows
+         */
+        public static get LIGHTMAP_SPECULAR(): number {
+            return Light._LIGHTMAP_SPECULAR;
+        }
+
+        /**
+         * material.lightmapTexture as only lighting
+         * no light calculation from this light
+         * only adds dynamic shadows from this light
+         */
+        public static get LIGHTMAP_SHADOWSONLY(): number {
+            return Light._LIGHTMAP_SHADOWSONLY;
+        }
+
+        @serializeAsColor3()
+        public diffuse = new Color3(1.0, 1.0, 1.0);
+
+        @serializeAsColor3()
+        public specular = new Color3(1.0, 1.0, 1.0);
+
+        @serialize()
+        public intensity = 1.0;
+
+        @serialize()
+        public range = Number.MAX_VALUE;
+
+        private _includedOnlyMeshes: AbstractMesh[];
+        public get includedOnlyMeshes(): AbstractMesh[] {
+            return this._includedOnlyMeshes;
+        }
+
+        public set includedOnlyMeshes(value: AbstractMesh[]) {
+            this._includedOnlyMeshes = value;
+            this._hookArrayForIncludedOnly(value);
+        }
+
+        private _excludedMeshes: AbstractMesh[];
+        public get excludedMeshes(): AbstractMesh[] {
+            return this._excludedMeshes;
+        }
+        public set excludedMeshes(value: AbstractMesh[]) {
+            this._excludedMeshes = value;
+            this._hookArrayForExcluded(value);
+        }        
+
+        @serialize("excludeWithLayerMask")
+        private _excludeWithLayerMask = 0;
+        public get excludeWithLayerMask(): number {
+            return this._excludeWithLayerMask;
+        }
+
+        public set excludeWithLayerMask(value: number) {
+            this._excludeWithLayerMask = value;
+            this._resyncMeshes();
+        }        
+
+        @serialize("includeOnlyWithLayerMask")
+        private _includeOnlyWithLayerMask = 0;
+        public get includeOnlyWithLayerMask(): number {
+            return this._includeOnlyWithLayerMask;
+        }
+
+        public set includeOnlyWithLayerMask(value: number) {
+            this._includeOnlyWithLayerMask = value;
+            this._resyncMeshes();
+        }          
+
+        @serialize("lightmapMode")
+        private _lightmapMode = 0;
+        public get lightmapMode(): number {
+            return this._lightmapMode;
+        }
+
+        public set lightmapMode(value: number) {
+            if (this._lightmapMode === value) {
+                return;
+            }
+            
+            this._lightmapMode = value;
+            this._markMeshesAsLightDirty();
+        }    
+
+        // PBR Properties.
+        @serialize()
+        public radius = 0.00001;
+
+        public _shadowGenerator: IShadowGenerator;
+        private _parentedWorldMatrix: Matrix;
+        public _excludedMeshesIds = new Array<string>();
+        public _includedOnlyMeshesIds = new Array<string>();
+
+        // Light uniform buffer
+        public _uniformBuffer: UniformBuffer;
+
+        /**
+         * Creates a Light object in the scene.  
+         * Documentation : http://doc.babylonjs.com/tutorials/lights  
+         */
+        constructor(name: string, scene: Scene) {
+            super(name, scene);
+            this.getScene().addLight(this);
+            this._uniformBuffer = new UniformBuffer(scene.getEngine(), null, true);
+            this._buildUniformLayout();
+
+            this.includedOnlyMeshes = new Array<AbstractMesh>();
+            this.excludedMeshes = new Array<AbstractMesh>();
+
+            this._resyncMeshes();
+        }
+
+        protected _buildUniformLayout(): void {
+            // Overridden
+        }
+
+        /**
+         * Returns the string "Light".  
+         */
+        public getClassName(): string {
+            return "Light";
+        }        
+
+        /**
+         * @param {boolean} fullDetails - support for multiple levels of logging within scene loading
+         */
+        public toString(fullDetails? : boolean) : string {
+            var ret = "Name: " + this.name;
+            ret += ", type: " + (["Point", "Directional", "Spot", "Hemispheric"])[this.getTypeID()];
+            if (this.animations){
+                for (var i = 0; i < this.animations.length; i++){
+                   ret += ", animation[0]: " + this.animations[i].toString(fullDetails);
+                }
+            }
+            if (fullDetails){
+            }
+            return ret;
+        } 
+
+
+        /**
+         * Set the enabled state of this node.
+         * @param {boolean} value - the new enabled state
+         * @see isEnabled
+         */
+        public setEnabled(value: boolean): void {
+            super.setEnabled(value);
+
+            this._resyncMeshes();
+        }
+
+        /**
+         * Returns the Light associated shadow generator.  
+         */
+        public getShadowGenerator(): IShadowGenerator {
+            return this._shadowGenerator;
+        }
+
+        /**
+         * Returns a Vector3, the absolute light position in the World.  
+         */
+        public getAbsolutePosition(): Vector3 {
+            return Vector3.Zero();
+        }
+
+        public transferToEffect(effect: Effect, uniformName0?: string, uniformName1?: string): void {
+        }
+
+        public _getWorldMatrix(): Matrix {
+            return Matrix.Identity();
+        }
+
+        /**
+         * Boolean : True if the light will affect the passed mesh.  
+         */
+        public canAffectMesh(mesh: AbstractMesh): boolean {
+            if (!mesh) {
+                return true;
+            }
+
+            if (this.includedOnlyMeshes.length > 0 && this.includedOnlyMeshes.indexOf(mesh) === -1) {
+                return false;
+            }
+
+            if (this.excludedMeshes.length > 0 && this.excludedMeshes.indexOf(mesh) !== -1) {
+                return false;
+            }
+
+            if (this.includeOnlyWithLayerMask !== 0 && (this.includeOnlyWithLayerMask & mesh.layerMask) === 0) {
+                return false;
+            }
+
+            if (this.excludeWithLayerMask !== 0 && this.excludeWithLayerMask & mesh.layerMask) {
+                return false;
+            }
+
+            return true;
+        }
+
+        /**
+         * Returns the light World matrix.  
+         */
+        public getWorldMatrix(): Matrix {
+            this._currentRenderId = this.getScene().getRenderId();
+
+            var worldMatrix = this._getWorldMatrix();
+
+            if (this.parent && this.parent.getWorldMatrix) {
+                if (!this._parentedWorldMatrix) {
+                    this._parentedWorldMatrix = Matrix.Identity();
+                }
+
+                worldMatrix.multiplyToRef(this.parent.getWorldMatrix(), this._parentedWorldMatrix);
+
+                this._markSyncedWithParent();
+
+                return this._parentedWorldMatrix;
+            }
+
+            return worldMatrix;
+        }
+
+        /**
+         * Disposes the light.  
+         */
+        public dispose(): void {
+            if (this._shadowGenerator) {
+                this._shadowGenerator.dispose();
+                this._shadowGenerator = null;
+            }
+
+            // Animations
+            this.getScene().stopAnimation(this);
+
+            // Remove from meshes
+            for (var mesh of this.getScene().meshes) {
+                mesh._removeLightSource(this);
+            }
+
+            // Remove from scene
+            this.getScene().removeLight(this);
+            super.dispose();
+        }
+
+        /**
+         * Returns the light type ID (integer).  
+         */
+        public getTypeID(): number {
+            return 0;
+        }
+
+        /**
+         * Returns a new Light object, named "name", from the current one.  
+         */
+        public clone(name: string): Light {
+            return SerializationHelper.Clone(Light.GetConstructorFromName(this.getTypeID(), name, this.getScene()), this);
+        }
+        /**
+         * Serializes the current light into a Serialization object.  
+         * Returns the serialized object.  
+         */
+        public serialize(): any {
+            var serializationObject = SerializationHelper.Serialize(this);
+
+            // Type
+            serializationObject.type = this.getTypeID();
+
+            // Parent
+            if (this.parent) {
+                serializationObject.parentId = this.parent.id;
+            }
+
+            // Inclusion / exclusions
+            if (this.excludedMeshes.length > 0) {
+                serializationObject.excludedMeshesIds = [];
+                this.excludedMeshes.forEach((mesh: AbstractMesh) => {
+                    serializationObject.excludedMeshesIds.push(mesh.id);
+                });
+            }
+
+            if (this.includedOnlyMeshes.length > 0) {
+                serializationObject.includedOnlyMeshesIds = [];
+                this.includedOnlyMeshes.forEach((mesh: AbstractMesh) => {
+                    serializationObject.includedOnlyMeshesIds.push(mesh.id);
+                });
+            }
+
+            // Animations  
+            Animation.AppendSerializedAnimations(this, serializationObject);
+            serializationObject.ranges = this.serializeAnimationRanges();  
+
+            return serializationObject;
+        }
+
+        /**
+         * Creates a new typed light from the passed type (integer) : point light = 0, directional light = 1, spot light = 2, hemispheric light = 3.  
+         * This new light is named "name" and added to the passed scene.  
+         */
+        static GetConstructorFromName(type: number, name: string, scene: Scene): () => Light {
+            switch (type) {
+                case 0:
+                    return () => new PointLight(name, Vector3.Zero(), scene);
+                case 1:
+                    return () => new DirectionalLight(name, Vector3.Zero(), scene);
+                case 2:
+                    return () => new SpotLight(name, Vector3.Zero(), Vector3.Zero(), 0, 0, scene);
+                case 3:
+                    return () => new HemisphericLight(name, Vector3.Zero(), scene);
+            }
+        }
+
+        /**
+         * Parses the passed "parsedLight" and returns a new instanced Light from this parsing.  
+         */
+        public static Parse(parsedLight: any, scene: Scene): Light {            
+            var light = SerializationHelper.Parse(Light.GetConstructorFromName(parsedLight.type, parsedLight.name, scene), parsedLight, scene);
+
+            // Inclusion / exclusions
+            if (parsedLight.excludedMeshesIds) {
+                light._excludedMeshesIds = parsedLight.excludedMeshesIds;
+            }
+
+            if (parsedLight.includedOnlyMeshesIds) {
+                light._includedOnlyMeshesIds = parsedLight.includedOnlyMeshesIds;
+            }
+
+            // Parent
+            if (parsedLight.parentId) {
+                light._waitingParentId = parsedLight.parentId;
+            }
+
+            // Animations
+            if (parsedLight.animations) {
+                for (var animationIndex = 0; animationIndex < parsedLight.animations.length; animationIndex++) {
+                    var parsedAnimation = parsedLight.animations[animationIndex];
+
+                    light.animations.push(Animation.Parse(parsedAnimation));
+                }
+                Node.ParseAnimationRanges(light, parsedLight, scene);
+            }
+
+            if (parsedLight.autoAnimate) {
+                scene.beginAnimation(light, parsedLight.autoAnimateFrom, parsedLight.autoAnimateTo, parsedLight.autoAnimateLoop, parsedLight.autoAnimateSpeed || 1.0);
+            }
+
+            return light;
+        }
+
+        private _hookArrayForExcluded(array: AbstractMesh[]): void {
+            var oldPush = array.push;
+            array.push = (...items: AbstractMesh[]) => {
+                var result = oldPush.apply(array, items);
+
+                for (var item of items) {
+                    item._resyncLighSource(this);
+                }
+
+                return result;
+            }
+
+            var oldSplice = array.splice;
+            array.splice = (index: number, deleteCount?: number) => {
+                var deleted = oldSplice.apply(array, [index, deleteCount]);
+
+                for (var item of deleted) {
+                    item._resyncLighSource(this);
+                }
+
+                return deleted;
+            }
+        }
+
+        private _hookArrayForIncludedOnly(array: AbstractMesh[]): void {
+            var oldPush = array.push;
+            array.push = (...items: AbstractMesh[]) => {
+                var result = oldPush.apply(array, items);
+
+                this._resyncMeshes();
+
+                return result;
+            }
+
+            var oldSplice = array.splice;
+            array.splice = (index: number, deleteCount?: number) => {
+                var deleted = oldSplice.apply(array, [index, deleteCount]);
+
+                this._resyncMeshes();
+
+                return deleted;
+            }
+        }
+
+        private _resyncMeshes() {
+            for (var mesh of this.getScene().meshes) {
+                mesh._resyncLighSource(this);
+            }
+        }
+
+        public _markMeshesAsLightDirty() {
+            for (var mesh of this.getScene().meshes) {
+                if (mesh._lightSources.indexOf(this) !== -1) {
+                    mesh._markSubMeshesAsLightDirty();
+                }
+            }
+        }
+    }
+}