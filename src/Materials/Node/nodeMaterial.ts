--- conflicted
+++ resolved
@@ -1,1307 +1,1202 @@
-import { NodeMaterialBlock } from './nodeMaterialBlock';
-import { PushMaterial } from '../pushMaterial';
-import { Scene } from '../../scene';
-import { AbstractMesh } from '../../Meshes/abstractMesh';
-import { Matrix } from '../../Maths/math.vector';
-import { Color4 } from '../../Maths/math.color';
-import { Mesh } from '../../Meshes/mesh';
-import { Engine } from '../../Engines/engine';
-import { NodeMaterialBuildState } from './nodeMaterialBuildState';
-import { EffectCreationOptions, EffectFallbacks } from '../effect';
-import { BaseTexture } from '../../Materials/Textures/baseTexture';
-import { Observable, Observer } from '../../Misc/observable';
-import { NodeMaterialBlockTargets } from './nodeMaterialBlockTargets';
-import { NodeMaterialBuildStateSharedData } from './nodeMaterialBuildStateSharedData';
-import { SubMesh } from '../../Meshes/subMesh';
-import { MaterialDefines } from '../../Materials/materialDefines';
-import { NodeMaterialOptimizer } from './Optimizers/nodeMaterialOptimizer';
-import { ImageProcessingConfiguration, IImageProcessingConfigurationDefines } from '../imageProcessingConfiguration';
-import { Nullable } from '../../types';
-import { VertexBuffer } from '../../Meshes/buffer';
-import { Tools } from '../../Misc/tools';
-import { TransformBlock } from './Blocks/transformBlock';
-import { VertexOutputBlock } from './Blocks/Vertex/vertexOutputBlock';
-import { FragmentOutputBlock } from './Blocks/Fragment/fragmentOutputBlock';
-import { InputBlock } from './Blocks/Input/inputBlock';
-import { _TypeStore } from '../../Misc/typeStore';
-import { SerializationHelper } from '../../Misc/decorators';
-import { TextureBlock } from './Blocks/Dual/textureBlock';
-import { ReflectionTextureBlock } from './Blocks/Dual/reflectionTextureBlock';
-import { FileTools } from '../../Misc/fileTools';
-
-// declare NODEEDITOR namespace for compilation issue
-declare var NODEEDITOR: any;
-declare var BABYLON: any;
-
-/**
- * Interface used to configure the node material editor
- */
-export interface INodeMaterialEditorOptions {
-    /** Define the URl to load node editor script */
-    editorURL?: string;
-}
-
-/** @hidden */
-export class NodeMaterialDefines extends MaterialDefines implements IImageProcessingConfigurationDefines {
-    /** BONES */
-    public NUM_BONE_INFLUENCERS = 0;
-    public BonesPerMesh = 0;
-    public BONETEXTURE = false;
-
-    /** MORPH TARGETS */
-    public MORPHTARGETS = false;
-    public MORPHTARGETS_NORMAL = false;
-    public MORPHTARGETS_TANGENT = false;
-    public MORPHTARGETS_UV = false;
-    public NUM_MORPH_INFLUENCERS = 0;
-
-    /** IMAGE PROCESSING */
-    public IMAGEPROCESSING = false;
-    public VIGNETTE = false;
-    public VIGNETTEBLENDMODEMULTIPLY = false;
-    public VIGNETTEBLENDMODEOPAQUE = false;
-    public TONEMAPPING = false;
-    public TONEMAPPING_ACES = false;
-    public CONTRAST = false;
-    public EXPOSURE = false;
-    public COLORCURVES = false;
-    public COLORGRADING = false;
-    public COLORGRADING3D = false;
-    public SAMPLER3DGREENDEPTH = false;
-    public SAMPLER3DBGRMAP = false;
-    public IMAGEPROCESSINGPOSTPROCESS = false;
-
-    constructor() {
-        super();
-        this.rebuild();
-    }
-
-    public setValue(name: string, value: boolean) {
-        if (this[name] === undefined) {
-            this._keys.push(name);
-        }
-
-        this[name] = value;
-    }
-}
-
-/**
- * Class used to configure NodeMaterial
- */
-export interface INodeMaterialOptions {
-    /**
-     * Defines if blocks should emit comments
-     */
-    emitComments: boolean;
-}
-
-/**
- * Class used to create a node based material built by assembling shader blocks
- */
-export class NodeMaterial extends PushMaterial {
-    private static _BuildIdGenerator: number = 0;
-    private _options: INodeMaterialOptions;
-    private _vertexCompilationState: NodeMaterialBuildState;
-    private _fragmentCompilationState: NodeMaterialBuildState;
-    private _sharedData: NodeMaterialBuildStateSharedData;
-    private _buildId: number = NodeMaterial._BuildIdGenerator++;
-    private _buildWasSuccessful = false;
-    private _cachedWorldViewMatrix = new Matrix();
-    private _cachedWorldViewProjectionMatrix = new Matrix();
-    private _optimizers = new Array<NodeMaterialOptimizer>();
-    private _animationFrame = -1;
-
-    /** Define the URl to load node editor script */
-    public static EditorURL = `https://unpkg.com/babylonjs-node-editor@${Engine.Version}/babylon.nodeEditor.js`;
-
-    private BJSNODEMATERIALEDITOR = this._getGlobalNodeMaterialEditor();
-
-    /** Get the inspector from bundle or global */
-    private _getGlobalNodeMaterialEditor(): any {
-        // UMD Global name detection from Webpack Bundle UMD Name.
-        if (typeof NODEEDITOR !== 'undefined') {
-            return NODEEDITOR;
-        }
-
-        // In case of module let's check the global emitted from the editor entry point.
-        if (typeof BABYLON !== 'undefined' && typeof BABYLON.NodeEditor !== 'undefined') {
-            return BABYLON;
-        }
-
-        return undefined;
-    }
-
-    /**
-     * Gets or sets a boolean indicating that alpha value must be ignored (This will turn alpha blending off even if an alpha value is produced by the material)
-     */
-    public ignoreAlpha = false;
-
-    /**
-    * Defines the maximum number of lights that can be used in the material
-    */
-    public maxSimultaneousLights = 4;
-
-    /**
-     * Observable raised when the material is built
-     */
-    public onBuildObservable = new Observable<NodeMaterial>();
-
-    /**
-     * Gets or sets the root nodes of the material vertex shader
-     */
-    public _vertexOutputNodes = new Array<NodeMaterialBlock>();
-
-    /**
-     * Gets or sets the root nodes of the material fragment (pixel) shader
-     */
-    public _fragmentOutputNodes = new Array<NodeMaterialBlock>();
-
-    /** Gets or sets options to control the node material overall behavior */
-    public get options() {
-        return this._options;
-    }
-
-    public set options(options: INodeMaterialOptions) {
-        this._options = options;
-    }
-
-    /**
-     * Default configuration related to image processing available in the standard Material.
-     */
-    protected _imageProcessingConfiguration: ImageProcessingConfiguration;
-
-    /**
-     * Gets the image processing configuration used either in this material.
-     */
-    public get imageProcessingConfiguration(): ImageProcessingConfiguration {
-        return this._imageProcessingConfiguration;
-    }
-
-    /**
-     * Sets the Default image processing configuration used either in the this material.
-     *
-     * If sets to null, the scene one is in use.
-     */
-    public set imageProcessingConfiguration(value: ImageProcessingConfiguration) {
-        this._attachImageProcessingConfiguration(value);
-
-        // Ensure the effect will be rebuilt.
-        this._markAllSubMeshesAsTexturesDirty();
-    }
-
-    /**
-     * Gets an array of blocks that needs to be serialized even if they are not yet connected
-     */
-    public attachedBlocks = new Array<NodeMaterialBlock>();
-
-    /**
-     * Create a new node based material
-     * @param name defines the material name
-     * @param scene defines the hosting scene
-     * @param options defines creation option
-     */
-    constructor(name: string, scene?: Scene, options: Partial<INodeMaterialOptions> = {}) {
-        super(name, scene || Engine.LastCreatedScene!);
-
-        this._options = {
-            emitComments: false,
-            ...options
-        };
-
-        // Setup the default processing configuration to the scene.
-        this._attachImageProcessingConfiguration(null);
-    }
-
-    /**
-     * Gets the current class name of the material e.g. "NodeMaterial"
-     * @returns the class name
-     */
-    public getClassName(): string {
-        return "NodeMaterial";
-    }
-
-    /**
-     * Keep track of the image processing observer to allow dispose and replace.
-     */
-    private _imageProcessingObserver: Nullable<Observer<ImageProcessingConfiguration>>;
-
-    /**
-     * Attaches a new image processing configuration to the Standard Material.
-     * @param configuration
-     */
-    protected _attachImageProcessingConfiguration(configuration: Nullable<ImageProcessingConfiguration>): void {
-        if (configuration === this._imageProcessingConfiguration) {
-            return;
-        }
-
-        // Detaches observer.
-        if (this._imageProcessingConfiguration && this._imageProcessingObserver) {
-            this._imageProcessingConfiguration.onUpdateParameters.remove(this._imageProcessingObserver);
-        }
-
-        // Pick the scene configuration if needed.
-        if (!configuration) {
-            this._imageProcessingConfiguration = this.getScene().imageProcessingConfiguration;
-        }
-        else {
-            this._imageProcessingConfiguration = configuration;
-        }
-
-        // Attaches observer.
-        if (this._imageProcessingConfiguration) {
-            this._imageProcessingObserver = this._imageProcessingConfiguration.onUpdateParameters.add(() => {
-                this._markAllSubMeshesAsImageProcessingDirty();
-            });
-        }
-    }
-
-    /**
-     * Get a block by its name
-     * @param name defines the name of the block to retrieve
-     * @returns the required block or null if not found
-     */
-    public getBlockByName(name: string) {
-        for (var block of this.attachedBlocks) {
-            if (block.name === name) {
-                return block;
-            }
-        }
-
-        return null;
-    }
-
-    /**
-     * Gets the list of input blocks attached to this material
-     * @returns an array of InputBlocks
-     */
-    public getInputBlocks() {
-        let blocks: InputBlock[] = [];
-        for (var block of this.attachedBlocks) {
-            if (block.isInput) {
-                blocks.push(block as InputBlock);
-            }
-        }
-
-        return blocks;
-    }
-
-    /**
-     * Adds a new optimizer to the list of optimizers
-     * @param optimizer defines the optimizers to add
-     * @returns the current material
-     */
-    public registerOptimizer(optimizer: NodeMaterialOptimizer) {
-        let index = this._optimizers.indexOf(optimizer);
-
-        if (index > -1) {
-            return;
-        }
-
-        this._optimizers.push(optimizer);
-
-        return this;
-    }
-
-    /**
-     * Remove an optimizer from the list of optimizers
-     * @param optimizer defines the optimizers to remove
-     * @returns the current material
-     */
-    public unregisterOptimizer(optimizer: NodeMaterialOptimizer) {
-        let index = this._optimizers.indexOf(optimizer);
-
-        if (index === -1) {
-            return;
-        }
-
-        this._optimizers.splice(index, 1);
-
-        return this;
-    }
-
-    /**
-     * Add a new block to the list of output nodes
-     * @param node defines the node to add
-     * @returns the current material
-     */
-    public addOutputNode(node: NodeMaterialBlock) {
-        if (node.target === null) {
-            throw "This node is not meant to be an output node. You may want to explicitly set its target value.";
-        }
-
-        if ((node.target & NodeMaterialBlockTargets.Vertex) !== 0) {
-            this._addVertexOutputNode(node);
-        }
-
-        if ((node.target & NodeMaterialBlockTargets.Fragment) !== 0) {
-            this._addFragmentOutputNode(node);
-        }
-
-        return this;
-    }
-
-    /**
-     * Remove a block from the list of root nodes
-     * @param node defines the node to remove
-     * @returns the current material
-     */
-    public removeOutputNode(node: NodeMaterialBlock) {
-        if (node.target === null) {
-            return this;
-        }
-
-        if ((node.target & NodeMaterialBlockTargets.Vertex) !== 0) {
-            this._removeVertexOutputNode(node);
-        }
-
-        if ((node.target & NodeMaterialBlockTargets.Fragment) !== 0) {
-            this._removeFragmentOutputNode(node);
-        }
-
-        return this;
-    }
-
-    private _addVertexOutputNode(node: NodeMaterialBlock) {
-        if (this._vertexOutputNodes.indexOf(node) !== -1) {
-            return;
-        }
-
-        node.target = NodeMaterialBlockTargets.Vertex;
-        this._vertexOutputNodes.push(node);
-
-        return this;
-    }
-
-    private _removeVertexOutputNode(node: NodeMaterialBlock) {
-        let index = this._vertexOutputNodes.indexOf(node);
-        if (index === -1) {
-            return;
-        }
-
-        this._vertexOutputNodes.splice(index, 1);
-
-        return this;
-    }
-
-    private _addFragmentOutputNode(node: NodeMaterialBlock) {
-        if (this._fragmentOutputNodes.indexOf(node) !== -1) {
-            return;
-        }
-
-        node.target = NodeMaterialBlockTargets.Fragment;
-        this._fragmentOutputNodes.push(node);
-
-        return this;
-    }
-
-    private _removeFragmentOutputNode(node: NodeMaterialBlock) {
-        let index = this._fragmentOutputNodes.indexOf(node);
-        if (index === -1) {
-            return;
-        }
-
-        this._fragmentOutputNodes.splice(index, 1);
-
-        return this;
-    }
-
-    /**
-     * Specifies if the material will require alpha blending
-     * @returns a boolean specifying if alpha blending is needed
-     */
-    public needAlphaBlending(): boolean {
-        if (this.ignoreAlpha) {
-            return false;
-        }
-        return (this.alpha < 1.0) || (this._sharedData && this._sharedData.hints.needAlphaBlending);
-    }
-
-    /**
-     * Specifies if this material should be rendered in alpha test mode
-     * @returns a boolean specifying if an alpha test is needed.
-     */
-    public needAlphaTesting(): boolean {
-        return this._sharedData && this._sharedData.hints.needAlphaTesting;
-    }
-
-    private _initializeBlock(node: NodeMaterialBlock, state: NodeMaterialBuildState, nodesToProcessForOtherBuildState: NodeMaterialBlock[]) {
-        node.initialize(state);
-        node.autoConfigure(this);
-
-        if (this.attachedBlocks.indexOf(node) === -1) {
-            this.attachedBlocks.push(node);
-        }
-
-        for (var input of node.inputs) {
-            if (!node.isInput) {
-                input.associatedVariableName = "";
-            }
-
-            let connectedPoint = input.connectedPoint;
-            if (connectedPoint) {
-                let block = connectedPoint.ownerBlock;
-                if (block !== node) {
-                    if (block.target === NodeMaterialBlockTargets.VertexAndFragment) {
-                        nodesToProcessForOtherBuildState.push(block);
-                    }
-                    this._initializeBlock(block, state, nodesToProcessForOtherBuildState);
-                }
-            }
-        }
-
-        for (var output of node.outputs) {
-            output.associatedVariableName = "";
-        }
-    }
-
-    private _resetDualBlocks(node: NodeMaterialBlock, id: number) {
-        if (node.target === NodeMaterialBlockTargets.VertexAndFragment) {
-            node.buildId = id;
-        }
-
-        for (var inputs of node.inputs) {
-            let connectedPoint = inputs.connectedPoint;
-            if (connectedPoint) {
-                let block = connectedPoint.ownerBlock;
-                if (block !== node) {
-                    this._resetDualBlocks(block, id);
-                }
-            }
-        }
-    }
-
-    /**
-     * Build the material and generates the inner effect
-     * @param verbose defines if the build should log activity
-     */
-    public build(verbose: boolean = false) {
-        this._buildWasSuccessful = false;
-        var engine = this.getScene().getEngine();
-
-        if (this._vertexOutputNodes.length === 0) {
-            throw "You must define at least one vertexOutputNode";
-        }
-
-        if (this._fragmentOutputNodes.length === 0) {
-            throw "You must define at least one fragmentOutputNode";
-        }
-
-        // Compilation state
-        this._vertexCompilationState = new NodeMaterialBuildState();
-        this._vertexCompilationState.supportUniformBuffers = engine.supportsUniformBuffers;
-        this._vertexCompilationState.target = NodeMaterialBlockTargets.Vertex;
-        this._fragmentCompilationState = new NodeMaterialBuildState();
-        this._fragmentCompilationState.supportUniformBuffers = engine.supportsUniformBuffers;
-        this._fragmentCompilationState.target = NodeMaterialBlockTargets.Fragment;
-
-        // Shared data
-        this._sharedData = new NodeMaterialBuildStateSharedData();
-        this._vertexCompilationState.sharedData = this._sharedData;
-        this._fragmentCompilationState.sharedData = this._sharedData;
-        this._sharedData.buildId = this._buildId;
-        this._sharedData.emitComments = this._options.emitComments;
-        this._sharedData.verbose = verbose;
-
-        // Initialize blocks
-        let vertexNodes: NodeMaterialBlock[] = [];
-        let fragmentNodes: NodeMaterialBlock[] = [];
-
-        for (var vertexOutputNode of this._vertexOutputNodes) {
-            vertexNodes.push(vertexOutputNode);
-            this._initializeBlock(vertexOutputNode, this._vertexCompilationState, fragmentNodes);
-        }
-
-        for (var fragmentOutputNode of this._fragmentOutputNodes) {
-            fragmentNodes.push(fragmentOutputNode);
-            this._initializeBlock(fragmentOutputNode, this._fragmentCompilationState, vertexNodes);
-        }
-
-        // Optimize
-        this.optimize();
-
-        // Vertex
-        for (var vertexOutputNode of vertexNodes) {
-<<<<<<< HEAD
-            vertexOutputNode.build(this._vertexCompilationState);
-=======
-            vertexOutputNode.build(this._vertexCompilationState, vertexNodes);
->>>>>>> 78909525
-        }
-
-        // Fragment
-        this._fragmentCompilationState.uniforms = this._vertexCompilationState.uniforms.slice(0);
-        this._fragmentCompilationState._uniformDeclaration = this._vertexCompilationState._uniformDeclaration;
-        this._fragmentCompilationState._vertexState = this._vertexCompilationState;
-
-        for (var fragmentOutputNode of fragmentNodes) {
-            this._resetDualBlocks(fragmentOutputNode, this._buildId - 1);
-        }
-
-        for (var fragmentOutputNode of fragmentNodes) {
-<<<<<<< HEAD
-            fragmentOutputNode.build(this._fragmentCompilationState);
-=======
-            fragmentOutputNode.build(this._fragmentCompilationState, fragmentNodes);
->>>>>>> 78909525
-        }
-
-        // Finalize
-        this._vertexCompilationState.finalize(this._vertexCompilationState);
-        this._fragmentCompilationState.finalize(this._fragmentCompilationState);
-
-        this._buildId = NodeMaterial._BuildIdGenerator++;
-
-        // Errors
-        this._sharedData.emitErrors();
-
-        if (verbose) {
-            console.log("Vertex shader:");
-            console.log(this._vertexCompilationState.compilationString);
-            console.log("Fragment shader:");
-            console.log(this._fragmentCompilationState.compilationString);
-        }
-
-        this._buildWasSuccessful = true;
-        this.onBuildObservable.notifyObservers(this);
-
-        // Wipe defines
-        const meshes = this.getScene().meshes;
-        for (var mesh of meshes) {
-            if (!mesh.subMeshes) {
-                continue;
-            }
-            for (var subMesh of mesh.subMeshes) {
-                if (subMesh.getMaterial() !== this) {
-                    continue;
-                }
-
-                if (!subMesh._materialDefines) {
-                    continue;
-                }
-
-                let defines = subMesh._materialDefines;
-                defines.markAllAsDirty();
-                defines.reset();
-            }
-        }
-    }
-
-    /**
-     * Runs an otpimization phase to try to improve the shader code
-     */
-    public optimize() {
-        for (var optimizer of this._optimizers) {
-            optimizer.optimize(this._vertexOutputNodes, this._fragmentOutputNodes);
-        }
-    }
-
-    private _prepareDefinesForAttributes(mesh: AbstractMesh, defines: NodeMaterialDefines) {
-        if (!defines._areAttributesDirty) {
-            return;
-        }
-
-        defines["NORMAL"] = mesh.isVerticesDataPresent(VertexBuffer.NormalKind);
-<<<<<<< HEAD
-
-        defines["TANGENT"] = mesh.isVerticesDataPresent(VertexBuffer.TangentKind);
-
-=======
-
-        defines["TANGENT"] = mesh.isVerticesDataPresent(VertexBuffer.TangentKind);
-
->>>>>>> 78909525
-        defines["UV1"] = mesh.isVerticesDataPresent(VertexBuffer.UVKind);
-    }
-
-    /**
-      * Get if the submesh is ready to be used and all its information available.
-      * Child classes can use it to update shaders
-      * @param mesh defines the mesh to check
-      * @param subMesh defines which submesh to check
-      * @param useInstances specifies that instances should be used
-      * @returns a boolean indicating that the submesh is ready or not
-      */
-    public isReadyForSubMesh(mesh: AbstractMesh, subMesh: SubMesh, useInstances: boolean = false): boolean {
-        if (!this._buildWasSuccessful) {
-            return false;
-        }
-
-        var scene = this.getScene();
-        if (this._sharedData.animatedInputs) {
-            let frameId = scene.getFrameId();
-
-            if (this._animationFrame !== frameId) {
-                for (var input of this._sharedData.animatedInputs) {
-                    input.animate(scene);
-                }
-
-                this._animationFrame = frameId;
-            }
-        }
-
-        if (subMesh.effect && this.isFrozen) {
-            if (this._wasPreviouslyReady) {
-                return true;
-            }
-        }
-
-        if (!subMesh._materialDefines) {
-            subMesh._materialDefines = new NodeMaterialDefines();
-        }
-
-        var defines = <NodeMaterialDefines>subMesh._materialDefines;
-        if (!this.checkReadyOnEveryCall && subMesh.effect) {
-            if (defines._renderId === scene.getRenderId()) {
-                return true;
-            }
-        }
-
-        var engine = scene.getEngine();
-
-        this._prepareDefinesForAttributes(mesh, defines);
-
-        // Check if blocks are ready
-        if (this._sharedData.blockingBlocks.some((b) => !b.isReady(mesh, this, defines, useInstances))) {
-            return false;
-        }
-
-        // Shared defines
-        this._sharedData.blocksWithDefines.forEach((b) => {
-            b.initializeDefines(mesh, this, defines, useInstances);
-        });
-
-        this._sharedData.blocksWithDefines.forEach((b) => {
-            b.prepareDefines(mesh, this, defines, useInstances);
-        });
-
-        // Need to recompile?
-        if (defines.isDirty) {
-            defines.markAsProcessed();
-
-            // Repeatable content generators
-            this._vertexCompilationState.compilationString = this._vertexCompilationState._builtCompilationString;
-            this._fragmentCompilationState.compilationString = this._fragmentCompilationState._builtCompilationString;
-
-            this._sharedData.repeatableContentBlocks.forEach((b) => {
-                b.replaceRepeatableContent(this._vertexCompilationState, this._fragmentCompilationState, mesh, defines);
-            });
-
-            // Uniforms
-            this._sharedData.dynamicUniformBlocks.forEach((b) => {
-                b.updateUniformsAndSamples(this._vertexCompilationState, this, defines);
-            });
-
-            let mergedUniforms = this._vertexCompilationState.uniforms;
-
-            this._fragmentCompilationState.uniforms.forEach((u) => {
-                let index = mergedUniforms.indexOf(u);
-
-                if (index === -1) {
-                    mergedUniforms.push(u);
-                }
-            });
-
-            // Uniform buffers
-            let mergedUniformBuffers = this._vertexCompilationState.uniformBuffers;
-
-            this._fragmentCompilationState.uniformBuffers.forEach((u) => {
-                let index = mergedUniformBuffers.indexOf(u);
-
-                if (index === -1) {
-                    mergedUniformBuffers.push(u);
-                }
-            });
-
-            // Samplers
-            let mergedSamplers = this._vertexCompilationState.samplers;
-
-            this._fragmentCompilationState.samplers.forEach((s) => {
-                let index = mergedSamplers.indexOf(s);
-
-                if (index === -1) {
-                    mergedSamplers.push(s);
-                }
-            });
-
-            var fallbacks = new EffectFallbacks();
-
-            this._sharedData.blocksWithFallbacks.forEach((b) => {
-                b.provideFallbacks(mesh, fallbacks);
-            });
-
-            let previousEffect = subMesh.effect;
-            // Compilation
-            var join = defines.toString();
-            var effect = engine.createEffect({
-                vertex: "nodeMaterial" + this._buildId,
-                fragment: "nodeMaterial" + this._buildId,
-                vertexSource: this._vertexCompilationState.compilationString,
-                fragmentSource: this._fragmentCompilationState.compilationString
-            }, <EffectCreationOptions>{
-                attributes: this._vertexCompilationState.attributes,
-                uniformsNames: mergedUniforms,
-                uniformBuffersNames: mergedUniformBuffers,
-                samplers: mergedSamplers,
-                defines: join,
-                fallbacks: fallbacks,
-                onCompiled: this.onCompiled,
-                onError: this.onError,
-                indexParameters: { maxSimultaneousLights: this.maxSimultaneousLights, maxSimultaneousMorphTargets: defines.NUM_MORPH_INFLUENCERS }
-            }, engine);
-
-            if (effect) {
-                // Use previous effect while new one is compiling
-                if (this.allowShaderHotSwapping && previousEffect && !effect.isReady()) {
-                    effect = previousEffect;
-                    defines.markAsUnprocessed();
-                } else {
-                    scene.resetCachedMaterial();
-                    subMesh.setEffect(effect, defines);
-                }
-            }
-        }
-
-        if (!subMesh.effect || !subMesh.effect.isReady()) {
-            return false;
-        }
-
-        defines._renderId = scene.getRenderId();
-        this._wasPreviouslyReady = true;
-
-        return true;
-    }
-
-    /**
-     * Get a string representing the shaders built by the current node graph
-     */
-    public get compiledShaders() {
-        return `// Vertex shader\r\n${this._vertexCompilationState.compilationString}\r\n\r\n// Fragment shader\r\n${this._fragmentCompilationState.compilationString}`;
-    }
-
-    /**
-     * Binds the world matrix to the material
-     * @param world defines the world transformation matrix
-     */
-    public bindOnlyWorldMatrix(world: Matrix): void {
-        var scene = this.getScene();
-
-        if (!this._activeEffect) {
-            return;
-        }
-
-        let hints = this._sharedData.hints;
-
-        if (hints.needWorldViewMatrix) {
-            world.multiplyToRef(scene.getViewMatrix(), this._cachedWorldViewMatrix);
-        }
-
-        if (hints.needWorldViewProjectionMatrix) {
-            world.multiplyToRef(scene.getTransformMatrix(), this._cachedWorldViewProjectionMatrix);
-        }
-
-        // Connection points
-        for (var inputBlock of this._sharedData.inputBlocks) {
-            inputBlock._transmitWorld(this._activeEffect, world, this._cachedWorldViewMatrix, this._cachedWorldViewProjectionMatrix);
-        }
-    }
-
-    /**
-     * Binds the submesh to this material by preparing the effect and shader to draw
-     * @param world defines the world transformation matrix
-     * @param mesh defines the mesh containing the submesh
-     * @param subMesh defines the submesh to bind the material to
-     */
-    public bindForSubMesh(world: Matrix, mesh: Mesh, subMesh: SubMesh): void {
-        let scene = this.getScene();
-        var effect = subMesh.effect;
-        if (!effect) {
-            return;
-        }
-        this._activeEffect = effect;
-
-        // Matrices
-        this.bindOnlyWorldMatrix(world);
-
-        let mustRebind = this._mustRebind(scene, effect, mesh.visibility);
-
-        if (mustRebind) {
-            let sharedData = this._sharedData;
-            if (effect && scene.getCachedMaterial() !== this) {
-                // Bindable blocks
-                for (var block of sharedData.bindableBlocks) {
-                    block.bind(effect, this, mesh);
-                }
-
-                // Connection points
-                for (var inputBlock of sharedData.inputBlocks) {
-                    inputBlock._transmit(effect, scene);
-                }
-            }
-        }
-
-        this._afterBind(mesh, this._activeEffect);
-    }
-
-    /**
-     * Gets the active textures from the material
-     * @returns an array of textures
-     */
-    public getActiveTextures(): BaseTexture[] {
-        var activeTextures = super.getActiveTextures();
-
-        activeTextures.push(...this._sharedData.textureBlocks.filter((tb) => tb.texture).map((tb) => tb.texture!));
-
-        return activeTextures;
-    }
-
-    /**
-     * Gets the list of texture blocks
-     * @returns an array of texture blocks
-     */
-    public getTextureBlocks(): (TextureBlock | ReflectionTextureBlock)[] {
-        if (!this._sharedData) {
-            return [];
-        }
-
-        return this._sharedData.textureBlocks.filter((tb) => tb.texture);
-    }
-
-    /**
-     * Specifies if the material uses a texture
-     * @param texture defines the texture to check against the material
-     * @returns a boolean specifying if the material uses the texture
-     */
-    public hasTexture(texture: BaseTexture): boolean {
-        if (super.hasTexture(texture)) {
-            return true;
-        }
-
-        if (!this._sharedData) {
-            return false;
-        }
-
-        for (var t of this._sharedData.textureBlocks) {
-            if (t.texture === texture) {
-                return true;
-            }
-        }
-
-        return false;
-    }
-
-    /**
-     * Disposes the material
-     * @param forceDisposeEffect specifies if effects should be forcefully disposed
-     * @param forceDisposeTextures specifies if textures should be forcefully disposed
-     * @param notBoundToMesh specifies if the material that is being disposed is known to be not bound to any mesh
-     */
-    public dispose(forceDisposeEffect?: boolean, forceDisposeTextures?: boolean, notBoundToMesh?: boolean): void {
-
-        if (forceDisposeTextures) {
-            for (var texture of this._sharedData.textureBlocks.filter((tb) => tb.texture).map((tb) => tb.texture!)) {
-                texture.dispose();
-            }
-        }
-
-        this.onBuildObservable.clear();
-
-        super.dispose(forceDisposeEffect, forceDisposeTextures, notBoundToMesh);
-    }
-
-    /** Creates the node editor window. */
-    private _createNodeEditor() {
-        this.BJSNODEMATERIALEDITOR = this.BJSNODEMATERIALEDITOR || this._getGlobalNodeMaterialEditor();
-
-        this.BJSNODEMATERIALEDITOR.NodeEditor.Show({
-            nodeMaterial: this
-        });
-    }
-
-    /**
-     * Launch the node material editor
-     * @param config Define the configuration of the editor
-     * @return a promise fulfilled when the node editor is visible
-     */
-    public edit(config?: INodeMaterialEditorOptions): Promise<void> {
-        return new Promise((resolve, reject) => {
-            if (typeof this.BJSNODEMATERIALEDITOR == 'undefined') {
-                const editorUrl = config && config.editorURL ? config.editorURL : NodeMaterial.EditorURL;
-
-                // Load editor and add it to the DOM
-                Tools.LoadScript(editorUrl, () => {
-                    this._createNodeEditor();
-                    resolve();
-                });
-            } else {
-                // Otherwise creates the editor
-                this._createNodeEditor();
-                resolve();
-            }
-        });
-    }
-
-    /**
-     * Clear the current material
-     */
-    public clear() {
-        this._vertexOutputNodes = [];
-        this._fragmentOutputNodes = [];
-        this.attachedBlocks = [];
-    }
-
-    /**
-     * Clear the current material and set it to a default state
-     */
-    public setToDefault() {
-        this.clear();
-
-        var positionInput = new InputBlock("position");
-        positionInput.setAsAttribute("position");
-<<<<<<< HEAD
-
-        var worldInput = new InputBlock("world");
-        worldInput.setAsWellKnownValue(BABYLON.NodeMaterialWellKnownValues.World);
-
-        var worldPos = new TransformBlock("worldPos");
-        positionInput.connectTo(worldPos);
-        worldInput.connectTo(worldPos);
-
-=======
-
-        var worldInput = new InputBlock("world");
-        worldInput.setAsWellKnownValue(BABYLON.NodeMaterialWellKnownValues.World);
-
-        var worldPos = new TransformBlock("worldPos");
-        positionInput.connectTo(worldPos);
-        worldInput.connectTo(worldPos);
-
->>>>>>> 78909525
-        var viewProjectionInput = new InputBlock("viewProjection");
-        viewProjectionInput.setAsWellKnownValue(BABYLON.NodeMaterialWellKnownValues.ViewProjection);
-
-        var worldPosdMultipliedByViewProjection = new TransformBlock("worldPos * viewProjectionTransform");
-        worldPos.connectTo(worldPosdMultipliedByViewProjection);
-        viewProjectionInput.connectTo(worldPosdMultipliedByViewProjection);
-
-        var vertexOutput = new VertexOutputBlock("vertexOutput");
-        worldPosdMultipliedByViewProjection.connectTo(vertexOutput);
-
-        // Pixel
-        var pixelColor = new InputBlock("color");
-        pixelColor.value = new Color4(0.8, 0.8, 0.8, 1);
-
-        var fragmentOutput = new FragmentOutputBlock("fragmentOutput");
-        pixelColor.connectTo(fragmentOutput);
-
-        // Add to nodes
-        this.addOutputNode(vertexOutput);
-        this.addOutputNode(fragmentOutput);
-<<<<<<< HEAD
-    }
-
-    /**
-     * Loads the current Node Material from a url pointing to a file save by the Node Material Editor
-     * @param url defines the url to load from
-     * @returns a promise that will fullfil when the material is fully loaded
-     */
-    public loadAsync(url: string) {
-        return new Promise((resolve, reject) => {
-            FileTools.LoadFile(url, (data) => {
-                let serializationObject = JSON.parse(data as string);
-
-                this.loadFromSerialization(serializationObject, "");
-
-                resolve();
-            }, undefined, undefined, false, (request, exception) => {
-                reject(exception.message);
-            });
-        });
-    }
-
-    private _gatherBlocks(rootNode: NodeMaterialBlock, list: NodeMaterialBlock[]) {
-        if (list.indexOf(rootNode) !== -1) {
-            return;
-        }
-        list.push(rootNode);
-
-        for (var input of rootNode.inputs) {
-            let connectedPoint = input.connectedPoint;
-            if (connectedPoint) {
-                let block = connectedPoint.ownerBlock;
-                if (block !== rootNode) {
-                    this._gatherBlocks(block, list);
-                }
-            }
-        }
-    }
-
-    /**
-     * Generate a string containing the code declaration required to create an equivalent of this material
-     * @returns a string
-     */
-    public generateCode() {
-
-        let alreadyDumped: NodeMaterialBlock[] = [];
-        let vertexBlocks: NodeMaterialBlock[] = [];
-        let uniqueNames: string[] = [];
-        // Gets active blocks
-        for (var outputNode of this._vertexOutputNodes) {
-            this._gatherBlocks(outputNode, vertexBlocks);
-
-        }
-
-        let fragmentBlocks: NodeMaterialBlock[] = [];
-        for (var outputNode of this._fragmentOutputNodes) {
-            this._gatherBlocks(outputNode, fragmentBlocks);
-        }
-
-        // Generate vertex shader
-        let codeString = "var nodeMaterial = new BABYLON.NodeMaterial(`node material`);\r\n";
-        for (var node of vertexBlocks) {
-            if (node.isInput && alreadyDumped.indexOf(node) === -1) {
-                codeString += node._dumpCode(uniqueNames, alreadyDumped);
-            }
-        }
-
-        // Generate fragment shader
-        for (var node of fragmentBlocks) {
-            if (node.isInput && alreadyDumped.indexOf(node) === -1) {
-                codeString += node._dumpCode(uniqueNames, alreadyDumped);
-            }
-        }
-
-        return codeString;
-    }
-
-    /**
-=======
-    }
-
-    /**
-     * Loads the current Node Material from a url pointing to a file save by the Node Material Editor
-     * @param url defines the url to load from
-     * @returns a promise that will fullfil when the material is fully loaded
-     */
-    public loadAsync(url: string) {
-        return new Promise((resolve, reject) => {
-            FileTools.LoadFile(url, (data) => {
-                let serializationObject = JSON.parse(data as string);
-
-                this.loadFromSerialization(serializationObject, "");
-
-                resolve();
-            }, undefined, undefined, false, (request, exception) => {
-                reject(exception.message);
-            });
-        });
-    }
-
-    private _gatherBlocks(rootNode: NodeMaterialBlock, list: NodeMaterialBlock[]) {
-        if (list.indexOf(rootNode) !== -1) {
-            return;
-        }
-        list.push(rootNode);
-
-        for (var input of rootNode.inputs) {
-            let connectedPoint = input.connectedPoint;
-            if (connectedPoint) {
-                let block = connectedPoint.ownerBlock;
-                if (block !== rootNode) {
-                    this._gatherBlocks(block, list);
-                }
-            }
-        }
-    }
-
-    /**
-     * Generate a string containing the code declaration required to create an equivalent of this material
-     * @returns a string
-     */
-    public generateCode() {
-
-        let alreadyDumped: NodeMaterialBlock[] = [];
-        let vertexBlocks: NodeMaterialBlock[] = [];
-        let uniqueNames: string[] = [];
-        // Gets active blocks
-        for (var outputNode of this._vertexOutputNodes) {
-            this._gatherBlocks(outputNode, vertexBlocks);
-
-        }
-
-        let fragmentBlocks: NodeMaterialBlock[] = [];
-        for (var outputNode of this._fragmentOutputNodes) {
-            this._gatherBlocks(outputNode, fragmentBlocks);
-        }
-
-        // Generate vertex shader
-        let codeString = "var nodeMaterial = new BABYLON.NodeMaterial(`node material`);\r\n";
-        for (var node of vertexBlocks) {
-            if (node.isInput && alreadyDumped.indexOf(node) === -1) {
-                codeString += node._dumpCode(uniqueNames, alreadyDumped);
-            }
-        }
-
-        // Generate fragment shader
-        for (var node of fragmentBlocks) {
-            if (node.isInput && alreadyDumped.indexOf(node) === -1) {
-                codeString += node._dumpCode(uniqueNames, alreadyDumped);
-            }
-        }
-
-        for (var node of this._vertexOutputNodes) {
-            codeString += `nodeMaterial.addOutputNode(${node._codeVariableName});\r\n`;
-        }
-
-        for (var node of this._fragmentOutputNodes) {
-            codeString += `nodeMaterial.addOutputNode(${node._codeVariableName});\r\n`;
-        }
-
-        codeString += `nodeMaterial.build();\r\n`;
-
-        return codeString;
-    }
-
-    /**
->>>>>>> 78909525
-     * Serializes this material in a JSON representation
-     * @returns the serialized material object
-     */
-    public serialize(): any {
-        var serializationObject = SerializationHelper.Serialize(this);
-        serializationObject.customType = "BABYLON.NodeMaterial";
-
-        serializationObject.outputNodes = [];
-
-        let blocks: NodeMaterialBlock[] = [];
-
-        // Outputs
-        for (var outputNode of this._vertexOutputNodes) {
-            this._gatherBlocks(outputNode, blocks);
-            serializationObject.outputNodes.push(outputNode.uniqueId);
-        }
-
-        for (var outputNode of this._fragmentOutputNodes) {
-            this._gatherBlocks(outputNode, blocks);
-
-            if (serializationObject.outputNodes.indexOf(outputNode.uniqueId) === -1) {
-                serializationObject.outputNodes.push(outputNode.uniqueId);
-            }
-        }
-
-        // Blocks
-        serializationObject.blocks = [];
-
-        for (var block of blocks) {
-            serializationObject.blocks.push(block.serialize());
-        }
-
-        for (var block of this.attachedBlocks) {
-            if (blocks.indexOf(block) !== -1) {
-                continue;
-            }
-            serializationObject.blocks.push(block.serialize());
-        }
-
-        return serializationObject;
-    }
-
-    private _restoreConnections(block: NodeMaterialBlock, source: any, map: {[key: number]: NodeMaterialBlock}) {
-        for (var outputPoint of block.outputs) {
-            for (var candidate of source.blocks) {
-                let target = map[candidate.id];
-
-                for (var input of candidate.inputs) {
-                    if (map[input.targetBlockId] === block && input.targetConnectionName === outputPoint.name) {
-                        let inputPoint = target.getInputByName(input.inputName);
-                        if (!inputPoint || inputPoint.isConnected) {
-                            continue;
-                        }
-
-                        outputPoint.connectTo(inputPoint);
-                        this._restoreConnections(target, source, map);
-                        continue;
-                    }
-                }
-            }
-        }
-    }
-
-    /**
-     * Clear the current graph and load a new one from a serialization object
-     * @param source defines the JSON representation of the material
-     * @param rootUrl defines the root URL to use to load textures and relative dependencies
-     */
-    public loadFromSerialization(source: any, rootUrl: string = "") {
-        this.clear();
-
-        let map: {[key: number]: NodeMaterialBlock} = {};
-
-        // Create blocks
-        for (var parsedBlock of source.blocks) {
-            let blockType = _TypeStore.GetClass(parsedBlock.customType);
-            if (blockType) {
-                let block: NodeMaterialBlock = new blockType();
-                block._deserialize(parsedBlock, this.getScene(), rootUrl);
-                map[parsedBlock.id] = block;
-
-                this.attachedBlocks.push(block);
-            }
-        }
-
-        // Connections
-
-        // Starts with input blocks only
-        for (var blockIndex = 0; blockIndex < source.blocks.length; blockIndex++) {
-            let parsedBlock = source.blocks[blockIndex];
-            let block = map[parsedBlock.id];
-
-            if (!block.isInput) {
-                continue;
-            }
-            this._restoreConnections(block, source, map);
-        }
-
-        // Outputs
-        for (var outputNodeId of source.outputNodes) {
-            this.addOutputNode(map[outputNodeId]);
-        }
-
-        // Store map for external uses
-        source.map = {};
-
-        for (var key in map) {
-            source.map[key] = map[key].uniqueId;
-        }
-    }
-
-    /**
-     * Creates a node material from parsed material data
-     * @param source defines the JSON representation of the material
-     * @param scene defines the hosting scene
-     * @param rootUrl defines the root URL to use to load textures and relative dependencies
-     * @returns a new node material
-     */
-    public static Parse(source: any, scene: Scene, rootUrl: string = ""): NodeMaterial {
-        let nodeMaterial = SerializationHelper.Parse(() => new NodeMaterial(source.name, scene), source, scene, rootUrl);
-
-        nodeMaterial.loadFromSerialization(source, rootUrl);
-
-        return nodeMaterial;
-    }
-
-    /**
-     * Creates a new node material set to default basic configuration
-     * @param name defines the name of the material
-     * @param scene defines the hosting scene
-     * @returns a new NodeMaterial
-     */
-    public static CreateDefault(name: string, scene?: Scene) {
-        let newMaterial = new NodeMaterial(name, scene);
-        newMaterial.setToDefault();
-        newMaterial.build();
-
-        return newMaterial;
-    }
-}
-
+import { NodeMaterialBlock } from './nodeMaterialBlock';
+import { PushMaterial } from '../pushMaterial';
+import { Scene } from '../../scene';
+import { AbstractMesh } from '../../Meshes/abstractMesh';
+import { Matrix } from '../../Maths/math.vector';
+import { Color4 } from '../../Maths/math.color';
+import { Mesh } from '../../Meshes/mesh';
+import { Engine } from '../../Engines/engine';
+import { NodeMaterialBuildState } from './nodeMaterialBuildState';
+import { EffectCreationOptions, EffectFallbacks } from '../effect';
+import { BaseTexture } from '../../Materials/Textures/baseTexture';
+import { Observable, Observer } from '../../Misc/observable';
+import { NodeMaterialBlockTargets } from './nodeMaterialBlockTargets';
+import { NodeMaterialBuildStateSharedData } from './nodeMaterialBuildStateSharedData';
+import { SubMesh } from '../../Meshes/subMesh';
+import { MaterialDefines } from '../../Materials/materialDefines';
+import { NodeMaterialOptimizer } from './Optimizers/nodeMaterialOptimizer';
+import { ImageProcessingConfiguration, IImageProcessingConfigurationDefines } from '../imageProcessingConfiguration';
+import { Nullable } from '../../types';
+import { VertexBuffer } from '../../Meshes/buffer';
+import { Tools } from '../../Misc/tools';
+import { TransformBlock } from './Blocks/transformBlock';
+import { VertexOutputBlock } from './Blocks/Vertex/vertexOutputBlock';
+import { FragmentOutputBlock } from './Blocks/Fragment/fragmentOutputBlock';
+import { InputBlock } from './Blocks/Input/inputBlock';
+import { _TypeStore } from '../../Misc/typeStore';
+import { SerializationHelper } from '../../Misc/decorators';
+import { TextureBlock } from './Blocks/Dual/textureBlock';
+import { ReflectionTextureBlock } from './Blocks/Dual/reflectionTextureBlock';
+import { FileTools } from '../../Misc/fileTools';
+
+// declare NODEEDITOR namespace for compilation issue
+declare var NODEEDITOR: any;
+declare var BABYLON: any;
+
+/**
+ * Interface used to configure the node material editor
+ */
+export interface INodeMaterialEditorOptions {
+    /** Define the URl to load node editor script */
+    editorURL?: string;
+}
+
+/** @hidden */
+export class NodeMaterialDefines extends MaterialDefines implements IImageProcessingConfigurationDefines {
+    /** BONES */
+    public NUM_BONE_INFLUENCERS = 0;
+    public BonesPerMesh = 0;
+    public BONETEXTURE = false;
+
+    /** MORPH TARGETS */
+    public MORPHTARGETS = false;
+    public MORPHTARGETS_NORMAL = false;
+    public MORPHTARGETS_TANGENT = false;
+    public MORPHTARGETS_UV = false;
+    public NUM_MORPH_INFLUENCERS = 0;
+
+    /** IMAGE PROCESSING */
+    public IMAGEPROCESSING = false;
+    public VIGNETTE = false;
+    public VIGNETTEBLENDMODEMULTIPLY = false;
+    public VIGNETTEBLENDMODEOPAQUE = false;
+    public TONEMAPPING = false;
+    public TONEMAPPING_ACES = false;
+    public CONTRAST = false;
+    public EXPOSURE = false;
+    public COLORCURVES = false;
+    public COLORGRADING = false;
+    public COLORGRADING3D = false;
+    public SAMPLER3DGREENDEPTH = false;
+    public SAMPLER3DBGRMAP = false;
+    public IMAGEPROCESSINGPOSTPROCESS = false;
+
+    constructor() {
+        super();
+        this.rebuild();
+    }
+
+    public setValue(name: string, value: boolean) {
+        if (this[name] === undefined) {
+            this._keys.push(name);
+        }
+
+        this[name] = value;
+    }
+}
+
+/**
+ * Class used to configure NodeMaterial
+ */
+export interface INodeMaterialOptions {
+    /**
+     * Defines if blocks should emit comments
+     */
+    emitComments: boolean;
+}
+
+/**
+ * Class used to create a node based material built by assembling shader blocks
+ */
+export class NodeMaterial extends PushMaterial {
+    private static _BuildIdGenerator: number = 0;
+    private _options: INodeMaterialOptions;
+    private _vertexCompilationState: NodeMaterialBuildState;
+    private _fragmentCompilationState: NodeMaterialBuildState;
+    private _sharedData: NodeMaterialBuildStateSharedData;
+    private _buildId: number = NodeMaterial._BuildIdGenerator++;
+    private _buildWasSuccessful = false;
+    private _cachedWorldViewMatrix = new Matrix();
+    private _cachedWorldViewProjectionMatrix = new Matrix();
+    private _optimizers = new Array<NodeMaterialOptimizer>();
+    private _animationFrame = -1;
+
+    /** Define the URl to load node editor script */
+    public static EditorURL = `https://unpkg.com/babylonjs-node-editor@${Engine.Version}/babylon.nodeEditor.js`;
+
+    private BJSNODEMATERIALEDITOR = this._getGlobalNodeMaterialEditor();
+
+    /** Get the inspector from bundle or global */
+    private _getGlobalNodeMaterialEditor(): any {
+        // UMD Global name detection from Webpack Bundle UMD Name.
+        if (typeof NODEEDITOR !== 'undefined') {
+            return NODEEDITOR;
+        }
+
+        // In case of module let's check the global emitted from the editor entry point.
+        if (typeof BABYLON !== 'undefined' && typeof BABYLON.NodeEditor !== 'undefined') {
+            return BABYLON;
+        }
+
+        return undefined;
+    }
+
+    /**
+     * Gets or sets a boolean indicating that alpha value must be ignored (This will turn alpha blending off even if an alpha value is produced by the material)
+     */
+    public ignoreAlpha = false;
+
+    /**
+    * Defines the maximum number of lights that can be used in the material
+    */
+    public maxSimultaneousLights = 4;
+
+    /**
+     * Observable raised when the material is built
+     */
+    public onBuildObservable = new Observable<NodeMaterial>();
+
+    /**
+     * Gets or sets the root nodes of the material vertex shader
+     */
+    public _vertexOutputNodes = new Array<NodeMaterialBlock>();
+
+    /**
+     * Gets or sets the root nodes of the material fragment (pixel) shader
+     */
+    public _fragmentOutputNodes = new Array<NodeMaterialBlock>();
+
+    /** Gets or sets options to control the node material overall behavior */
+    public get options() {
+        return this._options;
+    }
+
+    public set options(options: INodeMaterialOptions) {
+        this._options = options;
+    }
+
+    /**
+     * Default configuration related to image processing available in the standard Material.
+     */
+    protected _imageProcessingConfiguration: ImageProcessingConfiguration;
+
+    /**
+     * Gets the image processing configuration used either in this material.
+     */
+    public get imageProcessingConfiguration(): ImageProcessingConfiguration {
+        return this._imageProcessingConfiguration;
+    }
+
+    /**
+     * Sets the Default image processing configuration used either in the this material.
+     *
+     * If sets to null, the scene one is in use.
+     */
+    public set imageProcessingConfiguration(value: ImageProcessingConfiguration) {
+        this._attachImageProcessingConfiguration(value);
+
+        // Ensure the effect will be rebuilt.
+        this._markAllSubMeshesAsTexturesDirty();
+    }
+
+    /**
+     * Gets an array of blocks that needs to be serialized even if they are not yet connected
+     */
+    public attachedBlocks = new Array<NodeMaterialBlock>();
+
+    /**
+     * Create a new node based material
+     * @param name defines the material name
+     * @param scene defines the hosting scene
+     * @param options defines creation option
+     */
+    constructor(name: string, scene?: Scene, options: Partial<INodeMaterialOptions> = {}) {
+        super(name, scene || Engine.LastCreatedScene!);
+
+        this._options = {
+            emitComments: false,
+            ...options
+        };
+
+        // Setup the default processing configuration to the scene.
+        this._attachImageProcessingConfiguration(null);
+    }
+
+    /**
+     * Gets the current class name of the material e.g. "NodeMaterial"
+     * @returns the class name
+     */
+    public getClassName(): string {
+        return "NodeMaterial";
+    }
+
+    /**
+     * Keep track of the image processing observer to allow dispose and replace.
+     */
+    private _imageProcessingObserver: Nullable<Observer<ImageProcessingConfiguration>>;
+
+    /**
+     * Attaches a new image processing configuration to the Standard Material.
+     * @param configuration
+     */
+    protected _attachImageProcessingConfiguration(configuration: Nullable<ImageProcessingConfiguration>): void {
+        if (configuration === this._imageProcessingConfiguration) {
+            return;
+        }
+
+        // Detaches observer.
+        if (this._imageProcessingConfiguration && this._imageProcessingObserver) {
+            this._imageProcessingConfiguration.onUpdateParameters.remove(this._imageProcessingObserver);
+        }
+
+        // Pick the scene configuration if needed.
+        if (!configuration) {
+            this._imageProcessingConfiguration = this.getScene().imageProcessingConfiguration;
+        }
+        else {
+            this._imageProcessingConfiguration = configuration;
+        }
+
+        // Attaches observer.
+        if (this._imageProcessingConfiguration) {
+            this._imageProcessingObserver = this._imageProcessingConfiguration.onUpdateParameters.add(() => {
+                this._markAllSubMeshesAsImageProcessingDirty();
+            });
+        }
+    }
+
+    /**
+     * Get a block by its name
+     * @param name defines the name of the block to retrieve
+     * @returns the required block or null if not found
+     */
+    public getBlockByName(name: string) {
+        for (var block of this.attachedBlocks) {
+            if (block.name === name) {
+                return block;
+            }
+        }
+
+        return null;
+    }
+
+    /**
+     * Gets the list of input blocks attached to this material
+     * @returns an array of InputBlocks
+     */
+    public getInputBlocks() {
+        let blocks: InputBlock[] = [];
+        for (var block of this.attachedBlocks) {
+            if (block.isInput) {
+                blocks.push(block as InputBlock);
+            }
+        }
+
+        return blocks;
+    }
+
+    /**
+     * Adds a new optimizer to the list of optimizers
+     * @param optimizer defines the optimizers to add
+     * @returns the current material
+     */
+    public registerOptimizer(optimizer: NodeMaterialOptimizer) {
+        let index = this._optimizers.indexOf(optimizer);
+
+        if (index > -1) {
+            return;
+        }
+
+        this._optimizers.push(optimizer);
+
+        return this;
+    }
+
+    /**
+     * Remove an optimizer from the list of optimizers
+     * @param optimizer defines the optimizers to remove
+     * @returns the current material
+     */
+    public unregisterOptimizer(optimizer: NodeMaterialOptimizer) {
+        let index = this._optimizers.indexOf(optimizer);
+
+        if (index === -1) {
+            return;
+        }
+
+        this._optimizers.splice(index, 1);
+
+        return this;
+    }
+
+    /**
+     * Add a new block to the list of output nodes
+     * @param node defines the node to add
+     * @returns the current material
+     */
+    public addOutputNode(node: NodeMaterialBlock) {
+        if (node.target === null) {
+            throw "This node is not meant to be an output node. You may want to explicitly set its target value.";
+        }
+
+        if ((node.target & NodeMaterialBlockTargets.Vertex) !== 0) {
+            this._addVertexOutputNode(node);
+        }
+
+        if ((node.target & NodeMaterialBlockTargets.Fragment) !== 0) {
+            this._addFragmentOutputNode(node);
+        }
+
+        return this;
+    }
+
+    /**
+     * Remove a block from the list of root nodes
+     * @param node defines the node to remove
+     * @returns the current material
+     */
+    public removeOutputNode(node: NodeMaterialBlock) {
+        if (node.target === null) {
+            return this;
+        }
+
+        if ((node.target & NodeMaterialBlockTargets.Vertex) !== 0) {
+            this._removeVertexOutputNode(node);
+        }
+
+        if ((node.target & NodeMaterialBlockTargets.Fragment) !== 0) {
+            this._removeFragmentOutputNode(node);
+        }
+
+        return this;
+    }
+
+    private _addVertexOutputNode(node: NodeMaterialBlock) {
+        if (this._vertexOutputNodes.indexOf(node) !== -1) {
+            return;
+        }
+
+        node.target = NodeMaterialBlockTargets.Vertex;
+        this._vertexOutputNodes.push(node);
+
+        return this;
+    }
+
+    private _removeVertexOutputNode(node: NodeMaterialBlock) {
+        let index = this._vertexOutputNodes.indexOf(node);
+        if (index === -1) {
+            return;
+        }
+
+        this._vertexOutputNodes.splice(index, 1);
+
+        return this;
+    }
+
+    private _addFragmentOutputNode(node: NodeMaterialBlock) {
+        if (this._fragmentOutputNodes.indexOf(node) !== -1) {
+            return;
+        }
+
+        node.target = NodeMaterialBlockTargets.Fragment;
+        this._fragmentOutputNodes.push(node);
+
+        return this;
+    }
+
+    private _removeFragmentOutputNode(node: NodeMaterialBlock) {
+        let index = this._fragmentOutputNodes.indexOf(node);
+        if (index === -1) {
+            return;
+        }
+
+        this._fragmentOutputNodes.splice(index, 1);
+
+        return this;
+    }
+
+    /**
+     * Specifies if the material will require alpha blending
+     * @returns a boolean specifying if alpha blending is needed
+     */
+    public needAlphaBlending(): boolean {
+        if (this.ignoreAlpha) {
+            return false;
+        }
+        return (this.alpha < 1.0) || (this._sharedData && this._sharedData.hints.needAlphaBlending);
+    }
+
+    /**
+     * Specifies if this material should be rendered in alpha test mode
+     * @returns a boolean specifying if an alpha test is needed.
+     */
+    public needAlphaTesting(): boolean {
+        return this._sharedData && this._sharedData.hints.needAlphaTesting;
+    }
+
+    private _initializeBlock(node: NodeMaterialBlock, state: NodeMaterialBuildState, nodesToProcessForOtherBuildState: NodeMaterialBlock[]) {
+        node.initialize(state);
+        node.autoConfigure(this);
+
+        if (this.attachedBlocks.indexOf(node) === -1) {
+            this.attachedBlocks.push(node);
+        }
+
+        for (var input of node.inputs) {
+            if (!node.isInput) {
+                input.associatedVariableName = "";
+            }
+
+            let connectedPoint = input.connectedPoint;
+            if (connectedPoint) {
+                let block = connectedPoint.ownerBlock;
+                if (block !== node) {
+                    if (block.target === NodeMaterialBlockTargets.VertexAndFragment) {
+                        nodesToProcessForOtherBuildState.push(block);
+                    }
+                    this._initializeBlock(block, state, nodesToProcessForOtherBuildState);
+                }
+            }
+        }
+
+        for (var output of node.outputs) {
+            output.associatedVariableName = "";
+        }
+    }
+
+    private _resetDualBlocks(node: NodeMaterialBlock, id: number) {
+        if (node.target === NodeMaterialBlockTargets.VertexAndFragment) {
+            node.buildId = id;
+        }
+
+        for (var inputs of node.inputs) {
+            let connectedPoint = inputs.connectedPoint;
+            if (connectedPoint) {
+                let block = connectedPoint.ownerBlock;
+                if (block !== node) {
+                    this._resetDualBlocks(block, id);
+                }
+            }
+        }
+    }
+
+    /**
+     * Build the material and generates the inner effect
+     * @param verbose defines if the build should log activity
+     */
+    public build(verbose: boolean = false) {
+        this._buildWasSuccessful = false;
+        var engine = this.getScene().getEngine();
+
+        if (this._vertexOutputNodes.length === 0) {
+            throw "You must define at least one vertexOutputNode";
+        }
+
+        if (this._fragmentOutputNodes.length === 0) {
+            throw "You must define at least one fragmentOutputNode";
+        }
+
+        // Compilation state
+        this._vertexCompilationState = new NodeMaterialBuildState();
+        this._vertexCompilationState.supportUniformBuffers = engine.supportsUniformBuffers;
+        this._vertexCompilationState.target = NodeMaterialBlockTargets.Vertex;
+        this._fragmentCompilationState = new NodeMaterialBuildState();
+        this._fragmentCompilationState.supportUniformBuffers = engine.supportsUniformBuffers;
+        this._fragmentCompilationState.target = NodeMaterialBlockTargets.Fragment;
+
+        // Shared data
+        this._sharedData = new NodeMaterialBuildStateSharedData();
+        this._vertexCompilationState.sharedData = this._sharedData;
+        this._fragmentCompilationState.sharedData = this._sharedData;
+        this._sharedData.buildId = this._buildId;
+        this._sharedData.emitComments = this._options.emitComments;
+        this._sharedData.verbose = verbose;
+
+        // Initialize blocks
+        let vertexNodes: NodeMaterialBlock[] = [];
+        let fragmentNodes: NodeMaterialBlock[] = [];
+
+        for (var vertexOutputNode of this._vertexOutputNodes) {
+            vertexNodes.push(vertexOutputNode);
+            this._initializeBlock(vertexOutputNode, this._vertexCompilationState, fragmentNodes);
+        }
+
+        for (var fragmentOutputNode of this._fragmentOutputNodes) {
+            fragmentNodes.push(fragmentOutputNode);
+            this._initializeBlock(fragmentOutputNode, this._fragmentCompilationState, vertexNodes);
+        }
+
+        // Optimize
+        this.optimize();
+
+        // Vertex
+        for (var vertexOutputNode of vertexNodes) {
+            vertexOutputNode.build(this._vertexCompilationState, vertexNodes);
+        }
+
+        // Fragment
+        this._fragmentCompilationState.uniforms = this._vertexCompilationState.uniforms.slice(0);
+        this._fragmentCompilationState._uniformDeclaration = this._vertexCompilationState._uniformDeclaration;
+        this._fragmentCompilationState._vertexState = this._vertexCompilationState;
+
+        for (var fragmentOutputNode of fragmentNodes) {
+            this._resetDualBlocks(fragmentOutputNode, this._buildId - 1);
+        }
+
+        for (var fragmentOutputNode of fragmentNodes) {
+            fragmentOutputNode.build(this._fragmentCompilationState, fragmentNodes);
+        }
+
+        // Finalize
+        this._vertexCompilationState.finalize(this._vertexCompilationState);
+        this._fragmentCompilationState.finalize(this._fragmentCompilationState);
+
+        this._buildId = NodeMaterial._BuildIdGenerator++;
+
+        // Errors
+        this._sharedData.emitErrors();
+
+        if (verbose) {
+            console.log("Vertex shader:");
+            console.log(this._vertexCompilationState.compilationString);
+            console.log("Fragment shader:");
+            console.log(this._fragmentCompilationState.compilationString);
+        }
+
+        this._buildWasSuccessful = true;
+        this.onBuildObservable.notifyObservers(this);
+
+        // Wipe defines
+        const meshes = this.getScene().meshes;
+        for (var mesh of meshes) {
+            if (!mesh.subMeshes) {
+                continue;
+            }
+            for (var subMesh of mesh.subMeshes) {
+                if (subMesh.getMaterial() !== this) {
+                    continue;
+                }
+
+                if (!subMesh._materialDefines) {
+                    continue;
+                }
+
+                let defines = subMesh._materialDefines;
+                defines.markAllAsDirty();
+                defines.reset();
+            }
+        }
+    }
+
+    /**
+     * Runs an otpimization phase to try to improve the shader code
+     */
+    public optimize() {
+        for (var optimizer of this._optimizers) {
+            optimizer.optimize(this._vertexOutputNodes, this._fragmentOutputNodes);
+        }
+    }
+
+    private _prepareDefinesForAttributes(mesh: AbstractMesh, defines: NodeMaterialDefines) {
+        if (!defines._areAttributesDirty) {
+            return;
+        }
+
+        defines["NORMAL"] = mesh.isVerticesDataPresent(VertexBuffer.NormalKind);
+
+        defines["TANGENT"] = mesh.isVerticesDataPresent(VertexBuffer.TangentKind);
+
+        defines["UV1"] = mesh.isVerticesDataPresent(VertexBuffer.UVKind);
+    }
+
+    /**
+      * Get if the submesh is ready to be used and all its information available.
+      * Child classes can use it to update shaders
+      * @param mesh defines the mesh to check
+      * @param subMesh defines which submesh to check
+      * @param useInstances specifies that instances should be used
+      * @returns a boolean indicating that the submesh is ready or not
+      */
+    public isReadyForSubMesh(mesh: AbstractMesh, subMesh: SubMesh, useInstances: boolean = false): boolean {
+        if (!this._buildWasSuccessful) {
+            return false;
+        }
+
+        var scene = this.getScene();
+        if (this._sharedData.animatedInputs) {
+            let frameId = scene.getFrameId();
+
+            if (this._animationFrame !== frameId) {
+                for (var input of this._sharedData.animatedInputs) {
+                    input.animate(scene);
+                }
+
+                this._animationFrame = frameId;
+            }
+        }
+
+        if (subMesh.effect && this.isFrozen) {
+            if (this._wasPreviouslyReady) {
+                return true;
+            }
+        }
+
+        if (!subMesh._materialDefines) {
+            subMesh._materialDefines = new NodeMaterialDefines();
+        }
+
+        var defines = <NodeMaterialDefines>subMesh._materialDefines;
+        if (!this.checkReadyOnEveryCall && subMesh.effect) {
+            if (defines._renderId === scene.getRenderId()) {
+                return true;
+            }
+        }
+
+        var engine = scene.getEngine();
+
+        this._prepareDefinesForAttributes(mesh, defines);
+
+        // Check if blocks are ready
+        if (this._sharedData.blockingBlocks.some((b) => !b.isReady(mesh, this, defines, useInstances))) {
+            return false;
+        }
+
+        // Shared defines
+        this._sharedData.blocksWithDefines.forEach((b) => {
+            b.initializeDefines(mesh, this, defines, useInstances);
+        });
+
+        this._sharedData.blocksWithDefines.forEach((b) => {
+            b.prepareDefines(mesh, this, defines, useInstances);
+        });
+
+        // Need to recompile?
+        if (defines.isDirty) {
+            defines.markAsProcessed();
+
+            // Repeatable content generators
+            this._vertexCompilationState.compilationString = this._vertexCompilationState._builtCompilationString;
+            this._fragmentCompilationState.compilationString = this._fragmentCompilationState._builtCompilationString;
+
+            this._sharedData.repeatableContentBlocks.forEach((b) => {
+                b.replaceRepeatableContent(this._vertexCompilationState, this._fragmentCompilationState, mesh, defines);
+            });
+
+            // Uniforms
+            this._sharedData.dynamicUniformBlocks.forEach((b) => {
+                b.updateUniformsAndSamples(this._vertexCompilationState, this, defines);
+            });
+
+            let mergedUniforms = this._vertexCompilationState.uniforms;
+
+            this._fragmentCompilationState.uniforms.forEach((u) => {
+                let index = mergedUniforms.indexOf(u);
+
+                if (index === -1) {
+                    mergedUniforms.push(u);
+                }
+            });
+
+            // Uniform buffers
+            let mergedUniformBuffers = this._vertexCompilationState.uniformBuffers;
+
+            this._fragmentCompilationState.uniformBuffers.forEach((u) => {
+                let index = mergedUniformBuffers.indexOf(u);
+
+                if (index === -1) {
+                    mergedUniformBuffers.push(u);
+                }
+            });
+
+            // Samplers
+            let mergedSamplers = this._vertexCompilationState.samplers;
+
+            this._fragmentCompilationState.samplers.forEach((s) => {
+                let index = mergedSamplers.indexOf(s);
+
+                if (index === -1) {
+                    mergedSamplers.push(s);
+                }
+            });
+
+            var fallbacks = new EffectFallbacks();
+
+            this._sharedData.blocksWithFallbacks.forEach((b) => {
+                b.provideFallbacks(mesh, fallbacks);
+            });
+
+            let previousEffect = subMesh.effect;
+            // Compilation
+            var join = defines.toString();
+            var effect = engine.createEffect({
+                vertex: "nodeMaterial" + this._buildId,
+                fragment: "nodeMaterial" + this._buildId,
+                vertexSource: this._vertexCompilationState.compilationString,
+                fragmentSource: this._fragmentCompilationState.compilationString
+            }, <EffectCreationOptions>{
+                attributes: this._vertexCompilationState.attributes,
+                uniformsNames: mergedUniforms,
+                uniformBuffersNames: mergedUniformBuffers,
+                samplers: mergedSamplers,
+                defines: join,
+                fallbacks: fallbacks,
+                onCompiled: this.onCompiled,
+                onError: this.onError,
+                indexParameters: { maxSimultaneousLights: this.maxSimultaneousLights, maxSimultaneousMorphTargets: defines.NUM_MORPH_INFLUENCERS }
+            }, engine);
+
+            if (effect) {
+                // Use previous effect while new one is compiling
+                if (this.allowShaderHotSwapping && previousEffect && !effect.isReady()) {
+                    effect = previousEffect;
+                    defines.markAsUnprocessed();
+                } else {
+                    scene.resetCachedMaterial();
+                    subMesh.setEffect(effect, defines);
+                }
+            }
+        }
+
+        if (!subMesh.effect || !subMesh.effect.isReady()) {
+            return false;
+        }
+
+        defines._renderId = scene.getRenderId();
+        this._wasPreviouslyReady = true;
+
+        return true;
+    }
+
+    /**
+     * Get a string representing the shaders built by the current node graph
+     */
+    public get compiledShaders() {
+        return `// Vertex shader\r\n${this._vertexCompilationState.compilationString}\r\n\r\n// Fragment shader\r\n${this._fragmentCompilationState.compilationString}`;
+    }
+
+    /**
+     * Binds the world matrix to the material
+     * @param world defines the world transformation matrix
+     */
+    public bindOnlyWorldMatrix(world: Matrix): void {
+        var scene = this.getScene();
+
+        if (!this._activeEffect) {
+            return;
+        }
+
+        let hints = this._sharedData.hints;
+
+        if (hints.needWorldViewMatrix) {
+            world.multiplyToRef(scene.getViewMatrix(), this._cachedWorldViewMatrix);
+        }
+
+        if (hints.needWorldViewProjectionMatrix) {
+            world.multiplyToRef(scene.getTransformMatrix(), this._cachedWorldViewProjectionMatrix);
+        }
+
+        // Connection points
+        for (var inputBlock of this._sharedData.inputBlocks) {
+            inputBlock._transmitWorld(this._activeEffect, world, this._cachedWorldViewMatrix, this._cachedWorldViewProjectionMatrix);
+        }
+    }
+
+    /**
+     * Binds the submesh to this material by preparing the effect and shader to draw
+     * @param world defines the world transformation matrix
+     * @param mesh defines the mesh containing the submesh
+     * @param subMesh defines the submesh to bind the material to
+     */
+    public bindForSubMesh(world: Matrix, mesh: Mesh, subMesh: SubMesh): void {
+        let scene = this.getScene();
+        var effect = subMesh.effect;
+        if (!effect) {
+            return;
+        }
+        this._activeEffect = effect;
+
+        // Matrices
+        this.bindOnlyWorldMatrix(world);
+
+        let mustRebind = this._mustRebind(scene, effect, mesh.visibility);
+
+        if (mustRebind) {
+            let sharedData = this._sharedData;
+            if (effect && scene.getCachedMaterial() !== this) {
+                // Bindable blocks
+                for (var block of sharedData.bindableBlocks) {
+                    block.bind(effect, this, mesh);
+                }
+
+                // Connection points
+                for (var inputBlock of sharedData.inputBlocks) {
+                    inputBlock._transmit(effect, scene);
+                }
+            }
+        }
+
+        this._afterBind(mesh, this._activeEffect);
+    }
+
+    /**
+     * Gets the active textures from the material
+     * @returns an array of textures
+     */
+    public getActiveTextures(): BaseTexture[] {
+        var activeTextures = super.getActiveTextures();
+
+        activeTextures.push(...this._sharedData.textureBlocks.filter((tb) => tb.texture).map((tb) => tb.texture!));
+
+        return activeTextures;
+    }
+
+    /**
+     * Gets the list of texture blocks
+     * @returns an array of texture blocks
+     */
+    public getTextureBlocks(): (TextureBlock | ReflectionTextureBlock)[] {
+        if (!this._sharedData) {
+            return [];
+        }
+
+        return this._sharedData.textureBlocks.filter((tb) => tb.texture);
+    }
+
+    /**
+     * Specifies if the material uses a texture
+     * @param texture defines the texture to check against the material
+     * @returns a boolean specifying if the material uses the texture
+     */
+    public hasTexture(texture: BaseTexture): boolean {
+        if (super.hasTexture(texture)) {
+            return true;
+        }
+
+        if (!this._sharedData) {
+            return false;
+        }
+
+        for (var t of this._sharedData.textureBlocks) {
+            if (t.texture === texture) {
+                return true;
+            }
+        }
+
+        return false;
+    }
+
+    /**
+     * Disposes the material
+     * @param forceDisposeEffect specifies if effects should be forcefully disposed
+     * @param forceDisposeTextures specifies if textures should be forcefully disposed
+     * @param notBoundToMesh specifies if the material that is being disposed is known to be not bound to any mesh
+     */
+    public dispose(forceDisposeEffect?: boolean, forceDisposeTextures?: boolean, notBoundToMesh?: boolean): void {
+
+        if (forceDisposeTextures) {
+            for (var texture of this._sharedData.textureBlocks.filter((tb) => tb.texture).map((tb) => tb.texture!)) {
+                texture.dispose();
+            }
+        }
+
+        this.onBuildObservable.clear();
+
+        super.dispose(forceDisposeEffect, forceDisposeTextures, notBoundToMesh);
+    }
+
+    /** Creates the node editor window. */
+    private _createNodeEditor() {
+        this.BJSNODEMATERIALEDITOR = this.BJSNODEMATERIALEDITOR || this._getGlobalNodeMaterialEditor();
+
+        this.BJSNODEMATERIALEDITOR.NodeEditor.Show({
+            nodeMaterial: this
+        });
+    }
+
+    /**
+     * Launch the node material editor
+     * @param config Define the configuration of the editor
+     * @return a promise fulfilled when the node editor is visible
+     */
+    public edit(config?: INodeMaterialEditorOptions): Promise<void> {
+        return new Promise((resolve, reject) => {
+            if (typeof this.BJSNODEMATERIALEDITOR == 'undefined') {
+                const editorUrl = config && config.editorURL ? config.editorURL : NodeMaterial.EditorURL;
+
+                // Load editor and add it to the DOM
+                Tools.LoadScript(editorUrl, () => {
+                    this._createNodeEditor();
+                    resolve();
+                });
+            } else {
+                // Otherwise creates the editor
+                this._createNodeEditor();
+                resolve();
+            }
+        });
+    }
+
+    /**
+     * Clear the current material
+     */
+    public clear() {
+        this._vertexOutputNodes = [];
+        this._fragmentOutputNodes = [];
+        this.attachedBlocks = [];
+    }
+
+    /**
+     * Clear the current material and set it to a default state
+     */
+    public setToDefault() {
+        this.clear();
+
+        var positionInput = new InputBlock("position");
+        positionInput.setAsAttribute("position");
+
+        var worldInput = new InputBlock("world");
+        worldInput.setAsWellKnownValue(BABYLON.NodeMaterialWellKnownValues.World);
+
+        var worldPos = new TransformBlock("worldPos");
+        positionInput.connectTo(worldPos);
+        worldInput.connectTo(worldPos);
+
+        var viewProjectionInput = new InputBlock("viewProjection");
+        viewProjectionInput.setAsWellKnownValue(BABYLON.NodeMaterialWellKnownValues.ViewProjection);
+
+        var worldPosdMultipliedByViewProjection = new TransformBlock("worldPos * viewProjectionTransform");
+        worldPos.connectTo(worldPosdMultipliedByViewProjection);
+        viewProjectionInput.connectTo(worldPosdMultipliedByViewProjection);
+
+        var vertexOutput = new VertexOutputBlock("vertexOutput");
+        worldPosdMultipliedByViewProjection.connectTo(vertexOutput);
+
+        // Pixel
+        var pixelColor = new InputBlock("color");
+        pixelColor.value = new Color4(0.8, 0.8, 0.8, 1);
+
+        var fragmentOutput = new FragmentOutputBlock("fragmentOutput");
+        pixelColor.connectTo(fragmentOutput);
+
+        // Add to nodes
+        this.addOutputNode(vertexOutput);
+        this.addOutputNode(fragmentOutput);
+    }
+
+    /**
+     * Loads the current Node Material from a url pointing to a file save by the Node Material Editor
+     * @param url defines the url to load from
+     * @returns a promise that will fullfil when the material is fully loaded
+     */
+    public loadAsync(url: string) {
+        return new Promise((resolve, reject) => {
+            FileTools.LoadFile(url, (data) => {
+                let serializationObject = JSON.parse(data as string);
+
+                this.loadFromSerialization(serializationObject, "");
+
+                resolve();
+            }, undefined, undefined, false, (request, exception) => {
+                reject(exception.message);
+            });
+        });
+    }
+
+    private _gatherBlocks(rootNode: NodeMaterialBlock, list: NodeMaterialBlock[]) {
+        if (list.indexOf(rootNode) !== -1) {
+            return;
+        }
+        list.push(rootNode);
+
+        for (var input of rootNode.inputs) {
+            let connectedPoint = input.connectedPoint;
+            if (connectedPoint) {
+                let block = connectedPoint.ownerBlock;
+                if (block !== rootNode) {
+                    this._gatherBlocks(block, list);
+                }
+            }
+        }
+    }
+
+    /**
+     * Generate a string containing the code declaration required to create an equivalent of this material
+     * @returns a string
+     */
+    public generateCode() {
+
+        let alreadyDumped: NodeMaterialBlock[] = [];
+        let vertexBlocks: NodeMaterialBlock[] = [];
+        let uniqueNames: string[] = [];
+        // Gets active blocks
+        for (var outputNode of this._vertexOutputNodes) {
+            this._gatherBlocks(outputNode, vertexBlocks);
+
+        }
+
+        let fragmentBlocks: NodeMaterialBlock[] = [];
+        for (var outputNode of this._fragmentOutputNodes) {
+            this._gatherBlocks(outputNode, fragmentBlocks);
+        }
+
+        // Generate vertex shader
+        let codeString = "var nodeMaterial = new BABYLON.NodeMaterial(`node material`);\r\n";
+        for (var node of vertexBlocks) {
+            if (node.isInput && alreadyDumped.indexOf(node) === -1) {
+                codeString += node._dumpCode(uniqueNames, alreadyDumped);
+            }
+        }
+
+        // Generate fragment shader
+        for (var node of fragmentBlocks) {
+            if (node.isInput && alreadyDumped.indexOf(node) === -1) {
+                codeString += node._dumpCode(uniqueNames, alreadyDumped);
+            }
+        }
+
+        for (var node of this._vertexOutputNodes) {
+            codeString += `nodeMaterial.addOutputNode(${node._codeVariableName});\r\n`;
+        }
+
+        for (var node of this._fragmentOutputNodes) {
+            codeString += `nodeMaterial.addOutputNode(${node._codeVariableName});\r\n`;
+        }
+
+        codeString += `nodeMaterial.build();\r\n`;
+
+        return codeString;
+    }
+
+    /**
+     * Serializes this material in a JSON representation
+     * @returns the serialized material object
+     */
+    public serialize(): any {
+        var serializationObject = SerializationHelper.Serialize(this);
+        serializationObject.customType = "BABYLON.NodeMaterial";
+
+        serializationObject.outputNodes = [];
+
+        let blocks: NodeMaterialBlock[] = [];
+
+        // Outputs
+        for (var outputNode of this._vertexOutputNodes) {
+            this._gatherBlocks(outputNode, blocks);
+            serializationObject.outputNodes.push(outputNode.uniqueId);
+        }
+
+        for (var outputNode of this._fragmentOutputNodes) {
+            this._gatherBlocks(outputNode, blocks);
+
+            if (serializationObject.outputNodes.indexOf(outputNode.uniqueId) === -1) {
+                serializationObject.outputNodes.push(outputNode.uniqueId);
+            }
+        }
+
+        // Blocks
+        serializationObject.blocks = [];
+
+        for (var block of blocks) {
+            serializationObject.blocks.push(block.serialize());
+        }
+
+        for (var block of this.attachedBlocks) {
+            if (blocks.indexOf(block) !== -1) {
+                continue;
+            }
+            serializationObject.blocks.push(block.serialize());
+        }
+
+        return serializationObject;
+    }
+
+    private _restoreConnections(block: NodeMaterialBlock, source: any, map: {[key: number]: NodeMaterialBlock}) {
+        for (var outputPoint of block.outputs) {
+            for (var candidate of source.blocks) {
+                let target = map[candidate.id];
+
+                for (var input of candidate.inputs) {
+                    if (map[input.targetBlockId] === block && input.targetConnectionName === outputPoint.name) {
+                        let inputPoint = target.getInputByName(input.inputName);
+                        if (!inputPoint || inputPoint.isConnected) {
+                            continue;
+                        }
+
+                        outputPoint.connectTo(inputPoint);
+                        this._restoreConnections(target, source, map);
+                        continue;
+                    }
+                }
+            }
+        }
+    }
+
+    /**
+     * Clear the current graph and load a new one from a serialization object
+     * @param source defines the JSON representation of the material
+     * @param rootUrl defines the root URL to use to load textures and relative dependencies
+     */
+    public loadFromSerialization(source: any, rootUrl: string = "") {
+        this.clear();
+
+        let map: {[key: number]: NodeMaterialBlock} = {};
+
+        // Create blocks
+        for (var parsedBlock of source.blocks) {
+            let blockType = _TypeStore.GetClass(parsedBlock.customType);
+            if (blockType) {
+                let block: NodeMaterialBlock = new blockType();
+                block._deserialize(parsedBlock, this.getScene(), rootUrl);
+                map[parsedBlock.id] = block;
+
+                this.attachedBlocks.push(block);
+            }
+        }
+
+        // Connections
+
+        // Starts with input blocks only
+        for (var blockIndex = 0; blockIndex < source.blocks.length; blockIndex++) {
+            let parsedBlock = source.blocks[blockIndex];
+            let block = map[parsedBlock.id];
+
+            if (!block.isInput) {
+                continue;
+            }
+            this._restoreConnections(block, source, map);
+        }
+
+        // Outputs
+        for (var outputNodeId of source.outputNodes) {
+            this.addOutputNode(map[outputNodeId]);
+        }
+
+        // Store map for external uses
+        source.map = {};
+
+        for (var key in map) {
+            source.map[key] = map[key].uniqueId;
+        }
+    }
+
+    /**
+     * Creates a node material from parsed material data
+     * @param source defines the JSON representation of the material
+     * @param scene defines the hosting scene
+     * @param rootUrl defines the root URL to use to load textures and relative dependencies
+     * @returns a new node material
+     */
+    public static Parse(source: any, scene: Scene, rootUrl: string = ""): NodeMaterial {
+        let nodeMaterial = SerializationHelper.Parse(() => new NodeMaterial(source.name, scene), source, scene, rootUrl);
+
+        nodeMaterial.loadFromSerialization(source, rootUrl);
+
+        return nodeMaterial;
+    }
+
+    /**
+     * Creates a new node material set to default basic configuration
+     * @param name defines the name of the material
+     * @param scene defines the hosting scene
+     * @returns a new NodeMaterial
+     */
+    public static CreateDefault(name: string, scene?: Scene) {
+        let newMaterial = new NodeMaterial(name, scene);
+        newMaterial.setToDefault();
+        newMaterial.build();
+
+        return newMaterial;
+    }
+}
+
 _TypeStore.RegisteredTypes["BABYLON.NodeMaterial"] = NodeMaterial;