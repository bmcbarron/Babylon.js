var BABYLON;
(function (BABYLON) {
    var BaseTexture = (function () {
        function BaseTexture(scene) {
            this.delayLoadState = BABYLON.Engine.DELAYLOADSTATE_NONE;
            this.hasAlpha = false;
            this.getAlphaFromRGB = false;
            this.level = 1;
            this.isCube = false;
            this.isRenderTarget = false;
            this.animations = new Array();
            this.coordinatesIndex = 0;
            this.coordinatesMode = BABYLON.Texture.EXPLICIT_MODE;
            this.wrapU = BABYLON.Texture.WRAP_ADDRESSMODE;
            this.wrapV = BABYLON.Texture.WRAP_ADDRESSMODE;
            this.anisotropicFilteringLevel = 4;
            this._scene = scene;
            this._scene.textures.push(this);
        }
        BaseTexture.prototype.getScene = function () {
            return this._scene;
        };
        BaseTexture.prototype.getTextureMatrix = function () {
            return null;
        };
        BaseTexture.prototype.getReflectionTextureMatrix = function () {
            return null;
        };
        BaseTexture.prototype.getInternalTexture = function () {
            return this._texture;
        };
        BaseTexture.prototype.isReady = function () {
            if (this.delayLoadState === BABYLON.Engine.DELAYLOADSTATE_NOTLOADED) {
                return true;
            }
            if (this._texture) {
                return this._texture.isReady;
            }
            return false;
        };
        BaseTexture.prototype.getSize = function () {
            if (this._texture._width) {
                return { width: this._texture._width, height: this._texture._height };
            }
            if (this._texture._size) {
                return { width: this._texture._size, height: this._texture._size };
            }
            return { width: 0, height: 0 };
        };
        BaseTexture.prototype.getBaseSize = function () {
            if (!this.isReady())
                return { width: 0, height: 0 };
            if (this._texture._size) {
                return { width: this._texture._size, height: this._texture._size };
            }
            return { width: this._texture._baseWidth, height: this._texture._baseHeight };
        };
        BaseTexture.prototype.scale = function (ratio) {
        };
        Object.defineProperty(BaseTexture.prototype, "canRescale", {
            get: function () {
                return false;
            },
            enumerable: true,
            configurable: true
        });
        BaseTexture.prototype._removeFromCache = function (url, noMipmap) {
            var texturesCache = this._scene.getEngine().getLoadedTexturesCache();
            for (var index = 0; index < texturesCache.length; index++) {
                var texturesCacheEntry = texturesCache[index];
                if (texturesCacheEntry.url === url && texturesCacheEntry.noMipmap === noMipmap) {
                    texturesCache.splice(index, 1);
                    return;
                }
            }
        };
        BaseTexture.prototype._getFromCache = function (url, noMipmap, sampling) {
            var texturesCache = this._scene.getEngine().getLoadedTexturesCache();
            for (var index = 0; index < texturesCache.length; index++) {
                var texturesCacheEntry = texturesCache[index];
                if (texturesCacheEntry.url === url && texturesCacheEntry.noMipmap === noMipmap) {
                    if (!sampling || sampling === texturesCacheEntry.samplingMode) {
                        texturesCacheEntry.references++;
                        return texturesCacheEntry;
                    }
                }
            }
            return null;
        };
        BaseTexture.prototype.delayLoad = function () {
        };
        BaseTexture.prototype.clone = function () {
            return null;
        };
        BaseTexture.prototype.releaseInternalTexture = function () {
            if (this._texture) {
                this._scene.getEngine().releaseInternalTexture(this._texture);
                delete this._texture;
            }
        };
        BaseTexture.prototype.dispose = function () {
            // Animations
            this.getScene().stopAnimation(this);
            // Remove from scene
            var index = this._scene.textures.indexOf(this);
            if (index >= 0) {
                this._scene.textures.splice(index, 1);
            }
            if (this._texture === undefined) {
                return;
            }
            // Callback
            if (this.onDispose) {
                this.onDispose();
            }
        };
<<<<<<< HEAD
=======
        BaseTexture.prototype.serialize = function () {
            var serializationObject = {};
            if (!this.name) {
                return null;
            }
            serializationObject.name = this.name;
            serializationObject.hasAlpha = this.hasAlpha;
            serializationObject.level = this.level;
            serializationObject.coordinatesIndex = this.coordinatesIndex;
            serializationObject.coordinatesMode = this.coordinatesMode;
            serializationObject.wrapU = this.wrapU;
            serializationObject.wrapV = this.wrapV;
            // Animations
            BABYLON.Animation.AppendSerializedAnimations(this, serializationObject);
            return serializationObject;
        };
        BaseTexture.ParseCubeTexture = function (parsedTexture, scene, rootUrl) {
            var texture = null;
            if ((parsedTexture.name || parsedTexture.extensions) && !parsedTexture.isRenderTarget) {
                texture = new BABYLON.CubeTexture(rootUrl + parsedTexture.name, scene, parsedTexture.extensions);
                texture.name = parsedTexture.name;
                texture.hasAlpha = parsedTexture.hasAlpha;
                texture.level = parsedTexture.level;
                texture.coordinatesMode = parsedTexture.coordinatesMode;
            }
            return texture;
        };
        BaseTexture.ParseTexture = function (parsedTexture, scene, rootUrl) {
            if (parsedTexture.isCube) {
                return BaseTexture.ParseCubeTexture(parsedTexture, scene, rootUrl);
            }
            if (!parsedTexture.name && !parsedTexture.isRenderTarget) {
                return null;
            }
            var texture;
            if (parsedTexture.mirrorPlane) {
                texture = new BABYLON.MirrorTexture(parsedTexture.name, parsedTexture.renderTargetSize, scene);
                texture._waitingRenderList = parsedTexture.renderList;
                texture.mirrorPlane = BABYLON.Plane.FromArray(parsedTexture.mirrorPlane);
            }
            else if (parsedTexture.isRenderTarget) {
                texture = new BABYLON.RenderTargetTexture(parsedTexture.name, parsedTexture.renderTargetSize, scene);
                texture._waitingRenderList = parsedTexture.renderList;
            }
            else {
                if (parsedTexture.base64String) {
                    texture = BABYLON.Texture.CreateFromBase64String(parsedTexture.base64String, parsedTexture.name, scene);
                }
                else {
                    texture = new BABYLON.Texture(rootUrl + parsedTexture.name, scene);
                }
            }
            texture.name = parsedTexture.name;
            texture.hasAlpha = parsedTexture.hasAlpha;
            texture.getAlphaFromRGB = parsedTexture.getAlphaFromRGB;
            texture.level = parsedTexture.level;
            texture.coordinatesIndex = parsedTexture.coordinatesIndex;
            texture.coordinatesMode = parsedTexture.coordinatesMode;
            texture.uOffset = parsedTexture.uOffset;
            texture.vOffset = parsedTexture.vOffset;
            texture.uScale = parsedTexture.uScale;
            texture.vScale = parsedTexture.vScale;
            texture.uAng = parsedTexture.uAng;
            texture.vAng = parsedTexture.vAng;
            texture.wAng = parsedTexture.wAng;
            texture.wrapU = parsedTexture.wrapU;
            texture.wrapV = parsedTexture.wrapV;
            // Animations
            if (parsedTexture.animations) {
                for (var animationIndex = 0; animationIndex < parsedTexture.animations.length; animationIndex++) {
                    var parsedAnimation = parsedTexture.animations[animationIndex];
                    texture.animations.push(BABYLON.Animation.ParseAnimation(parsedAnimation));
                }
            }
            return texture;
        };
>>>>>>> 66d36333
        return BaseTexture;
    })();
    BABYLON.BaseTexture = BaseTexture;
})(BABYLON || (BABYLON = {}));<|MERGE_RESOLUTION|>--- conflicted
+++ resolved
@@ -114,8 +114,6 @@
                 this.onDispose();
             }
         };
-<<<<<<< HEAD
-=======
         BaseTexture.prototype.serialize = function () {
             var serializationObject = {};
             if (!this.name) {
@@ -192,7 +190,6 @@
             }
             return texture;
         };
->>>>>>> 66d36333
         return BaseTexture;
     })();
     BABYLON.BaseTexture = BaseTexture;
