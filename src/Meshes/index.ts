--- conflicted
+++ resolved
@@ -1,28 +1,24 @@
-export * from "./abstractMesh";
-export * from "./buffer";
-export * from "./Compression/index";
-export * from "./csg";
-export * from "./geometry";
-export * from "./groundMesh";
-export * from "./trailMesh";
-export * from "./instancedMesh";
-export * from "./linesMesh";
-export * from "./mesh";
-export * from "./mesh.vertexData";
-export * from "./meshBuilder";
-export * from "./meshSimplification";
-export * from "./meshSimplificationSceneComponent";
-export * from "./polygonMesh";
-export * from "./subMesh";
-export * from "./meshLODLevel";
-export * from "./transformNode";
-export * from "./Builders/index";
-export * from "./dataBuffer";
-export * from "./WebGL/webGLDataBuffer";
-<<<<<<< HEAD
-export * from "./WebGPU/webgpuDataBuffer";
-=======
-import "./thinInstanceMesh";
-export * from "./thinInstanceMesh";
-
->>>>>>> 31ca8068
+export * from "./abstractMesh";
+export * from "./buffer";
+export * from "./Compression/index";
+export * from "./csg";
+export * from "./geometry";
+export * from "./groundMesh";
+export * from "./trailMesh";
+export * from "./instancedMesh";
+export * from "./linesMesh";
+export * from "./mesh";
+export * from "./mesh.vertexData";
+export * from "./meshBuilder";
+export * from "./meshSimplification";
+export * from "./meshSimplificationSceneComponent";
+export * from "./polygonMesh";
+export * from "./subMesh";
+export * from "./meshLODLevel";
+export * from "./transformNode";
+export * from "./Builders/index";
+export * from "./dataBuffer";
+export * from "./WebGL/webGLDataBuffer";
+export * from "./WebGPU/webgpuDataBuffer";
+import "./thinInstanceMesh";
+export * from "./thinInstanceMesh";