--- conflicted
+++ resolved
@@ -1,151 +1,88 @@
-<<<<<<< HEAD
-﻿#if defined(BUMP) || defined(CLEARCOAT_BUMP) || defined(ANISOTROPIC)
-	#if defined(TANGENT) && defined(NORMAL) 
-		varying mat3 vTBN;
-	#endif
-
-	#ifdef OBJECTSPACE_NORMALMAP
-		uniform mat4 normalMatrix;
-	#endif
-
-	vec3 perturbNormal(mat3 cotangentFrame, vec3 textureSample, float scale)
-	{
-		textureSample = textureSample * 2.0 - 1.0;
-
-		#ifdef NORMALXYSCALE
-			textureSample = normalize(textureSample * vec3(scale, scale, 1.0));
-		#endif
-
-		return normalize(cotangentFrame * textureSample);
-	}
-
-	// Thanks to http://www.thetenthplanet.de/archives/1180
-	mat3 cotangent_frame(vec3 normal, vec3 p, vec2 uv, vec2 tangentSpaceParams)
-	{
-		// flip the uv for the backface
-		uv = gl_FrontFacing ? uv : -uv;
-
-		// get edge vectors of the pixel triangle
-		vec3 dp1 = dFdx(p);
-		vec3 dp2 = dFdy(p);
-		vec2 duv1 = dFdx(uv);
-		vec2 duv2 = dFdy(uv);
-
-		// solve the linear system
-		vec3 dp2perp = cross(dp2, normal);
-		vec3 dp1perp = cross(normal, dp1);
-		vec3 tangent = dp2perp * duv1.x + dp1perp * duv2.x;
-		vec3 bitangent = dp2perp * duv1.y + dp1perp * duv2.y;
-
-		// invert the tangent/bitangent if requested
-		tangent *= tangentSpaceParams.x;
-		bitangent *= tangentSpaceParams.y;
-
-		// construct a scale-invariant frame
-		float invmax = inversesqrt(max(dot(tangent, tangent), dot(bitangent, bitangent)));
-		return mat3(tangent * invmax, bitangent * invmax, normal);
-	}
-#endif
-
-#ifdef BUMP
-	#ifndef PBR
-		#if BUMPDIRECTUV == 1
-			#define vBumpUV vMainUV1
-		#elif BUMPDIRECTUV == 2
-			#define vBumpUV vMainUV2
-		#else
-			varying vec2 vBumpUV;
-		#endif
-		uniform sampler2D bumpSampler;
-	#endif
-
-=======
-﻿#if defined(BUMP)
-	#if BUMPDIRECTUV == 1
-		#define vBumpUV vMainUV1
-	#elif BUMPDIRECTUV == 2
-		#define vBumpUV vMainUV2
-	#else
-		varying vec2 vBumpUV;
-	#endif
-	uniform sampler2D bumpSampler;
-	
->>>>>>> 298f4cea
-	vec3 perturbNormal(mat3 cotangentFrame, vec2 uv)
-	{
-		return perturbNormal(cotangentFrame, texture2D(bumpSampler, uv).xyz, vBumpInfos.y);
-	}
-#endif
-
-#if defined(BUMP)
-	vec3 perturbNormal(mat3 cotangentFrame, vec3 color)
-	{
-		return perturbNormal(cotangentFrame, color, vBumpInfos.y);
-	}
-
-	// Thanks to http://www.thetenthplanet.de/archives/1180
-	mat3 cotangent_frame(vec3 normal, vec3 p, vec2 uv)
-	{
-		return cotangent_frame(normal, p, uv, vTangentSpaceParams);
-	}
-#endif
-
-#if defined(BUMP) && defined(PARALLAX)
-	const float minSamples = 4.;
-	const float maxSamples = 15.;
-	const int iMaxSamples = 15;
-
-	// http://www.gamedev.net/page/resources/_/technical/graphics-programming-and-theory/a-closer-look-at-parallax-occlusion-mapping-r3262
-	vec2 parallaxOcclusion(vec3 vViewDirCoT, vec3 vNormalCoT, vec2 texCoord, float parallaxScale) {
-
-		float parallaxLimit = length(vViewDirCoT.xy) / vViewDirCoT.z;
-		parallaxLimit *= parallaxScale;
-		vec2 vOffsetDir = normalize(vViewDirCoT.xy);
-		vec2 vMaxOffset = vOffsetDir * parallaxLimit;
-		float numSamples = maxSamples + (dot(vViewDirCoT, vNormalCoT) * (minSamples - maxSamples));
-		float stepSize = 1.0 / numSamples;
-
-		// Initialize the starting view ray height and the texture offsets.
-		float currRayHeight = 1.0;
-		vec2 vCurrOffset = vec2(0, 0);
-		vec2 vLastOffset = vec2(0, 0);
-
-		float lastSampledHeight = 1.0;
-		float currSampledHeight = 1.0;
-
-		for (int i = 0; i < iMaxSamples; i++)
-		{
-			currSampledHeight = texture2D(bumpSampler, vBumpUV + vCurrOffset).w;
-
-			// Test if the view ray has intersected the surface.
-			if (currSampledHeight > currRayHeight)
-			{
-				float delta1 = currSampledHeight - currRayHeight;
-				float delta2 = (currRayHeight + stepSize) - lastSampledHeight;
-				float ratio = delta1 / (delta1 + delta2);
-				vCurrOffset = (ratio)* vLastOffset + (1.0 - ratio) * vCurrOffset;
-
-				// Force the exit of the loop
-				break;
-			}
-			else
-			{
-				currRayHeight -= stepSize;
-				vLastOffset = vCurrOffset;
-				vCurrOffset += stepSize * vMaxOffset;
-
-				lastSampledHeight = currSampledHeight;
-			}
-		}
-
-		return vCurrOffset;
-	}
-
-	vec2 parallaxOffset(vec3 viewDir, float heightScale)
-	{
-		// calculate amount of offset for Parallax Mapping With Offset Limiting
-		float height = texture2D(bumpSampler, vBumpUV).w;
-		vec2 texCoordOffset = heightScale * viewDir.xy * height;
-		return -texCoordOffset;
-	}
+#if defined(BUMP)
+	#if BUMPDIRECTUV == 1
+		#define vBumpUV vMainUV1
+	#elif BUMPDIRECTUV == 2
+		#define vBumpUV vMainUV2
+	#else
+		varying vec2 vBumpUV;
+	#endif
+	uniform sampler2D bumpSampler;
+	
+	vec3 perturbNormal(mat3 cotangentFrame, vec2 uv)
+	{
+		return perturbNormal(cotangentFrame, texture2D(bumpSampler, uv).xyz, vBumpInfos.y);
+	}
+#endif
+
+#if defined(BUMP)
+	vec3 perturbNormal(mat3 cotangentFrame, vec3 color)
+	{
+		return perturbNormal(cotangentFrame, color, vBumpInfos.y);
+	}
+
+	// Thanks to http://www.thetenthplanet.de/archives/1180
+	mat3 cotangent_frame(vec3 normal, vec3 p, vec2 uv)
+	{
+		return cotangent_frame(normal, p, uv, vTangentSpaceParams);
+	}
+#endif
+
+#if defined(BUMP) && defined(PARALLAX)
+	const float minSamples = 4.;
+	const float maxSamples = 15.;
+	const int iMaxSamples = 15;
+
+	// http://www.gamedev.net/page/resources/_/technical/graphics-programming-and-theory/a-closer-look-at-parallax-occlusion-mapping-r3262
+	vec2 parallaxOcclusion(vec3 vViewDirCoT, vec3 vNormalCoT, vec2 texCoord, float parallaxScale) {
+
+		float parallaxLimit = length(vViewDirCoT.xy) / vViewDirCoT.z;
+		parallaxLimit *= parallaxScale;
+		vec2 vOffsetDir = normalize(vViewDirCoT.xy);
+		vec2 vMaxOffset = vOffsetDir * parallaxLimit;
+		float numSamples = maxSamples + (dot(vViewDirCoT, vNormalCoT) * (minSamples - maxSamples));
+		float stepSize = 1.0 / numSamples;
+
+		// Initialize the starting view ray height and the texture offsets.
+		float currRayHeight = 1.0;
+		vec2 vCurrOffset = vec2(0, 0);
+		vec2 vLastOffset = vec2(0, 0);
+
+		float lastSampledHeight = 1.0;
+		float currSampledHeight = 1.0;
+
+		for (int i = 0; i < iMaxSamples; i++)
+		{
+			currSampledHeight = texture2D(bumpSampler, vBumpUV + vCurrOffset).w;
+
+			// Test if the view ray has intersected the surface.
+			if (currSampledHeight > currRayHeight)
+			{
+				float delta1 = currSampledHeight - currRayHeight;
+				float delta2 = (currRayHeight + stepSize) - lastSampledHeight;
+				float ratio = delta1 / (delta1 + delta2);
+				vCurrOffset = (ratio)* vLastOffset + (1.0 - ratio) * vCurrOffset;
+
+				// Force the exit of the loop
+				break;
+			}
+			else
+			{
+				currRayHeight -= stepSize;
+				vLastOffset = vCurrOffset;
+				vCurrOffset += stepSize * vMaxOffset;
+
+				lastSampledHeight = currSampledHeight;
+			}
+		}
+
+		return vCurrOffset;
+	}
+
+	vec2 parallaxOffset(vec3 viewDir, float heightScale)
+	{
+		// calculate amount of offset for Parallax Mapping With Offset Limiting
+		float height = texture2D(bumpSampler, vBumpUV).w;
+		vec2 texCoordOffset = heightScale * viewDir.xy * height;
+		return -texCoordOffset;
+	}
 #endif