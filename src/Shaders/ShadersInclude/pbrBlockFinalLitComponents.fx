--- conflicted
+++ resolved
@@ -1,139 +1,135 @@
-// ______________________________________________________________________________
-// _____________________________ Energy Conservation  ___________________________
-// Apply Energy Conservation.
-// _____________________________ IBL BRDF + Energy Cons ________________________________
-#if defined(ENVIRONMENTBRDF)
-    #ifdef MS_BRDF_ENERGY_CONSERVATION
-        vec3 energyConservationFactor = getEnergyConservationFactor(clearcoatOut.specularEnvironmentR0, environmentBrdf);
-    #endif
-#endif
-
-#ifndef METALLICWORKFLOW
-    #ifdef SPECULAR_GLOSSINESS_ENERGY_CONSERVATION
-        surfaceAlbedo.rgb = (1. - reflectance) * surfaceAlbedo.rgb;
-    #endif
-#endif
-
-#if defined(SHEEN) && defined(SHEEN_ALBEDOSCALING) && defined(ENVIRONMENTBRDF)
-    surfaceAlbedo.rgb = sheenOut.sheenAlbedoScaling * surfaceAlbedo.rgb;
-#endif
-
-// _____________________________ Irradiance ______________________________________
-#ifdef REFLECTION
-    vec3 finalIrradiance = reflectionOut.environmentIrradiance;
-
-    #if defined(CLEARCOAT)
-        finalIrradiance *= clearcoatOut.conservationFactor;
-        #if defined(CLEARCOAT_TINT)
-            finalIrradiance *= clearcoatOut.absorption;
-        #endif
-    #endif
-
-    #if defined(SS_REFRACTION)
-        finalIrradiance *= subSurfaceOut.refractionFactorForIrradiance;
-    #endif
-
-    #if defined(SS_TRANSLUCENCY)
-<<<<<<< HEAD
-        finalIrradiance *= (1.0 - vSubSurfaceIntensity.y);
-=======
-        finalIrradiance *= (1.0 - subSurfaceOut.translucencyIntensity);
->>>>>>> 6cbf0cd4
-        finalIrradiance += subSurfaceOut.refractionIrradiance;
-    #endif
-
-    finalIrradiance *= surfaceAlbedo.rgb;
-    finalIrradiance *= vLightingIntensity.z;
-    finalIrradiance *= aoOut.ambientOcclusionColor;
-#endif
-
-// _____________________________ Specular ________________________________________
-#ifdef SPECULARTERM
-    vec3 finalSpecular = specularBase;
-    finalSpecular = max(finalSpecular, 0.0);
-
-    vec3 finalSpecularScaled = finalSpecular * vLightingIntensity.x * vLightingIntensity.w;
-
-    #if defined(ENVIRONMENTBRDF) && defined(MS_BRDF_ENERGY_CONSERVATION)
-        finalSpecularScaled *= energyConservationFactor;
-    #endif
-
-    #if defined(SHEEN) && defined(ENVIRONMENTBRDF) && defined(SHEEN_ALBEDOSCALING)
-        finalSpecularScaled *= sheenOut.sheenAlbedoScaling;
-    #endif
-#endif
-
-// _____________________________ Radiance ________________________________________
-#ifdef REFLECTION
-    vec3 finalRadiance = reflectionOut.environmentRadiance.rgb;
-    finalRadiance *= subSurfaceOut.specularEnvironmentReflectance;
-
-    vec3 finalRadianceScaled = finalRadiance * vLightingIntensity.z;
-
-    #if defined(ENVIRONMENTBRDF) && defined(MS_BRDF_ENERGY_CONSERVATION)
-        finalRadianceScaled *= energyConservationFactor;
-    #endif
-
-    #if defined(SHEEN) && defined(ENVIRONMENTBRDF) && defined(SHEEN_ALBEDOSCALING)
-        finalRadianceScaled *= sheenOut.sheenAlbedoScaling;
-    #endif
-#endif
-
-// ________________________________ Sheen ________________________________________
-#ifdef SHEEN
-    vec3 finalSheen = sheenBase * sheenOut.sheenColor;
-    finalSheen = max(finalSheen, 0.0);
-
-    vec3 finalSheenScaled = finalSheen * vLightingIntensity.x * vLightingIntensity.w;
-    
-    #if defined(CLEARCOAT) && defined(REFLECTION) && defined(ENVIRONMENTBRDF)
-        sheenOut.finalSheenRadianceScaled *= clearcoatOut.conservationFactor;
-
-        #if defined(CLEARCOAT_TINT)
-            sheenOut.finalSheenRadianceScaled *= clearcoatOut.absorption;
-        #endif
-    #endif
-#endif
-
-// _____________________________ Clear Coat _______________________________________
-#ifdef CLEARCOAT
-    vec3 finalClearCoat = clearCoatBase;
-    finalClearCoat = max(finalClearCoat, 0.0);
-
-    vec3 finalClearCoatScaled = finalClearCoat * vLightingIntensity.x * vLightingIntensity.w;
-
-    #if defined(ENVIRONMENTBRDF) && defined(MS_BRDF_ENERGY_CONSERVATION)
-        finalClearCoatScaled *= clearcoatOut.energyConservationFactorClearCoat;
-    #endif
-
-    #ifdef SS_REFRACTION
-        subSurfaceOut.finalRefraction *= clearcoatOut.conservationFactor;
-
-        #ifdef CLEARCOAT_TINT
-            subSurfaceOut.finalRefraction *= clearcoatOut.absorption;
-        #endif
-    #endif
-#endif
-
-// _____________________________ Highlights on Alpha _____________________________
-#ifdef ALPHABLEND
-    float luminanceOverAlpha = 0.0;
-    #if	defined(REFLECTION) && defined(RADIANCEOVERALPHA)
-        luminanceOverAlpha += getLuminance(finalRadianceScaled);
-        #if defined(CLEARCOAT)
-            luminanceOverAlpha += getLuminance(clearcoatOut.finalClearCoatRadianceScaled);
-        #endif
-    #endif
-
-    #if defined(SPECULARTERM) && defined(SPECULAROVERALPHA)
-        luminanceOverAlpha += getLuminance(finalSpecularScaled);
-    #endif
-
-    #if defined(CLEARCOAT) && defined(CLEARCOATOVERALPHA)
-        luminanceOverAlpha += getLuminance(finalClearCoatScaled);
-    #endif
-
-    #if defined(RADIANCEOVERALPHA) || defined(SPECULAROVERALPHA) || defined(CLEARCOATOVERALPHA)
-        alpha = saturate(alpha + luminanceOverAlpha * luminanceOverAlpha);
-    #endif
-#endif
+// ______________________________________________________________________________
+// _____________________________ Energy Conservation  ___________________________
+// Apply Energy Conservation.
+// _____________________________ IBL BRDF + Energy Cons ________________________________
+#if defined(ENVIRONMENTBRDF)
+    #ifdef MS_BRDF_ENERGY_CONSERVATION
+        vec3 energyConservationFactor = getEnergyConservationFactor(clearcoatOut.specularEnvironmentR0, environmentBrdf);
+    #endif
+#endif
+
+#ifndef METALLICWORKFLOW
+    #ifdef SPECULAR_GLOSSINESS_ENERGY_CONSERVATION
+        surfaceAlbedo.rgb = (1. - reflectance) * surfaceAlbedo.rgb;
+    #endif
+#endif
+
+#if defined(SHEEN) && defined(SHEEN_ALBEDOSCALING) && defined(ENVIRONMENTBRDF)
+    surfaceAlbedo.rgb = sheenOut.sheenAlbedoScaling * surfaceAlbedo.rgb;
+#endif
+
+// _____________________________ Irradiance ______________________________________
+#ifdef REFLECTION
+    vec3 finalIrradiance = reflectionOut.environmentIrradiance;
+
+    #if defined(CLEARCOAT)
+        finalIrradiance *= clearcoatOut.conservationFactor;
+        #if defined(CLEARCOAT_TINT)
+            finalIrradiance *= clearcoatOut.absorption;
+        #endif
+    #endif
+
+    #if defined(SS_REFRACTION)
+        finalIrradiance *= subSurfaceOut.refractionFactorForIrradiance;
+    #endif
+
+    #if defined(SS_TRANSLUCENCY)
+        finalIrradiance *= (1.0 - subSurfaceOut.translucencyIntensity);
+        finalIrradiance += subSurfaceOut.refractionIrradiance;
+    #endif
+
+    finalIrradiance *= surfaceAlbedo.rgb;
+    finalIrradiance *= vLightingIntensity.z;
+    finalIrradiance *= aoOut.ambientOcclusionColor;
+#endif
+
+// _____________________________ Specular ________________________________________
+#ifdef SPECULARTERM
+    vec3 finalSpecular = specularBase;
+    finalSpecular = max(finalSpecular, 0.0);
+
+    vec3 finalSpecularScaled = finalSpecular * vLightingIntensity.x * vLightingIntensity.w;
+
+    #if defined(ENVIRONMENTBRDF) && defined(MS_BRDF_ENERGY_CONSERVATION)
+        finalSpecularScaled *= energyConservationFactor;
+    #endif
+
+    #if defined(SHEEN) && defined(ENVIRONMENTBRDF) && defined(SHEEN_ALBEDOSCALING)
+        finalSpecularScaled *= sheenOut.sheenAlbedoScaling;
+    #endif
+#endif
+
+// _____________________________ Radiance ________________________________________
+#ifdef REFLECTION
+    vec3 finalRadiance = reflectionOut.environmentRadiance.rgb;
+    finalRadiance *= subSurfaceOut.specularEnvironmentReflectance;
+
+    vec3 finalRadianceScaled = finalRadiance * vLightingIntensity.z;
+
+    #if defined(ENVIRONMENTBRDF) && defined(MS_BRDF_ENERGY_CONSERVATION)
+        finalRadianceScaled *= energyConservationFactor;
+    #endif
+
+    #if defined(SHEEN) && defined(ENVIRONMENTBRDF) && defined(SHEEN_ALBEDOSCALING)
+        finalRadianceScaled *= sheenOut.sheenAlbedoScaling;
+    #endif
+#endif
+
+// ________________________________ Sheen ________________________________________
+#ifdef SHEEN
+    vec3 finalSheen = sheenBase * sheenOut.sheenColor;
+    finalSheen = max(finalSheen, 0.0);
+
+    vec3 finalSheenScaled = finalSheen * vLightingIntensity.x * vLightingIntensity.w;
+    
+    #if defined(CLEARCOAT) && defined(REFLECTION) && defined(ENVIRONMENTBRDF)
+        sheenOut.finalSheenRadianceScaled *= clearcoatOut.conservationFactor;
+
+        #if defined(CLEARCOAT_TINT)
+            sheenOut.finalSheenRadianceScaled *= clearcoatOut.absorption;
+        #endif
+    #endif
+#endif
+
+// _____________________________ Clear Coat _______________________________________
+#ifdef CLEARCOAT
+    vec3 finalClearCoat = clearCoatBase;
+    finalClearCoat = max(finalClearCoat, 0.0);
+
+    vec3 finalClearCoatScaled = finalClearCoat * vLightingIntensity.x * vLightingIntensity.w;
+
+    #if defined(ENVIRONMENTBRDF) && defined(MS_BRDF_ENERGY_CONSERVATION)
+        finalClearCoatScaled *= clearcoatOut.energyConservationFactorClearCoat;
+    #endif
+
+    #ifdef SS_REFRACTION
+        subSurfaceOut.finalRefraction *= clearcoatOut.conservationFactor;
+
+        #ifdef CLEARCOAT_TINT
+            subSurfaceOut.finalRefraction *= clearcoatOut.absorption;
+        #endif
+    #endif
+#endif
+
+// _____________________________ Highlights on Alpha _____________________________
+#ifdef ALPHABLEND
+    float luminanceOverAlpha = 0.0;
+    #if	defined(REFLECTION) && defined(RADIANCEOVERALPHA)
+        luminanceOverAlpha += getLuminance(finalRadianceScaled);
+        #if defined(CLEARCOAT)
+            luminanceOverAlpha += getLuminance(clearcoatOut.finalClearCoatRadianceScaled);
+        #endif
+    #endif
+
+    #if defined(SPECULARTERM) && defined(SPECULAROVERALPHA)
+        luminanceOverAlpha += getLuminance(finalSpecularScaled);
+    #endif
+
+    #if defined(CLEARCOAT) && defined(CLEARCOATOVERALPHA)
+        luminanceOverAlpha += getLuminance(finalClearCoatScaled);
+    #endif
+
+    #if defined(RADIANCEOVERALPHA) || defined(SPECULAROVERALPHA) || defined(CLEARCOATOVERALPHA)
+        alpha = saturate(alpha + luminanceOverAlpha * luminanceOverAlpha);
+    #endif
+#endif