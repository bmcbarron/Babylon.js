--- conflicted
+++ resolved
@@ -1,376 +1,372 @@
-﻿module BABYLON {
-    var serializedGeometries: Geometry[] = [];
-    var serializeGeometry = (geometry: Geometry, serializationGeometries: any): any => {
-        if (serializedGeometries[geometry.id]) {
-            return;
-        }
-        if (geometry instanceof Geometry.Primitives.Box) {
-            serializationGeometries.boxes.push(geometry.serialize());
-        }
-        else if (geometry instanceof Geometry.Primitives.Sphere) {
-            serializationGeometries.spheres.push(geometry.serialize());
-        }
-        else if (geometry instanceof Geometry.Primitives.Cylinder) {
-            serializationGeometries.cylinders.push(geometry.serialize());
-        }
-        else if (geometry instanceof Geometry.Primitives.Torus) {
-            serializationGeometries.toruses.push(geometry.serialize());
-        }
-        else if (geometry instanceof Geometry.Primitives.Ground) {
-            serializationGeometries.grounds.push(geometry.serialize());
-        }
-        else if (geometry instanceof Geometry.Primitives.Plane) {
-            serializationGeometries.planes.push(geometry.serialize());
-        }
-        else if (geometry instanceof Geometry.Primitives.TorusKnot) {
-            serializationGeometries.torusKnots.push(geometry.serialize());
-        }
-        else if (geometry instanceof Geometry.Primitives._Primitive) {
-            throw new Error("Unknown primitive type");
-        }
-        else {
-            serializationGeometries.vertexData.push(geometry.serializeVerticeData());
-        }
-
-        serializedGeometries[geometry.id] = true;
-    };
-
-    var serializeMesh = (mesh: Mesh, serializationScene: any): any => {
-        var serializationObject: any = {};
-
-        serializationObject.name = mesh.name;
-        serializationObject.id = mesh.id;
-
-        if (Tags.HasTags(mesh)) {
-            serializationObject.tags = Tags.GetTags(mesh);
-        }
-
-        serializationObject.position = mesh.position.asArray();
-
-        if (mesh.rotationQuaternion) {
-            serializationObject.rotationQuaternion = mesh.rotationQuaternion.asArray();
-        } else if (mesh.rotation) {
-            serializationObject.rotation = mesh.rotation.asArray();
-        }
-
-        serializationObject.scaling = mesh.scaling.asArray();
-        serializationObject.localMatrix = mesh.getPivotMatrix().asArray();
-
-        serializationObject.isEnabled = mesh.isEnabled();
-        serializationObject.isVisible = mesh.isVisible;
-        serializationObject.infiniteDistance = mesh.infiniteDistance;
-        serializationObject.pickable = mesh.isPickable;
-
-        serializationObject.receiveShadows = mesh.receiveShadows;
-
-        serializationObject.billboardMode = mesh.billboardMode;
-        serializationObject.visibility = mesh.visibility;
-
-        serializationObject.checkCollisions = mesh.checkCollisions;
-
-        // Parent
-        if (mesh.parent) {
-            serializationObject.parentId = mesh.parent.id;
-        }
-
-        // Geometry
-        var geometry = mesh._geometry;
-        if (geometry) {
-            var geometryId = geometry.id;
-            serializationObject.geometryId = geometryId;
-
-            if (!mesh.getScene().getGeometryByID(geometryId)) {
-                // geometry was in the memory but not added to the scene, nevertheless it's better to serialize to be able to reload the mesh with its geometry
-                serializeGeometry(geometry, serializationScene.geometries);
-            }
-
-            // SubMeshes
-            serializationObject.subMeshes = [];
-            for (var subIndex = 0; subIndex < mesh.subMeshes.length; subIndex++) {
-                var subMesh = mesh.subMeshes[subIndex];
-
-                serializationObject.subMeshes.push({
-                    materialIndex: subMesh.materialIndex,
-                    verticesStart: subMesh.verticesStart,
-                    verticesCount: subMesh.verticesCount,
-                    indexStart: subMesh.indexStart,
-                    indexCount: subMesh.indexCount
-                });
-            }
-        }
-
-        // Material
-        if (mesh.material) {
-            serializationObject.materialId = mesh.material.id;
-        } else {
-            mesh.material = null;
-        }
-
-        // Skeleton
-        if (mesh.skeleton) {
-            serializationObject.skeletonId = mesh.skeleton.id;
-        }
-
-        // Physics
-        if (mesh.getPhysicsImpostor() !== PhysicsEngine.NoImpostor) {
-            serializationObject.physicsMass = mesh.getPhysicsMass();
-            serializationObject.physicsFriction = mesh.getPhysicsFriction();
-            serializationObject.physicsRestitution = mesh.getPhysicsRestitution();
-
-            switch (mesh.getPhysicsImpostor()) {
-                case PhysicsEngine.BoxImpostor:
-                    serializationObject.physicsImpostor = 1;
-                    break;
-                case PhysicsEngine.SphereImpostor:
-                    serializationObject.physicsImpostor = 2;
-                    break;
-            }
-        }
-
-        // Instances
-        serializationObject.instances = [];
-        for (var index = 0; index < mesh.instances.length; index++) {
-            var instance = mesh.instances[index];
-<<<<<<< HEAD
-            var serializationInstance: any = {
-=======
-            var serializationInstance : any = {
->>>>>>> 95ef6649
-                name: instance.name,
-                position: instance.position.asArray(),
-                scaling: instance.scaling.asArray()
-            };
-            if (instance.rotationQuaternion) {
-                serializationInstance.rotationQuaternion = instance.rotationQuaternion.asArray();
-            } else if (instance.rotation) {
-                serializationInstance.rotation = instance.rotation.asArray();
-            }
-            serializationObject.instances.push(serializationInstance);
-
-            // Animations
-            Animation.AppendSerializedAnimations(instance, serializationInstance);
-        }
-
-        // Animations
-        Animation.AppendSerializedAnimations(mesh, serializationObject);
-
-        // Layer mask
-        serializationObject.layerMask = mesh.layerMask;
-
-        return serializationObject;
-    };
-
-    var finalizeSingleMesh = (mesh: Mesh, serializationObject: any) => {
-        //only works if the mesh is already loaded
-        if (mesh.delayLoadState === Engine.DELAYLOADSTATE_LOADED || mesh.delayLoadState === Engine.DELAYLOADSTATE_NONE) {
-            //serialize material
-            if (mesh.material) {
-                if (mesh.material instanceof StandardMaterial) {
-                    serializationObject.materials = serializationObject.materials || [];
-                    if (!serializationObject.materials.some(mat => (mat.id === mesh.material.id))) {
-                        serializationObject.materials.push(mesh.material.serialize());
-                    }
-                } else if (mesh.material instanceof MultiMaterial) {
-                    serializationObject.multiMaterials = serializationObject.multiMaterials || [];
-                    if (!serializationObject.multiMaterials.some(mat => (mat.id === mesh.material.id))) {
-                        serializationObject.multiMaterials.push(mesh.material.serialize());
-                    }
-
-                }
-            }
-            //serialize geometry
-            var geometry = mesh._geometry;
-            if (geometry) {
-                if (!serializationObject.geometries) {
-                    serializationObject.geometries = {};
-
-                    serializationObject.geometries.boxes = [];
-                    serializationObject.geometries.spheres = [];
-                    serializationObject.geometries.cylinders = [];
-                    serializationObject.geometries.toruses = [];
-                    serializationObject.geometries.grounds = [];
-                    serializationObject.geometries.planes = [];
-                    serializationObject.geometries.torusKnots = [];
-                    serializationObject.geometries.vertexData = [];
-                }
-
-                serializeGeometry(geometry, serializationObject.geometries);
-            }
-            // Skeletons
-            if (mesh.skeleton) {
-                serializationObject.skeletons = serializationObject.skeletons || [];
-                serializationObject.skeletons.push(mesh.skeleton.serialize());
-            }
-
-            //serialize the actual mesh
-            serializationObject.meshes = serializationObject.meshes || [];
-            serializationObject.meshes.push(serializeMesh(mesh, serializationObject));
-        }
-    }
-
-    export class SceneSerializer {
-        public static Serialize(scene: Scene): any {
-            var serializationObject: any = {};
-
-            // Scene
-            serializationObject.useDelayedTextureLoading = scene.useDelayedTextureLoading;
-            serializationObject.autoClear = scene.autoClear;
-            serializationObject.clearColor = scene.clearColor.asArray();
-            serializationObject.ambientColor = scene.ambientColor.asArray();
-            serializationObject.gravity = scene.gravity.asArray();
-            serializationObject.collisionsEnabled = scene.collisionsEnabled;
-            serializationObject.workerCollisions = scene.workerCollisions;
-            
-            // Fog
-            if (scene.fogMode && scene.fogMode !== 0) {
-                serializationObject.fogMode = scene.fogMode;
-                serializationObject.fogColor = scene.fogColor.asArray();
-                serializationObject.fogStart = scene.fogStart;
-                serializationObject.fogEnd = scene.fogEnd;
-                serializationObject.fogDensity = scene.fogDensity;
-            }
-            
-            //Physics
-            if (scene.isPhysicsEnabled()) {
-                serializationObject.physicsEnabled = true;
-                serializationObject.physicsGravity = scene.getPhysicsEngine()._getGravity().asArray();
-                serializationObject.physicsEngine = scene.getPhysicsEngine().getPhysicsPluginName();
-            }
-
-            // Lights
-            serializationObject.lights = [];
-            var index: number;
-            var light: Light;
-            for (index = 0; index < scene.lights.length; index++) {
-                light = scene.lights[index];
-                serializationObject.lights.push(light.serialize());
-            }
-
-            // Cameras
-            serializationObject.cameras = [];
-            for (index = 0; index < scene.cameras.length; index++) {
-                var camera = scene.cameras[index];
-                serializationObject.cameras.push(camera.serialize());
-            }
-
-            if (scene.activeCamera) {
-                serializationObject.activeCameraID = scene.activeCamera.id;
-            }
-
-            // Materials
-            serializationObject.materials = [];
-            serializationObject.multiMaterials = [];
-            var material: Material;
-            for (index = 0; index < scene.materials.length; index++) {
-                material = scene.materials[index];
-                serializationObject.materials.push(material.serialize());
-            }
-
-            // MultiMaterials
-            serializationObject.multiMaterials = [];
-            for (index = 0; index < scene.multiMaterials.length; index++) {
-                var multiMaterial = scene.multiMaterials[index];
-                serializationObject.multiMaterials.push(multiMaterial.serialize());
-            }
-
-            for (index = 0; index < scene.materials.length; index++) {
-                material = scene.materials[index];
-                serializationObject.materials.push(material.serialize());
-            }
-
-            // Skeletons
-            serializationObject.skeletons = [];
-            for (index = 0; index < scene.skeletons.length; index++) {
-                serializationObject.skeletons.push(scene.skeletons[index].serialize());
-            }
-
-            // Geometries
-            serializationObject.geometries = {};
-
-            serializationObject.geometries.boxes = [];
-            serializationObject.geometries.spheres = [];
-            serializationObject.geometries.cylinders = [];
-            serializationObject.geometries.toruses = [];
-            serializationObject.geometries.grounds = [];
-            serializationObject.geometries.planes = [];
-            serializationObject.geometries.torusKnots = [];
-            serializationObject.geometries.vertexData = [];
-
-            serializedGeometries = [];
-            var geometries = scene.getGeometries();
-            for (index = 0; index < geometries.length; index++) {
-                var geometry = geometries[index];
-
-                if (geometry.isReady()) {
-                    serializeGeometry(geometry, serializationObject.geometries);
-                }
-            }
-
-            // Meshes
-            serializationObject.meshes = [];
-            for (index = 0; index < scene.meshes.length; index++) {
-                var abstractMesh = scene.meshes[index];
-
-                if (abstractMesh instanceof Mesh) {
-                    var mesh = abstractMesh;
-                    if (mesh.delayLoadState === Engine.DELAYLOADSTATE_LOADED || mesh.delayLoadState === Engine.DELAYLOADSTATE_NONE) {
-                        serializationObject.meshes.push(serializeMesh(mesh, serializationObject));
-                    }
-                }
-            }
-
-            // Particles Systems
-            serializationObject.particleSystems = [];
-            for (index = 0; index < scene.particleSystems.length; index++) {
-                serializationObject.particleSystems.push(scene.particleSystems[index].serialize());
-            }
-
-            // Lens flares
-            serializationObject.lensFlareSystems = [];
-            for (index = 0; index < scene.lensFlareSystems.length; index++) {
-                serializationObject.lensFlareSystems.push(scene.lensFlareSystems[index].serialize());
-            }
-
-            // Shadows
-            serializationObject.shadowGenerators = [];
-            for (index = 0; index < scene.lights.length; index++) {
-                light = scene.lights[index];
-
-                if (light.getShadowGenerator()) {
-                    serializationObject.shadowGenerators.push(light.getShadowGenerator().serialize());
-                }
-            }
-
-            return serializationObject;
-        }
-
-        public static SerializeMesh(toSerialize: any /* Mesh || Mesh[] */, withParents: boolean = false, withChildren: boolean = false): any {
-            var serializationObject: any = {};
-
-            toSerialize = (toSerialize instanceof Array) ? toSerialize : [toSerialize];
-
-            if (withParents || withChildren) {
-                //deliberate for loop! not for each, appended should be processed as well.
-                for (var i = 0; i < toSerialize.length; ++i) {
-                    if (withChildren) {
-                        toSerialize[i].getDescendants().forEach((node) => {
-                            if (node instanceof Mesh && (toSerialize.indexOf(node) < 0)) {
-                                toSerialize.push(node);
-                            }
-                        });
-                    }
-                    //make sure the array doesn't contain the object already
-                    if (withParents && toSerialize[i].parent && (toSerialize.indexOf(toSerialize[i].parent) < 0)) {
-                        toSerialize.push(toSerialize[i].parent);
-                    }
-                }
-            }
-
-            toSerialize.forEach((mesh: Mesh) => {
-                finalizeSingleMesh(mesh, serializationObject);
-            });
-
-            return serializationObject;
-        }
-    }
-}
+﻿module BABYLON {
+    var serializedGeometries: Geometry[] = [];
+    var serializeGeometry = (geometry: Geometry, serializationGeometries: any): any => {
+        if (serializedGeometries[geometry.id]) {
+            return;
+        }
+        if (geometry instanceof Geometry.Primitives.Box) {
+            serializationGeometries.boxes.push(geometry.serialize());
+        }
+        else if (geometry instanceof Geometry.Primitives.Sphere) {
+            serializationGeometries.spheres.push(geometry.serialize());
+        }
+        else if (geometry instanceof Geometry.Primitives.Cylinder) {
+            serializationGeometries.cylinders.push(geometry.serialize());
+        }
+        else if (geometry instanceof Geometry.Primitives.Torus) {
+            serializationGeometries.toruses.push(geometry.serialize());
+        }
+        else if (geometry instanceof Geometry.Primitives.Ground) {
+            serializationGeometries.grounds.push(geometry.serialize());
+        }
+        else if (geometry instanceof Geometry.Primitives.Plane) {
+            serializationGeometries.planes.push(geometry.serialize());
+        }
+        else if (geometry instanceof Geometry.Primitives.TorusKnot) {
+            serializationGeometries.torusKnots.push(geometry.serialize());
+        }
+        else if (geometry instanceof Geometry.Primitives._Primitive) {
+            throw new Error("Unknown primitive type");
+        }
+        else {
+            serializationGeometries.vertexData.push(geometry.serializeVerticeData());
+        }
+
+        serializedGeometries[geometry.id] = true;
+    };
+
+    var serializeMesh = (mesh: Mesh, serializationScene: any): any => {
+        var serializationObject: any = {};
+
+        serializationObject.name = mesh.name;
+        serializationObject.id = mesh.id;
+
+        if (Tags.HasTags(mesh)) {
+            serializationObject.tags = Tags.GetTags(mesh);
+        }
+
+        serializationObject.position = mesh.position.asArray();
+
+        if (mesh.rotationQuaternion) {
+            serializationObject.rotationQuaternion = mesh.rotationQuaternion.asArray();
+        } else if (mesh.rotation) {
+            serializationObject.rotation = mesh.rotation.asArray();
+        }
+
+        serializationObject.scaling = mesh.scaling.asArray();
+        serializationObject.localMatrix = mesh.getPivotMatrix().asArray();
+
+        serializationObject.isEnabled = mesh.isEnabled();
+        serializationObject.isVisible = mesh.isVisible;
+        serializationObject.infiniteDistance = mesh.infiniteDistance;
+        serializationObject.pickable = mesh.isPickable;
+
+        serializationObject.receiveShadows = mesh.receiveShadows;
+
+        serializationObject.billboardMode = mesh.billboardMode;
+        serializationObject.visibility = mesh.visibility;
+
+        serializationObject.checkCollisions = mesh.checkCollisions;
+
+        // Parent
+        if (mesh.parent) {
+            serializationObject.parentId = mesh.parent.id;
+        }
+
+        // Geometry
+        var geometry = mesh._geometry;
+        if (geometry) {
+            var geometryId = geometry.id;
+            serializationObject.geometryId = geometryId;
+
+            if (!mesh.getScene().getGeometryByID(geometryId)) {
+                // geometry was in the memory but not added to the scene, nevertheless it's better to serialize to be able to reload the mesh with its geometry
+                serializeGeometry(geometry, serializationScene.geometries);
+            }
+
+            // SubMeshes
+            serializationObject.subMeshes = [];
+            for (var subIndex = 0; subIndex < mesh.subMeshes.length; subIndex++) {
+                var subMesh = mesh.subMeshes[subIndex];
+
+                serializationObject.subMeshes.push({
+                    materialIndex: subMesh.materialIndex,
+                    verticesStart: subMesh.verticesStart,
+                    verticesCount: subMesh.verticesCount,
+                    indexStart: subMesh.indexStart,
+                    indexCount: subMesh.indexCount
+                });
+            }
+        }
+
+        // Material
+        if (mesh.material) {
+            serializationObject.materialId = mesh.material.id;
+        } else {
+            mesh.material = null;
+        }
+
+        // Skeleton
+        if (mesh.skeleton) {
+            serializationObject.skeletonId = mesh.skeleton.id;
+        }
+
+        // Physics
+        if (mesh.getPhysicsImpostor() !== PhysicsEngine.NoImpostor) {
+            serializationObject.physicsMass = mesh.getPhysicsMass();
+            serializationObject.physicsFriction = mesh.getPhysicsFriction();
+            serializationObject.physicsRestitution = mesh.getPhysicsRestitution();
+
+            switch (mesh.getPhysicsImpostor()) {
+                case PhysicsEngine.BoxImpostor:
+                    serializationObject.physicsImpostor = 1;
+                    break;
+                case PhysicsEngine.SphereImpostor:
+                    serializationObject.physicsImpostor = 2;
+                    break;
+            }
+        }
+
+        // Instances
+        serializationObject.instances = [];
+        for (var index = 0; index < mesh.instances.length; index++) {
+            var instance = mesh.instances[index];
+            var serializationInstance: any = {
+                name: instance.name,
+                position: instance.position.asArray(),
+                scaling: instance.scaling.asArray()
+            };
+            if (instance.rotationQuaternion) {
+                serializationInstance.rotationQuaternion = instance.rotationQuaternion.asArray();
+            } else if (instance.rotation) {
+                serializationInstance.rotation = instance.rotation.asArray();
+            }
+            serializationObject.instances.push(serializationInstance);
+
+            // Animations
+            Animation.AppendSerializedAnimations(instance, serializationInstance);
+        }
+
+        // Animations
+        Animation.AppendSerializedAnimations(mesh, serializationObject);
+
+        // Layer mask
+        serializationObject.layerMask = mesh.layerMask;
+
+        return serializationObject;
+    };
+
+    var finalizeSingleMesh = (mesh: Mesh, serializationObject: any) => {
+        //only works if the mesh is already loaded
+        if (mesh.delayLoadState === Engine.DELAYLOADSTATE_LOADED || mesh.delayLoadState === Engine.DELAYLOADSTATE_NONE) {
+            //serialize material
+            if (mesh.material) {
+                if (mesh.material instanceof StandardMaterial) {
+                    serializationObject.materials = serializationObject.materials || [];
+                    if (!serializationObject.materials.some(mat => (mat.id === mesh.material.id))) {
+                        serializationObject.materials.push(mesh.material.serialize());
+                    }
+                } else if (mesh.material instanceof MultiMaterial) {
+                    serializationObject.multiMaterials = serializationObject.multiMaterials || [];
+                    if (!serializationObject.multiMaterials.some(mat => (mat.id === mesh.material.id))) {
+                        serializationObject.multiMaterials.push(mesh.material.serialize());
+                    }
+
+                }
+            }
+            //serialize geometry
+            var geometry = mesh._geometry;
+            if (geometry) {
+                if (!serializationObject.geometries) {
+                    serializationObject.geometries = {};
+
+                    serializationObject.geometries.boxes = [];
+                    serializationObject.geometries.spheres = [];
+                    serializationObject.geometries.cylinders = [];
+                    serializationObject.geometries.toruses = [];
+                    serializationObject.geometries.grounds = [];
+                    serializationObject.geometries.planes = [];
+                    serializationObject.geometries.torusKnots = [];
+                    serializationObject.geometries.vertexData = [];
+                }
+
+                serializeGeometry(geometry, serializationObject.geometries);
+            }
+            // Skeletons
+            if (mesh.skeleton) {
+                serializationObject.skeletons = serializationObject.skeletons || [];
+                serializationObject.skeletons.push(mesh.skeleton.serialize());
+            }
+
+            //serialize the actual mesh
+            serializationObject.meshes = serializationObject.meshes || [];
+            serializationObject.meshes.push(serializeMesh(mesh, serializationObject));
+        }
+    }
+
+    export class SceneSerializer {
+        public static Serialize(scene: Scene): any {
+            var serializationObject: any = {};
+
+            // Scene
+            serializationObject.useDelayedTextureLoading = scene.useDelayedTextureLoading;
+            serializationObject.autoClear = scene.autoClear;
+            serializationObject.clearColor = scene.clearColor.asArray();
+            serializationObject.ambientColor = scene.ambientColor.asArray();
+            serializationObject.gravity = scene.gravity.asArray();
+            serializationObject.collisionsEnabled = scene.collisionsEnabled;
+            serializationObject.workerCollisions = scene.workerCollisions;
+            
+            // Fog
+            if (scene.fogMode && scene.fogMode !== 0) {
+                serializationObject.fogMode = scene.fogMode;
+                serializationObject.fogColor = scene.fogColor.asArray();
+                serializationObject.fogStart = scene.fogStart;
+                serializationObject.fogEnd = scene.fogEnd;
+                serializationObject.fogDensity = scene.fogDensity;
+            }
+            
+            //Physics
+            if (scene.isPhysicsEnabled()) {
+                serializationObject.physicsEnabled = true;
+                serializationObject.physicsGravity = scene.getPhysicsEngine()._getGravity().asArray();
+                serializationObject.physicsEngine = scene.getPhysicsEngine().getPhysicsPluginName();
+            }
+
+            // Lights
+            serializationObject.lights = [];
+            var index: number;
+            var light: Light;
+            for (index = 0; index < scene.lights.length; index++) {
+                light = scene.lights[index];
+                serializationObject.lights.push(light.serialize());
+            }
+
+            // Cameras
+            serializationObject.cameras = [];
+            for (index = 0; index < scene.cameras.length; index++) {
+                var camera = scene.cameras[index];
+                serializationObject.cameras.push(camera.serialize());
+            }
+
+            if (scene.activeCamera) {
+                serializationObject.activeCameraID = scene.activeCamera.id;
+            }
+
+            // Materials
+            serializationObject.materials = [];
+            serializationObject.multiMaterials = [];
+            var material: Material;
+            for (index = 0; index < scene.materials.length; index++) {
+                material = scene.materials[index];
+                serializationObject.materials.push(material.serialize());
+            }
+
+            // MultiMaterials
+            serializationObject.multiMaterials = [];
+            for (index = 0; index < scene.multiMaterials.length; index++) {
+                var multiMaterial = scene.multiMaterials[index];
+                serializationObject.multiMaterials.push(multiMaterial.serialize());
+            }
+
+            for (index = 0; index < scene.materials.length; index++) {
+                material = scene.materials[index];
+                serializationObject.materials.push(material.serialize());
+            }
+
+            // Skeletons
+            serializationObject.skeletons = [];
+            for (index = 0; index < scene.skeletons.length; index++) {
+                serializationObject.skeletons.push(scene.skeletons[index].serialize());
+            }
+
+            // Geometries
+            serializationObject.geometries = {};
+
+            serializationObject.geometries.boxes = [];
+            serializationObject.geometries.spheres = [];
+            serializationObject.geometries.cylinders = [];
+            serializationObject.geometries.toruses = [];
+            serializationObject.geometries.grounds = [];
+            serializationObject.geometries.planes = [];
+            serializationObject.geometries.torusKnots = [];
+            serializationObject.geometries.vertexData = [];
+
+            serializedGeometries = [];
+            var geometries = scene.getGeometries();
+            for (index = 0; index < geometries.length; index++) {
+                var geometry = geometries[index];
+
+                if (geometry.isReady()) {
+                    serializeGeometry(geometry, serializationObject.geometries);
+                }
+            }
+
+            // Meshes
+            serializationObject.meshes = [];
+            for (index = 0; index < scene.meshes.length; index++) {
+                var abstractMesh = scene.meshes[index];
+
+                if (abstractMesh instanceof Mesh) {
+                    var mesh = abstractMesh;
+                    if (mesh.delayLoadState === Engine.DELAYLOADSTATE_LOADED || mesh.delayLoadState === Engine.DELAYLOADSTATE_NONE) {
+                        serializationObject.meshes.push(serializeMesh(mesh, serializationObject));
+                    }
+                }
+            }
+
+            // Particles Systems
+            serializationObject.particleSystems = [];
+            for (index = 0; index < scene.particleSystems.length; index++) {
+                serializationObject.particleSystems.push(scene.particleSystems[index].serialize());
+            }
+
+            // Lens flares
+            serializationObject.lensFlareSystems = [];
+            for (index = 0; index < scene.lensFlareSystems.length; index++) {
+                serializationObject.lensFlareSystems.push(scene.lensFlareSystems[index].serialize());
+            }
+
+            // Shadows
+            serializationObject.shadowGenerators = [];
+            for (index = 0; index < scene.lights.length; index++) {
+                light = scene.lights[index];
+
+                if (light.getShadowGenerator()) {
+                    serializationObject.shadowGenerators.push(light.getShadowGenerator().serialize());
+                }
+            }
+
+            return serializationObject;
+        }
+
+        public static SerializeMesh(toSerialize: any /* Mesh || Mesh[] */, withParents: boolean = false, withChildren: boolean = false): any {
+            var serializationObject: any = {};
+
+            toSerialize = (toSerialize instanceof Array) ? toSerialize : [toSerialize];
+
+            if (withParents || withChildren) {
+                //deliberate for loop! not for each, appended should be processed as well.
+                for (var i = 0; i < toSerialize.length; ++i) {
+                    if (withChildren) {
+                        toSerialize[i].getDescendants().forEach((node) => {
+                            if (node instanceof Mesh && (toSerialize.indexOf(node) < 0)) {
+                                toSerialize.push(node);
+                            }
+                        });
+                    }
+                    //make sure the array doesn't contain the object already
+                    if (withParents && toSerialize[i].parent && (toSerialize.indexOf(toSerialize[i].parent) < 0)) {
+                        toSerialize.push(toSerialize[i].parent);
+                    }
+                }
+            }
+
+            toSerialize.forEach((mesh: Mesh) => {
+                finalizeSingleMesh(mesh, serializationObject);
+            });
+
+            return serializationObject;
+        }
+    }
+}