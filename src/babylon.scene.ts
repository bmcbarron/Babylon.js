﻿module BABYLON {
    export interface IDisposable {
        dispose(): void;
    }

    /**
     * Represents a scene to be rendered by the engine.
     * @see http://doc.babylonjs.com/page.php?p=21911
     */
    export class Scene implements IAnimatable {
        // Statics
        private static _FOGMODE_NONE = 0;
        private static _FOGMODE_EXP = 1;
        private static _FOGMODE_EXP2 = 2;
        private static _FOGMODE_LINEAR = 3;

        public static MinDeltaTime = 1.0;
        public static MaxDeltaTime = 1000.0;

        public static get FOGMODE_NONE(): number {
            return Scene._FOGMODE_NONE;
        }

        public static get FOGMODE_EXP(): number {
            return Scene._FOGMODE_EXP;
        }

        public static get FOGMODE_EXP2(): number {
            return Scene._FOGMODE_EXP2;
        }

        public static get FOGMODE_LINEAR(): number {
            return Scene._FOGMODE_LINEAR;
        }

        // Members
        public autoClear = true;
        public clearColor: any = new Color3(0.2, 0.2, 0.3);
        public ambientColor = new Color3(0, 0, 0);
        /**
        * A function to be executed before rendering this scene
        * @type {Function}
        */
        public beforeRender: () => void;
        /**
        * A function to be executed after rendering this scene
        * @type {Function}
        */
        public afterRender: () => void;
        /**
        * A function to be executed when this scene is disposed.
        * @type {Function}
        */
        public onDispose: () => void;
        public beforeCameraRender: (camera: Camera) => void;
        public afterCameraRender: (camera: Camera) => void;
        public forceWireframe = false;
        public forcePointsCloud = false;
        public forceShowBoundingBoxes = false;
        public clipPlane: Plane;
        public animationsEnabled = true;
        public constantlyUpdateMeshUnderPointer = false;

        // Animations
        public animations: Animation[] = [];

        // Pointers
        private _onPointerMove: (evt: PointerEvent) => void;
        private _onPointerDown: (evt: PointerEvent) => void;
        private _onPointerUp: (evt: PointerEvent) => void;
        public onPointerMove: (evt: PointerEvent, pickInfo: PickingInfo) => void;
        public onPointerDown: (evt: PointerEvent, pickInfo: PickingInfo) => void;
        public onPointerUp: (evt: PointerEvent, pickInfo: PickingInfo) => void;
        public onPointerPick: (evt: PointerEvent, pickInfo: PickingInfo) => void;
        public cameraToUseForPointers: Camera = null; // Define this parameter if you are using multiple cameras and you want to specify which one should be used for pointer position
        private _pointerX: number;
        private _pointerY: number;
        private _unTranslatedPointerX: number;
        private _unTranslatedPointerY: number;
        private _startingPointerPosition = new Vector2(0, 0);
        private _startingPointerTime = 0;
        // Mirror
        public _mirroredCameraPosition: Vector3;

        // Keyboard
        private _onKeyDown: (evt: Event) => void;
        private _onKeyUp: (evt: Event) => void;

        // Fog
        /**
        * is fog enabled on this scene.
        * @type {boolean}
        */
        public fogEnabled = true;
        public fogMode = Scene.FOGMODE_NONE;
        public fogColor = new Color3(0.2, 0.2, 0.3);
        public fogDensity = 0.1;
        public fogStart = 0;
        public fogEnd = 1000.0;

        // Lights
        /**
        * is shadow enabled on this scene.
        * @type {boolean}
        */
        public shadowsEnabled = true;
        /**
        * is light enabled on this scene.
        * @type {boolean}
        */
        public lightsEnabled = true;
        /**
        * All of the lights added to this scene.
        * @see BABYLON.Light
        * @type {BABYLON.Light[]}
        */
        public lights = new Array<Light>();
        public onNewLightAdded: (newLight?: Light, positionInArray?: number, scene?: Scene) => void;
        public onLightRemoved: (removedLight?: Light) => void;

        // Cameras
        /**
        * All of the cameras added to this scene.
        * @see BABYLON.Camera
        * @type {BABYLON.Camera[]}
        */
        public cameras = new Array<Camera>();
        public onNewCameraAdded: (newCamera?: Camera, positionInArray?: number, scene?: Scene) => void;
        public onCameraRemoved: (removedCamera?: Camera) => void;
        public activeCameras = new Array<Camera>();
        public activeCamera: Camera;

        // Meshes
        /**
        * All of the (abstract) meshes added to this scene.
        * @see BABYLON.AbstractMesh
        * @type {BABYLON.AbstractMesh[]}
        */
        public meshes = new Array<AbstractMesh>();
        public onNewMeshAdded: (newMesh?: AbstractMesh, positionInArray?: number, scene?: Scene) => void;
        public onMeshRemoved: (removedMesh?: AbstractMesh) => void;

        // Geometries
        private _geometries = new Array<Geometry>();
        public onGeometryAdded: (newGeometry?: Geometry) => void;
        public onGeometryRemoved: (removedGeometry?: Geometry) => void;

        public materials = new Array<Material>();
        public multiMaterials = new Array<MultiMaterial>();
        public defaultMaterial = new StandardMaterial("default material", this);

        // Textures
        public texturesEnabled = true;
        public textures = new Array<BaseTexture>();

        // Particles
        public particlesEnabled = true;
        public particleSystems = new Array<ParticleSystem>();

        // Sprites
        public spritesEnabled = true;
        public spriteManagers = new Array<SpriteManager>();

        // Layers
        public layers = new Array<Layer>();

        // Skeletons
        public skeletonsEnabled = true;
        public skeletons = new Array<Skeleton>();

        // Lens flares
        public lensFlaresEnabled = true;
        public lensFlareSystems = new Array<LensFlareSystem>();

        // Collisions
        public collisionsEnabled = true;
        private _workerCollisions;
        public collisionCoordinator: ICollisionCoordinator;
        public gravity = new Vector3(0, -9.807, 0);

        // Postprocesses
        public postProcessesEnabled = true;
        public postProcessManager: PostProcessManager;
        public postProcessRenderPipelineManager: PostProcessRenderPipelineManager;

        // Customs render targets
        public renderTargetsEnabled = true;
        public dumpNextRenderTargets = false;
        public customRenderTargets = new Array<RenderTargetTexture>();

        // Delay loading
        public useDelayedTextureLoading: boolean;

        // Imported meshes
        public importedMeshesFiles = new Array<String>();

        // Probes
        public probesEnabled = true;
        public reflectionProbes = new Array<ReflectionProbe>();

        // Database
        public database; //ANY

        // Actions
        /**
         * This scene's action manager
         * @type {BABYLON.ActionManager}
         */
        public actionManager: ActionManager;
        public _actionManagers = new Array<ActionManager>();
        private _meshesForIntersections = new SmartArray<AbstractMesh>(256);

        // Procedural textures
        public proceduralTexturesEnabled = true;
        public _proceduralTextures = new Array<ProceduralTexture>();

        // Sound Tracks
        public mainSoundTrack: SoundTrack;
        public soundTracks = new Array<SoundTrack>();
        private _audioEnabled = true;
        private _headphone = false;

        //Simplification Queue
        public simplificationQueue: SimplificationQueue;

        // Private
        private _engine: Engine;
        private _totalVertices = 0;
        public _activeIndices = 0;
        public _activeParticles = 0;
        private _lastFrameDuration = 0;
        private _evaluateActiveMeshesDuration = 0;
        private _renderTargetsDuration = 0;
        public _particlesDuration = 0;
        private _renderDuration = 0;
        public _spritesDuration = 0;
        private _animationRatio = 0;
        private _animationStartDate: number;
        public _cachedMaterial: Material;

        private _renderId = 0;
        private _executeWhenReadyTimeoutId = -1;

        public _toBeDisposed = new SmartArray<IDisposable>(256);

        private _onReadyCallbacks = new Array<() => void>();
        private _pendingData = [];//ANY

        private _onBeforeRenderCallbacks = new Array<() => void>();
        private _onAfterRenderCallbacks = new Array<() => void>();

        private _activeMeshes = new SmartArray<Mesh>(256);
        private _processedMaterials = new SmartArray<Material>(256);
        private _renderTargets = new SmartArray<RenderTargetTexture>(256);
        public _activeParticleSystems = new SmartArray<ParticleSystem>(256);
        private _activeSkeletons = new SmartArray<Skeleton>(32);
        private _softwareSkinnedMeshes = new SmartArray<Mesh>(32);
        public _activeBones = 0;

        private _renderingManager: RenderingManager;
        private _physicsEngine: PhysicsEngine;

        public _activeAnimatables = new Array<Animatable>();

        private _transformMatrix = Matrix.Zero();
        private _pickWithRayInverseMatrix: Matrix;

        private _edgesRenderers = new SmartArray<EdgesRenderer>(16);
        private _boundingBoxRenderer: BoundingBoxRenderer;
        private _outlineRenderer: OutlineRenderer;

        private _viewMatrix: Matrix;
        private _projectionMatrix: Matrix;
        private _frustumPlanes: Plane[];

        private _selectionOctree: Octree<AbstractMesh>;

        private _pointerOverMesh: AbstractMesh;
        private _pointerOverSprite: Sprite;

        private _debugLayer: DebugLayer;

        private _depthRenderer: DepthRenderer;

        private _uniqueIdCounter = 0;

        private _pickedDownMesh: AbstractMesh;
        private _pickedDownSprite: Sprite;

        /**
         * @constructor
         * @param {BABYLON.Engine} engine - the engine to be used to render this scene.
         */
        constructor(engine: Engine) {
            this._engine = engine;

            engine.scenes.push(this);

            this._renderingManager = new RenderingManager(this);

            this.postProcessManager = new PostProcessManager(this);

            this.postProcessRenderPipelineManager = new PostProcessRenderPipelineManager();

            this._boundingBoxRenderer = new BoundingBoxRenderer(this);

            if (OutlineRenderer) {
                this._outlineRenderer = new OutlineRenderer(this);
            }

            this.attachControl();

            this._debugLayer = new DebugLayer(this);

            if (SoundTrack) {
                this.mainSoundTrack = new SoundTrack(this, { mainTrack: true });
            }

            //simplification queue
            if (SimplificationQueue) {
                this.simplificationQueue = new SimplificationQueue();
            }

            //collision coordinator initialization. For now legacy per default.
            this.workerCollisions = false;//(!!Worker && (!!BABYLON.CollisionWorker || BABYLON.WorkerIncluded));
        }

        // Properties
        public get debugLayer(): DebugLayer {
            return this._debugLayer;
        }

        public set workerCollisions(enabled: boolean) {

            enabled = (enabled && !!Worker);

            this._workerCollisions = enabled;
            if (this.collisionCoordinator) {
                this.collisionCoordinator.destroy();
            }

            this.collisionCoordinator = enabled ? new CollisionCoordinatorWorker() : new CollisionCoordinatorLegacy();

            this.collisionCoordinator.init(this);
        }

        public get workerCollisions(): boolean {
            return this._workerCollisions;
        }

        public get SelectionOctree(): Octree<AbstractMesh> {
            return this._selectionOctree;
        }

        /**
         * The mesh that is currently under the pointer.
         * @return {BABYLON.AbstractMesh} mesh under the pointer/mouse cursor or null if none.
         */
        public get meshUnderPointer(): AbstractMesh {
            return this._pointerOverMesh;
        }

        /**
         * Current on-screen X position of the pointer
         * @return {number} X position of the pointer
         */
        public get pointerX(): number {
            return this._pointerX;
        }

        /**
         * Current on-screen Y position of the pointer
         * @return {number} Y position of the pointer
         */
        public get pointerY(): number {
            return this._pointerY;
        }

        public getCachedMaterial(): Material {
            return this._cachedMaterial;
        }

        public getBoundingBoxRenderer(): BoundingBoxRenderer {
            return this._boundingBoxRenderer;
        }

        public getOutlineRenderer(): OutlineRenderer {
            return this._outlineRenderer;
        }

        public getEngine(): Engine {
            return this._engine;
        }

        public getTotalVertices(): number {
            return this._totalVertices;
        }

        public getActiveIndices(): number {
            return this._activeIndices;
        }

        public getActiveParticles(): number {
            return this._activeParticles;
        }

        public getActiveBones(): number {
            return this._activeBones;
        }

        // Stats
        public getLastFrameDuration(): number {
            return this._lastFrameDuration;
        }

        public getEvaluateActiveMeshesDuration(): number {
            return this._evaluateActiveMeshesDuration;
        }

        public getActiveMeshes(): SmartArray<Mesh> {
            return this._activeMeshes;
        }

        public getRenderTargetsDuration(): number {
            return this._renderTargetsDuration;
        }

        public getRenderDuration(): number {
            return this._renderDuration;
        }

        public getParticlesDuration(): number {
            return this._particlesDuration;
        }

        public getSpritesDuration(): number {
            return this._spritesDuration;
        }

        public getAnimationRatio(): number {
            return this._animationRatio;
        }

        public getRenderId(): number {
            return this._renderId;
        }

        public incrementRenderId(): void {
            this._renderId++;
        }

        private _updatePointerPosition(evt: PointerEvent): void {
            var canvasRect = this._engine.getRenderingCanvasClientRect();

            this._pointerX = evt.clientX - canvasRect.left;
            this._pointerY = evt.clientY - canvasRect.top;

            this._unTranslatedPointerX = this._pointerX;
            this._unTranslatedPointerY = this._pointerY;

            if (this.cameraToUseForPointers) {
                this._pointerX = this._pointerX - this.cameraToUseForPointers.viewport.x * this._engine.getRenderWidth();
                this._pointerY = this._pointerY - this.cameraToUseForPointers.viewport.y * this._engine.getRenderHeight();
            }
        }

        // Pointers handling
        public attachControl() {
            var spritePredicate = (sprite: Sprite): boolean => {
                return sprite.isPickable && sprite.actionManager && sprite.actionManager.hasPointerTriggers;
            };

            this._onPointerMove = (evt: PointerEvent) => {
                if (!this.cameraToUseForPointers && !this.activeCamera) {
                    return;
                }

                var canvas = this._engine.getRenderingCanvas();

                this._updatePointerPosition(evt);

                // Meshes
                var pickResult = this.pick(this._unTranslatedPointerX, this._unTranslatedPointerY,
                    (mesh: AbstractMesh): boolean => mesh.isPickable && mesh.isVisible && mesh.isReady() && (this.constantlyUpdateMeshUnderPointer || mesh.actionManager !== null && mesh.actionManager !== undefined),
                    false,
                    this.cameraToUseForPointers);

                if (pickResult.hit && pickResult.pickedMesh) {
                    this.setPointerOverSprite(null);

                    this.setPointerOverMesh(pickResult.pickedMesh);

                    if (this._pointerOverMesh.actionManager && this._pointerOverMesh.actionManager.hasPointerTriggers) {
                        canvas.style.cursor = "pointer";
                    } else {
                        canvas.style.cursor = "";
                    }
                } else {
                    this.setPointerOverMesh(null);
                    // Sprites
                    pickResult = this.pickSprite(this._unTranslatedPointerX, this._unTranslatedPointerY, spritePredicate, false, this.cameraToUseForPointers);

                    if (pickResult.hit && pickResult.pickedSprite) {
                        canvas.style.cursor = "pointer";
                        this.setPointerOverSprite(pickResult.pickedSprite);
                    } else {
                        this.setPointerOverSprite(null);
                        // Restore pointer
                        canvas.style.cursor = "";
                    }
                }

                if (this.onPointerMove) {
                    this.onPointerMove(evt, pickResult);
                }
            };

            this._onPointerDown = (evt: PointerEvent) => {
                if (!this.cameraToUseForPointers && !this.activeCamera) {
                    return;
                }

                this._updatePointerPosition(evt);
                this._startingPointerPosition.x = this._pointerX;
                this._startingPointerPosition.y = this._pointerY;
                this._startingPointerTime = new Date().getTime();

                var predicate = null;

                // Meshes
                this._pickedDownMesh = null;
                if (!this.onPointerDown && !this.onPointerPick) {
                    predicate = (mesh: AbstractMesh): boolean => {
                        return mesh.isPickable && mesh.isVisible && mesh.isReady() && mesh.actionManager && mesh.actionManager.hasPointerTriggers;
                    };
                }
                var pickResult = this.pick(this._unTranslatedPointerX, this._unTranslatedPointerY, predicate, false, this.cameraToUseForPointers);

                if (pickResult.hit && pickResult.pickedMesh) {
                    if (pickResult.pickedMesh.actionManager) {
                        this._pickedDownMesh = pickResult.pickedMesh;
                        if (pickResult.pickedMesh.actionManager.hasPickTriggers) {
                            switch (evt.button) {
                                case 0:
                                    pickResult.pickedMesh.actionManager.processTrigger(ActionManager.OnLeftPickTrigger, ActionEvent.CreateNew(pickResult.pickedMesh, evt));
                                    break;
                                case 1:
                                    pickResult.pickedMesh.actionManager.processTrigger(ActionManager.OnCenterPickTrigger, ActionEvent.CreateNew(pickResult.pickedMesh, evt));
                                    break;
                                case 2:
                                    pickResult.pickedMesh.actionManager.processTrigger(ActionManager.OnRightPickTrigger, ActionEvent.CreateNew(pickResult.pickedMesh, evt));
                                    break;
                            }
                            pickResult.pickedMesh.actionManager.processTrigger(ActionManager.OnPickDownTrigger, ActionEvent.CreateNew(pickResult.pickedMesh, evt));
                        }

                        if (pickResult.pickedMesh.actionManager.hasSpecificTrigger(ActionManager.OnLongPressTrigger)) {
                            var that = this;
<<<<<<< HEAD
                            window.setTimeout(function() {
                                var pickResult = that.pick(that._pointerX, that._pointerY,
=======
                            window.setTimeout(function () {
                                var pickResult = that.pick(that._unTranslatedPointerX, that._unTranslatedPointerY,
>>>>>>> 3581c0aa
                                    (mesh: AbstractMesh): boolean => mesh.isPickable && mesh.isVisible && mesh.isReady() && mesh.actionManager && mesh.actionManager.hasSpecificTrigger(ActionManager.OnLongPressTrigger),
                                    false, that.cameraToUseForPointers);

                                if (pickResult.hit && pickResult.pickedMesh) {
                                    if (pickResult.pickedMesh.actionManager) {
                                        if (that._startingPointerTime !== 0 && ((new Date().getTime() - that._startingPointerTime) > ActionManager.LongPressDelay) && (Math.abs(that._startingPointerPosition.x - that._pointerX) < ActionManager.DragMovementThreshold && Math.abs(that._startingPointerPosition.y - that._pointerY) < ActionManager.DragMovementThreshold)) {
                                            that._startingPointerTime = 0;
                                            pickResult.pickedMesh.actionManager.processTrigger(ActionManager.OnLongPressTrigger, ActionEvent.CreateNew(pickResult.pickedMesh, evt));
                                        }
                                    }
                                }
                            }, ActionManager.LongPressDelay);
                        }
                    }
                }

                if (this.onPointerDown) {
                    this.onPointerDown(evt, pickResult);
                }

                // Sprites
                this._pickedDownSprite = null;
                if (this.spriteManagers.length > 0) {
                    pickResult = this.pickSprite(this._unTranslatedPointerX, this._unTranslatedPointerY, spritePredicate, false, this.cameraToUseForPointers);

                    if (pickResult.hit && pickResult.pickedSprite) {
                        if (pickResult.pickedSprite.actionManager) {
                            this._pickedDownSprite = pickResult.pickedSprite;
                            switch (evt.button) {
                                case 0:
                                    pickResult.pickedSprite.actionManager.processTrigger(ActionManager.OnLeftPickTrigger, ActionEvent.CreateNewFromSprite(pickResult.pickedSprite, this, evt));
                                    break;
                                case 1:
                                    pickResult.pickedSprite.actionManager.processTrigger(ActionManager.OnCenterPickTrigger, ActionEvent.CreateNewFromSprite(pickResult.pickedSprite, this, evt));
                                    break;
                                case 2:
                                    pickResult.pickedSprite.actionManager.processTrigger(ActionManager.OnRightPickTrigger, ActionEvent.CreateNewFromSprite(pickResult.pickedSprite, this, evt));
                                    break;
                            }
                            pickResult.pickedSprite.actionManager.processTrigger(ActionManager.OnPickDownTrigger, ActionEvent.CreateNewFromSprite(pickResult.pickedSprite, this, evt));
                        }
                    }
                }
            };

            this._onPointerUp = (evt: PointerEvent) => {
                if (!this.cameraToUseForPointers && !this.activeCamera) {
                    return;
                }

                var predicate = null;

                this._updatePointerPosition(evt);

                if (!this.onPointerUp && !this.onPointerPick) {
                    predicate = (mesh: AbstractMesh): boolean => {
                        return mesh.isPickable && mesh.isVisible && mesh.isReady() && mesh.actionManager && (mesh.actionManager.hasPickTriggers || mesh.actionManager.hasSpecificTrigger(ActionManager.OnLongPressTrigger));
                    };
                }

                // Meshes
                var pickResult = this.pick(this._unTranslatedPointerX, this._unTranslatedPointerY, predicate, false, this.cameraToUseForPointers);

                if (pickResult.hit && pickResult.pickedMesh) {
                    if (this.onPointerPick && this._pickedDownMesh != null && pickResult.pickedMesh == this._pickedDownMesh) {
                        this.onPointerPick(evt, pickResult);
                    }
                    if (pickResult.pickedMesh.actionManager) {
                        pickResult.pickedMesh.actionManager.processTrigger(ActionManager.OnPickUpTrigger, ActionEvent.CreateNew(pickResult.pickedMesh, evt));

                        if (Math.abs(this._startingPointerPosition.x - this._pointerX) < ActionManager.DragMovementThreshold && Math.abs(this._startingPointerPosition.y - this._pointerY) < ActionManager.DragMovementThreshold) {
                            pickResult.pickedMesh.actionManager.processTrigger(ActionManager.OnPickTrigger, ActionEvent.CreateNew(pickResult.pickedMesh, evt));
                        }
                    }
                }
                if (this._pickedDownMesh && this._pickedDownMesh !== pickResult.pickedMesh) {
                    this._pickedDownMesh.actionManager.processTrigger(ActionManager.OnPickOutTrigger, ActionEvent.CreateNew(this._pickedDownMesh, evt));
                }

                if (this.onPointerUp) {
                    this.onPointerUp(evt, pickResult);
                }

                this._startingPointerTime = 0;
                
                // Sprites
                if (this.spriteManagers.length > 0) {
                    pickResult = this.pickSprite(this._unTranslatedPointerX, this._unTranslatedPointerY, spritePredicate, false, this.cameraToUseForPointers);

                    if (pickResult.hit && pickResult.pickedSprite) {
                        if (pickResult.pickedSprite.actionManager) {
                            pickResult.pickedSprite.actionManager.processTrigger(ActionManager.OnPickUpTrigger, ActionEvent.CreateNewFromSprite(pickResult.pickedSprite, this, evt));

                            if (Math.abs(this._startingPointerPosition.x - this._pointerX) < ActionManager.DragMovementThreshold && Math.abs(this._startingPointerPosition.y - this._pointerY) < ActionManager.DragMovementThreshold) {
                                pickResult.pickedSprite.actionManager.processTrigger(ActionManager.OnPickTrigger, ActionEvent.CreateNewFromSprite(pickResult.pickedSprite, this, evt));
                            }
                        }
                    }
                    if (this._pickedDownSprite && this._pickedDownSprite !== pickResult.pickedSprite) {
                        this._pickedDownSprite.actionManager.processTrigger(ActionManager.OnPickOutTrigger, ActionEvent.CreateNewFromSprite(this._pickedDownSprite, this, evt));
                    }

                }
            };

            this._onKeyDown = (evt: Event) => {
                if (this.actionManager) {
                    this.actionManager.processTrigger(ActionManager.OnKeyDownTrigger, ActionEvent.CreateNewFromScene(this, evt));
                }
            };

            this._onKeyUp = (evt: Event) => {
                if (this.actionManager) {
                    this.actionManager.processTrigger(ActionManager.OnKeyUpTrigger, ActionEvent.CreateNewFromScene(this, evt));
                }
            };


            var eventPrefix = Tools.GetPointerPrefix();
            this._engine.getRenderingCanvas().addEventListener(eventPrefix + "move", this._onPointerMove, false);
            this._engine.getRenderingCanvas().addEventListener(eventPrefix + "down", this._onPointerDown, false);
            this._engine.getRenderingCanvas().addEventListener(eventPrefix + "up", this._onPointerUp, false);

            // Wheel
            this._engine.getRenderingCanvas().addEventListener('mousewheel', this._onPointerMove, false);
            this._engine.getRenderingCanvas().addEventListener('DOMMouseScroll', this._onPointerMove, false);

            Tools.RegisterTopRootEvents([
                { name: "keydown", handler: this._onKeyDown },
                { name: "keyup", handler: this._onKeyUp }
            ]);
        }

        public detachControl() {
            var eventPrefix = Tools.GetPointerPrefix();
            this._engine.getRenderingCanvas().removeEventListener(eventPrefix + "move", this._onPointerMove);
            this._engine.getRenderingCanvas().removeEventListener(eventPrefix + "down", this._onPointerDown);
            this._engine.getRenderingCanvas().removeEventListener(eventPrefix + "up", this._onPointerUp);

            // Wheel
            this._engine.getRenderingCanvas().removeEventListener('mousewheel', this._onPointerMove);
            this._engine.getRenderingCanvas().removeEventListener('DOMMouseScroll', this._onPointerMove);

            Tools.UnregisterTopRootEvents([
                { name: "keydown", handler: this._onKeyDown },
                { name: "keyup", handler: this._onKeyUp }
            ]);
        }

        // Ready
        public isReady(): boolean {
            if (this._pendingData.length > 0) {
                return false;
            }
            var index: number;
            for (index = 0; index < this._geometries.length; index++) {
                var geometry = this._geometries[index];

                if (geometry.delayLoadState === Engine.DELAYLOADSTATE_LOADING) {
                    return false;
                }
            }

            for (index = 0; index < this.meshes.length; index++) {
                var mesh = this.meshes[index];

                if (!mesh.isReady()) {
                    return false;
                }

                var mat = mesh.material;
                if (mat) {
                    if (!mat.isReady(mesh)) {
                        return false;
                    }
                }
            }

            return true;
        }

        public resetCachedMaterial(): void {
            this._cachedMaterial = null;
        }

        public registerBeforeRender(func: () => void): void {
            this._onBeforeRenderCallbacks.push(func);
        }

        public unregisterBeforeRender(func: () => void): void {
            var index = this._onBeforeRenderCallbacks.indexOf(func);

            if (index > -1) {
                this._onBeforeRenderCallbacks.splice(index, 1);
            }
        }

        public registerAfterRender(func: () => void): void {
            this._onAfterRenderCallbacks.push(func);
        }

        public unregisterAfterRender(func: () => void): void {
            var index = this._onAfterRenderCallbacks.indexOf(func);

            if (index > -1) {
                this._onAfterRenderCallbacks.splice(index, 1);
            }
        }

        public _addPendingData(data): void {
            this._pendingData.push(data);
        }

        public _removePendingData(data): void {
            var index = this._pendingData.indexOf(data);

            if (index !== -1) {
                this._pendingData.splice(index, 1);
            }
        }

        public getWaitingItemsCount(): number {
            return this._pendingData.length;
        }

        /**
         * Registers a function to be executed when the scene is ready.
         * @param {Function} func - the function to be executed.
         */
        public executeWhenReady(func: () => void): void {
            this._onReadyCallbacks.push(func);

            if (this._executeWhenReadyTimeoutId !== -1) {
                return;
            }

            this._executeWhenReadyTimeoutId = setTimeout(() => {
                this._checkIsReady();
            }, 150);
        }

        public _checkIsReady() {
            if (this.isReady()) {
                this._onReadyCallbacks.forEach(func => {
                    func();
                });

                this._onReadyCallbacks = [];
                this._executeWhenReadyTimeoutId = -1;
                return;
            }

            this._executeWhenReadyTimeoutId = setTimeout(() => {
                this._checkIsReady();
            }, 150);
        }

        // Animations
        /**
         * Will start the animation sequence of a given target
         * @param target - the target 
         * @param {number} from - from which frame should animation start
         * @param {number} to - till which frame should animation run.
         * @param {boolean} [loop] - should the animation loop
         * @param {number} [speedRatio] - the speed in which to run the animation
         * @param {Function} [onAnimationEnd] function to be executed when the animation ended.
         * @param {BABYLON.Animatable} [animatable] an animatable object. If not provided a new one will be created from the given params.
         * @return {BABYLON.Animatable} the animatable object created for this animation
         * @see BABYLON.Animatable
         * @see http://doc.babylonjs.com/page.php?p=22081
         */
        public beginAnimation(target: any, from: number, to: number, loop?: boolean, speedRatio: number = 1.0, onAnimationEnd?: () => void, animatable?: Animatable): Animatable {

            this.stopAnimation(target);

            if (!animatable) {
                animatable = new Animatable(this, target, from, to, loop, speedRatio, onAnimationEnd);
            }

            // Local animations
            if (target.animations) {
                animatable.appendAnimations(target, target.animations);
            }

            // Children animations
            if (target.getAnimatables) {
                var animatables = target.getAnimatables();
                for (var index = 0; index < animatables.length; index++) {
                    this.beginAnimation(animatables[index], from, to, loop, speedRatio, onAnimationEnd, animatable);
                }
            }

            return animatable;
        }

        public beginDirectAnimation(target: any, animations: Animation[], from: number, to: number, loop?: boolean, speedRatio?: number, onAnimationEnd?: () => void): Animatable {
            if (speedRatio === undefined) {
                speedRatio = 1.0;
            }

            var animatable = new Animatable(this, target, from, to, loop, speedRatio, onAnimationEnd, animations);

            return animatable;
        }

        public getAnimatableByTarget(target: any): Animatable {
            for (var index = 0; index < this._activeAnimatables.length; index++) {
                if (this._activeAnimatables[index].target === target) {
                    return this._activeAnimatables[index];
                }
            }

            return null;
        }

        public get Animatables(): Animatable[] {
            return this._activeAnimatables;
        }

        /**
         * Will stop the animation of the given target
         * @param target - the target 
         * @see beginAnimation 
         */
        public stopAnimation(target: any): void {
            var animatable = this.getAnimatableByTarget(target);

            if (animatable) {
                animatable.stop();
            }
        }

        private _animate(): void {
            if (!this.animationsEnabled || this._activeAnimatables.length === 0) {
                return;
            }

            if (!this._animationStartDate) {
                if (this._pendingData.length > 0) {
                    return;
                }

                this._animationStartDate = Tools.Now;
            }
            // Getting time
            var now = Tools.Now;
            var delay = now - this._animationStartDate;

            for (var index = 0; index < this._activeAnimatables.length; index++) {
                this._activeAnimatables[index]._animate(delay);
            }
        }

        // Matrix
        public getViewMatrix(): Matrix {
            return this._viewMatrix;
        }

        public getProjectionMatrix(): Matrix {
            return this._projectionMatrix;
        }

        public getTransformMatrix(): Matrix {
            return this._transformMatrix;
        }

        public setTransformMatrix(view: Matrix, projection: Matrix): void {
            this._viewMatrix = view;
            this._projectionMatrix = projection;

            this._viewMatrix.multiplyToRef(this._projectionMatrix, this._transformMatrix);
        }

        // Methods

        public addMesh(newMesh: AbstractMesh) {
            newMesh.uniqueId = this._uniqueIdCounter++;
            var position = this.meshes.push(newMesh);

            //notify the collision coordinator
            this.collisionCoordinator.onMeshAdded(newMesh);

            if (this.onNewMeshAdded) {
                this.onNewMeshAdded(newMesh, position, this);
            }
        }

        public removeMesh(toRemove: AbstractMesh): number {
            var index = this.meshes.indexOf(toRemove);
            if (index !== -1) {
                // Remove from the scene if mesh found 
                this.meshes.splice(index, 1);
            }
            //notify the collision coordinator
            this.collisionCoordinator.onMeshRemoved(toRemove);

            if (this.onMeshRemoved) {
                this.onMeshRemoved(toRemove);
            }
            return index;
        }

        public removeSkeleton(toRemove: Skeleton): number {
            var index = this.skeletons.indexOf(toRemove);
            if (index !== -1) {
                // Remove from the scene if mesh found 
                this.skeletons.splice(index, 1);
            }

            return index;
        }

        public removeLight(toRemove: Light): number {
            var index = this.lights.indexOf(toRemove);
            if (index !== -1) {
                // Remove from the scene if mesh found 
                this.lights.splice(index, 1);
            }
            if (this.onLightRemoved) {
                this.onLightRemoved(toRemove);
            }
            return index;
        }

        public removeCamera(toRemove: Camera): number {
            var index = this.cameras.indexOf(toRemove);
            if (index !== -1) {
                // Remove from the scene if mesh found 
                this.cameras.splice(index, 1);
            }
            // Remove from activeCameras
            var index2 = this.activeCameras.indexOf(toRemove);
            if (index2 !== -1) {
                // Remove from the scene if mesh found
                this.activeCameras.splice(index2, 1);
            }
            // Reset the activeCamera
            if (this.activeCamera === toRemove) {
                if (this.cameras.length > 0) {
                    this.activeCamera = this.cameras[0];
                } else {
                    this.activeCamera = null;
                }
            }
            if (this.onCameraRemoved) {
                this.onCameraRemoved(toRemove);
            }
            return index;
        }

        public addLight(newLight: Light) {
            newLight.uniqueId = this._uniqueIdCounter++;
            var position = this.lights.push(newLight);
            if (this.onNewLightAdded) {
                this.onNewLightAdded(newLight, position, this);
            }
        }

        public addCamera(newCamera: Camera) {
            newCamera.uniqueId = this._uniqueIdCounter++;
            var position = this.cameras.push(newCamera);
            if (this.onNewCameraAdded) {
                this.onNewCameraAdded(newCamera, position, this);
            }
        }
        
        /**
         * Switch active camera
         * @param {Camera} newCamera - new active camera
		 * @param {boolean} attachControl - call attachControl for the new active camera (default: true)
         */
        public swithActiveCamera(newCamera: Camera, attachControl = true) {
            var canvas = this._engine.getRenderingCanvas();
            this.activeCamera.detachControl(canvas);
            this.activeCamera = newCamera;
            if (attachControl) {
                newCamera.attachControl(canvas);
            }
        }

        /**
         * sets the active camera of the scene using its ID
         * @param {string} id - the camera's ID
         * @return {BABYLON.Camera|null} the new active camera or null if none found.
         * @see activeCamera
         */
        public setActiveCameraByID(id: string): Camera {
            var camera = this.getCameraByID(id);

            if (camera) {
                this.activeCamera = camera;
                return camera;
            }

            return null;
        }

        /**
         * sets the active camera of the scene using its name
         * @param {string} name - the camera's name
         * @return {BABYLON.Camera|null} the new active camera or null if none found.
         * @see activeCamera
         */
        public setActiveCameraByName(name: string): Camera {
            var camera = this.getCameraByName(name);

            if (camera) {
                this.activeCamera = camera;
                return camera;
            }

            return null;
        }

        /**
         * get a material using its id
         * @param {string} the material's ID
         * @return {BABYLON.Material|null} the material or null if none found.
         */
        public getMaterialByID(id: string): Material {
            for (var index = 0; index < this.materials.length; index++) {
                if (this.materials[index].id === id) {
                    return this.materials[index];
                }
            }

            return null;
        }

        /**
         * get a material using its name
         * @param {string} the material's name
         * @return {BABYLON.Material|null} the material or null if none found.
         */
        public getMaterialByName(name: string): Material {
            for (var index = 0; index < this.materials.length; index++) {
                if (this.materials[index].name === name) {
                    return this.materials[index];
                }
            }

            return null;
        }

        public getLensFlareSystemByName(name: string): LensFlareSystem {
            for (var index = 0; index < this.lensFlareSystems.length; index++) {
                if (this.lensFlareSystems[index].name === name) {
                    return this.lensFlareSystems[index];
                }
            }

            return null;
        }

        public getCameraByID(id: string): Camera {
            for (var index = 0; index < this.cameras.length; index++) {
                if (this.cameras[index].id === id) {
                    return this.cameras[index];
                }
            }

            return null;
        }

        public getCameraByUniqueID(uniqueId: number): Camera {
            for (var index = 0; index < this.cameras.length; index++) {
                if (this.cameras[index].uniqueId === uniqueId) {
                    return this.cameras[index];
                }
            }

            return null;
        }

        /**
         * get a camera using its name
         * @param {string} the camera's name
         * @return {BABYLON.Camera|null} the camera or null if none found.
         */
        public getCameraByName(name: string): Camera {
            for (var index = 0; index < this.cameras.length; index++) {
                if (this.cameras[index].name === name) {
                    return this.cameras[index];
                }
            }

            return null;
        }

        /**
         * get a bone using its id
         * @param {string} the bone's id
         * @return {BABYLON.Bone|null} the bone or null if not found
         */
        public getBoneByID(id: string): Bone {
            for (var skeletonIndex = 0; skeletonIndex < this.skeletons.length; skeletonIndex++) {
                var skeleton = this.skeletons[skeletonIndex];
                for (var boneIndex = 0; boneIndex < skeleton.bones.length; boneIndex++) {
                    if (skeleton.bones[boneIndex].id === id) {
                        return skeleton.bones[boneIndex];
                    }
                }
            }

            return null;
        }

        /**
        * get a bone using its id
        * @param {string} the bone's name
        * @return {BABYLON.Bone|null} the bone or null if not found
        */
        public getBoneByName(name: string): Bone {
            for (var skeletonIndex = 0; skeletonIndex < this.skeletons.length; skeletonIndex++) {
                var skeleton = this.skeletons[skeletonIndex];
                for (var boneIndex = 0; boneIndex < skeleton.bones.length; boneIndex++) {
                    if (skeleton.bones[boneIndex].name === name) {
                        return skeleton.bones[boneIndex];
                    }
                }
            }

            return null;
        }

        /**
         * get a light node using its name
         * @param {string} the light's name
         * @return {BABYLON.Light|null} the light or null if none found.
         */
        public getLightByName(name: string): Light {
            for (var index = 0; index < this.lights.length; index++) {
                if (this.lights[index].name === name) {
                    return this.lights[index];
                }
            }

            return null;
        }

        /**
         * get a light node using its ID
         * @param {string} the light's id
         * @return {BABYLON.Light|null} the light or null if none found.
         */
        public getLightByID(id: string): Light {
            for (var index = 0; index < this.lights.length; index++) {
                if (this.lights[index].id === id) {
                    return this.lights[index];
                }
            }

            return null;
        }

        /**
         * get a light node using its scene-generated unique ID
         * @param {number} the light's unique id
         * @return {BABYLON.Light|null} the light or null if none found.
         */
        public getLightByUniqueID(uniqueId: number): Light {
            for (var index = 0; index < this.lights.length; index++) {
                if (this.lights[index].uniqueId === uniqueId) {
                    return this.lights[index];
                }
            }

            return null;
        }


        /**
         * get a particle system by id
         * @param id {number} the particle system id
         * @return {BABYLON.ParticleSystem|null} the corresponding system or null if none found.
         */
        public getParticleSystemByID(id: string): ParticleSystem {
            for (var index = 0; index < this.particleSystems.length; index++) {
                if (this.particleSystems[index].id === id) {
                    return this.particleSystems[index];
                }
            }

            return null;
        }

        /**
         * get a geometry using its ID
         * @param {string} the geometry's id
         * @return {BABYLON.Geometry|null} the geometry or null if none found.
         */
        public getGeometryByID(id: string): Geometry {
            for (var index = 0; index < this._geometries.length; index++) {
                if (this._geometries[index].id === id) {
                    return this._geometries[index];
                }
            }

            return null;
        }

        /**
         * add a new geometry to this scene.
         * @param {BABYLON.Geometry} geometry - the geometry to be added to the scene.
         * @param {boolean} [force] - force addition, even if a geometry with this ID already exists
         * @return {boolean} was the geometry added or not
         */
        public pushGeometry(geometry: Geometry, force?: boolean): boolean {
            if (!force && this.getGeometryByID(geometry.id)) {
                return false;
            }

            this._geometries.push(geometry);

            //notify the collision coordinator
            this.collisionCoordinator.onGeometryAdded(geometry);

            if (this.onGeometryAdded) {
                this.onGeometryAdded(geometry);
            }

            return true;
        }

        /**
         * Removes an existing geometry
         * @param {BABYLON.Geometry} geometry - the geometry to be removed from the scene.
         * @return {boolean} was the geometry removed or not
         */
        public removeGeometry(geometry: Geometry): boolean {
            var index = this._geometries.indexOf(geometry);

            if (index > -1) {
                this._geometries.splice(index, 1);

                //notify the collision coordinator
                this.collisionCoordinator.onGeometryDeleted(geometry);

                if (this.onGeometryRemoved) {
                    this.onGeometryRemoved(geometry);
                }
                return true;
            }
            return false;
        }

        public getGeometries(): Geometry[] {
            return this._geometries;
        }

        /**
         * Get the first added mesh found of a given ID
         * @param {string} id - the id to search for
         * @return {BABYLON.AbstractMesh|null} the mesh found or null if not found at all.
         */
        public getMeshByID(id: string): AbstractMesh {
            for (var index = 0; index < this.meshes.length; index++) {
                if (this.meshes[index].id === id) {
                    return this.meshes[index];
                }
            }

            return null;
        }

        /**
         * Get a mesh with its auto-generated unique id
         * @param {number} uniqueId - the unique id to search for
         * @return {BABYLON.AbstractMesh|null} the mesh found or null if not found at all.
         */
        public getMeshByUniqueID(uniqueId: number): AbstractMesh {
            for (var index = 0; index < this.meshes.length; index++) {
                if (this.meshes[index].uniqueId === uniqueId) {
                    return this.meshes[index];
                }
            }

            return null;
        }

        /**
         * Get a the last added mesh found of a given ID
         * @param {string} id - the id to search for
         * @return {BABYLON.AbstractMesh|null} the mesh found or null if not found at all.
         */
        public getLastMeshByID(id: string): AbstractMesh {
            for (var index = this.meshes.length - 1; index >= 0; index--) {
                if (this.meshes[index].id === id) {
                    return this.meshes[index];
                }
            }

            return null;
        }

        /**
         * Get a the last added node (Mesh, Camera, Light) found of a given ID
         * @param {string} id - the id to search for
         * @return {BABYLON.Node|null} the node found or null if not found at all.
         */
        public getLastEntryByID(id: string): Node {
            var index: number;
            for (index = this.meshes.length - 1; index >= 0; index--) {
                if (this.meshes[index].id === id) {
                    return this.meshes[index];
                }
            }

            for (index = this.cameras.length - 1; index >= 0; index--) {
                if (this.cameras[index].id === id) {
                    return this.cameras[index];
                }
            }

            for (index = this.lights.length - 1; index >= 0; index--) {
                if (this.lights[index].id === id) {
                    return this.lights[index];
                }
            }

            return null;
        }

        public getNodeByID(id: string): Node {
            var mesh = this.getMeshByID(id);

            if (mesh) {
                return mesh;
            }

            var light = this.getLightByID(id);

            if (light) {
                return light;
            }

            var camera = this.getCameraByID(id);

            if (camera) {
                return camera;
            }

            var bone = this.getBoneByID(id);

            return bone;
        }

        public getNodeByName(name: string): Node {
            var mesh = this.getMeshByName(name);

            if (mesh) {
                return mesh;
            }

            var light = this.getLightByName(name);

            if (light) {
                return light;
            }

            var camera = this.getCameraByName(name);

            if (camera) {
                return camera;
            }

            var bone = this.getBoneByName(name);

            return bone;
        }

        public getMeshByName(name: string): AbstractMesh {
            for (var index = 0; index < this.meshes.length; index++) {
                if (this.meshes[index].name === name) {
                    return this.meshes[index];
                }
            }

            return null;
        }

        public getSoundByName(name: string): Sound {
            var index: number;
            if (AudioEngine) {
                for (index = 0; index < this.mainSoundTrack.soundCollection.length; index++) {
                    if (this.mainSoundTrack.soundCollection[index].name === name) {
                        return this.mainSoundTrack.soundCollection[index];
                    }
                }

                for (var sdIndex = 0; sdIndex < this.soundTracks.length; sdIndex++) {
                    for (index = 0; index < this.soundTracks[sdIndex].soundCollection.length; index++) {
                        if (this.soundTracks[sdIndex].soundCollection[index].name === name) {
                            return this.soundTracks[sdIndex].soundCollection[index];
                        }
                    }
                }
            }

            return null;
        }

        public getLastSkeletonByID(id: string): Skeleton {
            for (var index = this.skeletons.length - 1; index >= 0; index--) {
                if (this.skeletons[index].id === id) {
                    return this.skeletons[index];
                }
            }

            return null;
        }

        public getSkeletonById(id: string): Skeleton {
            for (var index = 0; index < this.skeletons.length; index++) {
                if (this.skeletons[index].id === id) {
                    return this.skeletons[index];
                }
            }

            return null;
        }

        public getSkeletonByName(name: string): Skeleton {
            for (var index = 0; index < this.skeletons.length; index++) {
                if (this.skeletons[index].name === name) {
                    return this.skeletons[index];
                }
            }

            return null;
        }

        public isActiveMesh(mesh: Mesh): boolean {
            return (this._activeMeshes.indexOf(mesh) !== -1);
        }

        private _evaluateSubMesh(subMesh: SubMesh, mesh: AbstractMesh): void {
            if (mesh.alwaysSelectAsActiveMesh || mesh.subMeshes.length === 1 || subMesh.isInFrustum(this._frustumPlanes)) {
                var material = subMesh.getMaterial();

                if (mesh.showSubMeshesBoundingBox) {
                    this._boundingBoxRenderer.renderList.push(subMesh.getBoundingInfo().boundingBox);
                }

                if (material) {
                    // Render targets
                    if (material.getRenderTargetTextures) {
                        if (this._processedMaterials.indexOf(material) === -1) {
                            this._processedMaterials.push(material);

                            this._renderTargets.concatWithNoDuplicate(material.getRenderTargetTextures());
                        }
                    }

                    // Dispatch
                    this._activeIndices += subMesh.indexCount;
                    this._renderingManager.dispatch(subMesh);
                }
            }
        }

        private _evaluateActiveMeshes(): void {
            this.activeCamera._activeMeshes.reset();
            this._activeMeshes.reset();
            this._renderingManager.reset();
            this._processedMaterials.reset();
            this._activeParticleSystems.reset();
            this._activeSkeletons.reset();
            this._softwareSkinnedMeshes.reset();
            this._boundingBoxRenderer.reset();
            this._edgesRenderers.reset();

            if (!this._frustumPlanes) {
                this._frustumPlanes = Frustum.GetPlanes(this._transformMatrix);
            } else {
                Frustum.GetPlanesToRef(this._transformMatrix, this._frustumPlanes);
            }

            // Meshes
            var meshes: AbstractMesh[];
            var len: number;

            if (this._selectionOctree) { // Octree
                var selection = this._selectionOctree.select(this._frustumPlanes);
                meshes = selection.data;
                len = selection.length;
            } else { // Full scene traversal
                len = this.meshes.length;
                meshes = this.meshes;
            }

            for (var meshIndex = 0; meshIndex < len; meshIndex++) {
                var mesh = meshes[meshIndex];

                if (mesh.isBlocked) {
                    continue;
                }

                this._totalVertices += mesh.getTotalVertices();

                if (!mesh.isReady() || !mesh.isEnabled()) {
                    continue;
                }

                mesh.computeWorldMatrix();

                // Intersections
                if (mesh.actionManager && mesh.actionManager.hasSpecificTriggers([ActionManager.OnIntersectionEnterTrigger, ActionManager.OnIntersectionExitTrigger])) {
                    this._meshesForIntersections.pushNoDuplicate(mesh);
                }

                // Switch to current LOD
                var meshLOD = mesh.getLOD(this.activeCamera);

                if (!meshLOD) {
                    continue;
                }

                mesh._preActivate();

                if (mesh.alwaysSelectAsActiveMesh || mesh.isVisible && mesh.visibility > 0 && ((mesh.layerMask & this.activeCamera.layerMask) !== 0) && mesh.isInFrustum(this._frustumPlanes)) {
                    this._activeMeshes.push(mesh);
                    this.activeCamera._activeMeshes.push(mesh);
                    mesh._activate(this._renderId);

                    this._activeMesh(meshLOD);
                }
            }

            // Particle systems
            var beforeParticlesDate = Tools.Now;
            if (this.particlesEnabled) {
                Tools.StartPerformanceCounter("Particles", this.particleSystems.length > 0);
                for (var particleIndex = 0; particleIndex < this.particleSystems.length; particleIndex++) {
                    var particleSystem = this.particleSystems[particleIndex];

                    if (!particleSystem.isStarted()) {
                        continue;
                    }

                    if (!particleSystem.emitter.position || (particleSystem.emitter && particleSystem.emitter.isEnabled())) {
                        this._activeParticleSystems.push(particleSystem);
                        particleSystem.animate();
                    }
                }
                Tools.EndPerformanceCounter("Particles", this.particleSystems.length > 0);
            }
            this._particlesDuration += Tools.Now - beforeParticlesDate;
        }

        private _activeMesh(mesh: AbstractMesh): void {
            if (mesh.skeleton && this.skeletonsEnabled) {
                this._activeSkeletons.pushNoDuplicate(mesh.skeleton);

                if (!mesh.computeBonesUsingShaders) {
                    this._softwareSkinnedMeshes.pushNoDuplicate(mesh);
                }
            }

            if (mesh.showBoundingBox || this.forceShowBoundingBoxes) {
                this._boundingBoxRenderer.renderList.push(mesh.getBoundingInfo().boundingBox);
            }

            if (mesh._edgesRenderer) {
                this._edgesRenderers.push(mesh._edgesRenderer);
            }

            if (mesh && mesh.subMeshes) {
                // Submeshes Octrees
                var len: number;
                var subMeshes: SubMesh[];

                if (mesh._submeshesOctree && mesh.useOctreeForRenderingSelection) {
                    var intersections = mesh._submeshesOctree.select(this._frustumPlanes);

                    len = intersections.length;
                    subMeshes = intersections.data;
                } else {
                    subMeshes = mesh.subMeshes;
                    len = subMeshes.length;
                }

                for (var subIndex = 0; subIndex < len; subIndex++) {
                    var subMesh = subMeshes[subIndex];

                    this._evaluateSubMesh(subMesh, mesh);
                }
            }
        }

        public updateTransformMatrix(force?: boolean): void {
            this.setTransformMatrix(this.activeCamera.getViewMatrix(), this.activeCamera.getProjectionMatrix(force));
        }

        private _renderForCamera(camera: Camera): void {
            var engine = this._engine;

            this.activeCamera = camera;

            if (!this.activeCamera)
                throw new Error("Active camera not set");

            Tools.StartPerformanceCounter("Rendering camera " + this.activeCamera.name);

            // Viewport
            engine.setViewport(this.activeCamera.viewport);

            // Camera
            this.resetCachedMaterial();
            this._renderId++;
            this.updateTransformMatrix();

            if (this.beforeCameraRender) {
                this.beforeCameraRender(this.activeCamera);
            }

            // Meshes
            var beforeEvaluateActiveMeshesDate = Tools.Now;
            Tools.StartPerformanceCounter("Active meshes evaluation");
            this._evaluateActiveMeshes();
            this._evaluateActiveMeshesDuration += Tools.Now - beforeEvaluateActiveMeshesDate;
            Tools.EndPerformanceCounter("Active meshes evaluation");

            // Skeletons
            for (var skeletonIndex = 0; skeletonIndex < this._activeSkeletons.length; skeletonIndex++) {
                var skeleton = this._activeSkeletons.data[skeletonIndex];

                skeleton.prepare();
            }

            // Software skinning
            for (var softwareSkinnedMeshIndex = 0; softwareSkinnedMeshIndex < this._softwareSkinnedMeshes.length; softwareSkinnedMeshIndex++) {
                var mesh = this._softwareSkinnedMeshes.data[softwareSkinnedMeshIndex];

                mesh.applySkeleton(mesh.skeleton);
            }

            // Render targets
            var beforeRenderTargetDate = Tools.Now;
            if (this.renderTargetsEnabled && this._renderTargets.length > 0) {
                Tools.StartPerformanceCounter("Render targets", this._renderTargets.length > 0);
                for (var renderIndex = 0; renderIndex < this._renderTargets.length; renderIndex++) {
                    var renderTarget = this._renderTargets.data[renderIndex];
                    if (renderTarget._shouldRender()) {
                        this._renderId++;
                        var hasSpecialRenderTargetCamera = renderTarget.activeCamera && renderTarget.activeCamera !== this.activeCamera;
                        renderTarget.render(hasSpecialRenderTargetCamera, this.dumpNextRenderTargets);
                    }
                }
                Tools.EndPerformanceCounter("Render targets", this._renderTargets.length > 0);

                this._renderId++;
                engine.restoreDefaultFramebuffer(); // Restore back buffer
            }
            this._renderTargetsDuration += Tools.Now - beforeRenderTargetDate;

            // Prepare Frame
            this.postProcessManager._prepareFrame();

            var beforeRenderDate = Tools.Now;
            // Backgrounds
            var layerIndex;
            var layer;
            if (this.layers.length) {
                engine.setDepthBuffer(false);
                for (layerIndex = 0; layerIndex < this.layers.length; layerIndex++) {
                    layer = this.layers[layerIndex];
                    if (layer.isBackground) {
                        layer.render();
                    }
                }
                engine.setDepthBuffer(true);
            }

            // Render
            Tools.StartPerformanceCounter("Main render");
            this._renderingManager.render(null, null, true, true);
            Tools.EndPerformanceCounter("Main render");

            // Bounding boxes
            this._boundingBoxRenderer.render();

            // Edges
            for (var edgesRendererIndex = 0; edgesRendererIndex < this._edgesRenderers.length; edgesRendererIndex++) {
                this._edgesRenderers.data[edgesRendererIndex].render();
            }

            // Lens flares
            if (this.lensFlaresEnabled) {
                Tools.StartPerformanceCounter("Lens flares", this.lensFlareSystems.length > 0);
                for (var lensFlareSystemIndex = 0; lensFlareSystemIndex < this.lensFlareSystems.length; lensFlareSystemIndex++) {

                    var lensFlareSystem = this.lensFlareSystems[lensFlareSystemIndex];
                    if ((camera.layerMask & lensFlareSystem.layerMask) !== 0) {
                        lensFlareSystem.render();
                    }
                }
                Tools.EndPerformanceCounter("Lens flares", this.lensFlareSystems.length > 0);
            }

            // Foregrounds
            if (this.layers.length) {
                engine.setDepthBuffer(false);
                for (layerIndex = 0; layerIndex < this.layers.length; layerIndex++) {
                    layer = this.layers[layerIndex];
                    if (!layer.isBackground) {
                        layer.render();
                    }
                }
                engine.setDepthBuffer(true);
            }

            this._renderDuration += Tools.Now - beforeRenderDate;

            // Finalize frame
            this.postProcessManager._finalizeFrame(camera.isIntermediate);

            // Update camera
            this.activeCamera._updateFromScene();

            // Reset some special arrays
            this._renderTargets.reset();

            if (this.afterCameraRender) {
                this.afterCameraRender(this.activeCamera);
            }

            Tools.EndPerformanceCounter("Rendering camera " + this.activeCamera.name);
        }

        private _processSubCameras(camera: Camera): void {
            if (camera.cameraRigMode === Camera.RIG_MODE_NONE) {
                this._renderForCamera(camera);
                return;
            }

            // rig cameras
            for (var index = 0; index < camera._rigCameras.length; index++) {
                this._renderForCamera(camera._rigCameras[index]);
            }

            this.activeCamera = camera;
            this.setTransformMatrix(this.activeCamera.getViewMatrix(), this.activeCamera.getProjectionMatrix());

            // Update camera
            this.activeCamera._updateFromScene();
        }

        private _checkIntersections(): void {
            for (var index = 0; index < this._meshesForIntersections.length; index++) {
                var sourceMesh = this._meshesForIntersections.data[index];

                for (var actionIndex = 0; actionIndex < sourceMesh.actionManager.actions.length; actionIndex++) {
                    var action = sourceMesh.actionManager.actions[actionIndex];

                    if (action.trigger === ActionManager.OnIntersectionEnterTrigger || action.trigger === ActionManager.OnIntersectionExitTrigger) {
                        var parameters = action.getTriggerParameter();
                        var otherMesh = parameters instanceof AbstractMesh ? parameters : parameters.mesh;

                        var areIntersecting = otherMesh.intersectsMesh(sourceMesh, parameters.usePreciseIntersection);
                        var currentIntersectionInProgress = sourceMesh._intersectionsInProgress.indexOf(otherMesh);

                        if (areIntersecting && currentIntersectionInProgress === -1) {
                            if (action.trigger === ActionManager.OnIntersectionEnterTrigger) {
                                action._executeCurrent(ActionEvent.CreateNew(sourceMesh, null, otherMesh));
                                sourceMesh._intersectionsInProgress.push(otherMesh);
                            } else if (action.trigger === ActionManager.OnIntersectionExitTrigger) {
                                sourceMesh._intersectionsInProgress.push(otherMesh);
                            }
                        } else if (!areIntersecting && currentIntersectionInProgress > -1) {
                            //They intersected, and now they don't.

                            //is this trigger an exit trigger? execute an event.
                            if (action.trigger === ActionManager.OnIntersectionExitTrigger) {
                                action._executeCurrent(ActionEvent.CreateNew(sourceMesh, null, otherMesh));
                            }

                            //if this is an exit trigger, or no exit trigger exists, remove the id from the intersection in progress array.
                            if (!sourceMesh.actionManager.hasSpecificTrigger(ActionManager.OnIntersectionExitTrigger) || action.trigger === ActionManager.OnIntersectionExitTrigger) {
                                sourceMesh._intersectionsInProgress.splice(currentIntersectionInProgress, 1);
                            }
                        }
                    }
                }
            }
        }

        public render(): void {
            var startDate = Tools.Now;
            this._particlesDuration = 0;
            this._spritesDuration = 0;
            this._activeParticles = 0;
            this._renderDuration = 0;
            this._renderTargetsDuration = 0;
            this._evaluateActiveMeshesDuration = 0;
            this._totalVertices = 0;
            this._activeIndices = 0;
            this._activeBones = 0;
            this.getEngine().resetDrawCalls();
            this._meshesForIntersections.reset();
            this.resetCachedMaterial();

            Tools.StartPerformanceCounter("Scene rendering");

            // Actions
            if (this.actionManager) {
                this.actionManager.processTrigger(ActionManager.OnEveryFrameTrigger, null);
            }

            //Simplification Queue
            if (this.simplificationQueue && !this.simplificationQueue.running) {
                this.simplificationQueue.executeNext();
            }

            // Animations
            var deltaTime = Math.max(Scene.MinDeltaTime, Math.min(this._engine.getDeltaTime(), Scene.MaxDeltaTime));
            this._animationRatio = deltaTime * (60.0 / 1000.0);
            this._animate();

            // Physics
            if (this._physicsEngine) {
                Tools.StartPerformanceCounter("Physics");
                this._physicsEngine._step(deltaTime / 1000.0);
                Tools.EndPerformanceCounter("Physics");
            }

            // Before render
            if (this.beforeRender) {
                this.beforeRender();
            }
            var callbackIndex: number;
            for (callbackIndex = 0; callbackIndex < this._onBeforeRenderCallbacks.length; callbackIndex++) {
                this._onBeforeRenderCallbacks[callbackIndex]();
            }

            // Customs render targets
            var beforeRenderTargetDate = Tools.Now;
            var engine = this.getEngine();
            var currentActiveCamera = this.activeCamera;
            if (this.renderTargetsEnabled) {
                Tools.StartPerformanceCounter("Custom render targets", this.customRenderTargets.length > 0);
                for (var customIndex = 0; customIndex < this.customRenderTargets.length; customIndex++) {
                    var renderTarget = this.customRenderTargets[customIndex];
                    if (renderTarget._shouldRender()) {
                        this._renderId++;

                        this.activeCamera = renderTarget.activeCamera || this.activeCamera;

                        if (!this.activeCamera)
                            throw new Error("Active camera not set");

                        // Viewport
                        engine.setViewport(this.activeCamera.viewport);

                        // Camera
                        this.updateTransformMatrix();

                        renderTarget.render(currentActiveCamera !== this.activeCamera, this.dumpNextRenderTargets);
                    }
                }
                Tools.EndPerformanceCounter("Custom render targets", this.customRenderTargets.length > 0);

                this._renderId++;
            }

            if (this.customRenderTargets.length > 0) { // Restore back buffer
                engine.restoreDefaultFramebuffer();
            }
            this._renderTargetsDuration += Tools.Now - beforeRenderTargetDate;
            this.activeCamera = currentActiveCamera;

            // Procedural textures
            if (this.proceduralTexturesEnabled) {
                Tools.StartPerformanceCounter("Procedural textures", this._proceduralTextures.length > 0);
                for (var proceduralIndex = 0; proceduralIndex < this._proceduralTextures.length; proceduralIndex++) {
                    var proceduralTexture = this._proceduralTextures[proceduralIndex];
                    if (proceduralTexture._shouldRender()) {
                        proceduralTexture.render();
                    }
                }
                Tools.EndPerformanceCounter("Procedural textures", this._proceduralTextures.length > 0);
            }

            // Clear
            this._engine.clear(this.clearColor, this.autoClear || this.forceWireframe || this.forcePointsCloud, true);

            // Shadows
            if (this.shadowsEnabled) {
                for (var lightIndex = 0; lightIndex < this.lights.length; lightIndex++) {
                    var light = this.lights[lightIndex];
                    var shadowGenerator = light.getShadowGenerator();

                    if (light.isEnabled() && shadowGenerator && shadowGenerator.getShadowMap().getScene().textures.indexOf(shadowGenerator.getShadowMap()) !== -1) {
                        this._renderTargets.push(shadowGenerator.getShadowMap());
                    }
                }
            }

            // Depth renderer
            if (this._depthRenderer) {
                this._renderTargets.push(this._depthRenderer.getDepthMap());
            }

            // RenderPipeline
            this.postProcessRenderPipelineManager.update();

            // Multi-cameras?
            if (this.activeCameras.length > 0) {
                var currentRenderId = this._renderId;
                for (var cameraIndex = 0; cameraIndex < this.activeCameras.length; cameraIndex++) {
                    this._renderId = currentRenderId;
                    if (cameraIndex > 0) {
                        this._engine.clear(0, false, true);
                    }

                    this._processSubCameras(this.activeCameras[cameraIndex]);
                }
            } else {
                if (!this.activeCamera) {
                    throw new Error("No camera defined");
                }

                this._processSubCameras(this.activeCamera);
            }

            // Intersection checks
            this._checkIntersections();

            // Update the audio listener attached to the camera
            if (AudioEngine) {
                this._updateAudioParameters();
            }

            // After render
            if (this.afterRender) {
                this.afterRender();
            }

            for (callbackIndex = 0; callbackIndex < this._onAfterRenderCallbacks.length; callbackIndex++) {
                this._onAfterRenderCallbacks[callbackIndex]();
            }

            // Cleaning
            for (var index = 0; index < this._toBeDisposed.length; index++) {
                this._toBeDisposed.data[index].dispose();
                this._toBeDisposed[index] = null;
            }

            this._toBeDisposed.reset();

            if (this.dumpNextRenderTargets) {
                this.dumpNextRenderTargets = false;
            }

            Tools.EndPerformanceCounter("Scene rendering");
            this._lastFrameDuration = Tools.Now - startDate;
        }

        private _updateAudioParameters() {
            if (!this.audioEnabled || (this.mainSoundTrack.soundCollection.length === 0 && this.soundTracks.length === 1)) {
                return;
            }

            var listeningCamera: Camera;
            var audioEngine = Engine.audioEngine;

            if (this.activeCameras.length > 0) {
                listeningCamera = this.activeCameras[0];
            } else {
                listeningCamera = this.activeCamera;
            }

            if (listeningCamera && audioEngine.canUseWebAudio) {
                audioEngine.audioContext.listener.setPosition(listeningCamera.position.x, listeningCamera.position.y, listeningCamera.position.z);
                var mat = Matrix.Invert(listeningCamera.getViewMatrix());
                var cameraDirection = Vector3.TransformNormal(new Vector3(0, 0, -1), mat);
                cameraDirection.normalize();
                audioEngine.audioContext.listener.setOrientation(cameraDirection.x, cameraDirection.y, cameraDirection.z, 0, 1, 0);
                var i: number;
                for (i = 0; i < this.mainSoundTrack.soundCollection.length; i++) {
                    var sound = this.mainSoundTrack.soundCollection[i];
                    if (sound.useCustomAttenuation) {
                        sound.updateDistanceFromListener();
                    }
                }
                for (i = 0; i < this.soundTracks.length; i++) {
                    for (var j = 0; j < this.soundTracks[i].soundCollection.length; j++) {
                        sound = this.soundTracks[i].soundCollection[j];
                        if (sound.useCustomAttenuation) {
                            sound.updateDistanceFromListener();
                        }
                    }
                }
            }
        }

        // Audio
        public get audioEnabled(): boolean {
            return this._audioEnabled;
        }

        public set audioEnabled(value: boolean) {
            this._audioEnabled = value;
            if (AudioEngine) {
                if (this._audioEnabled) {
                    this._enableAudio();
                }
                else {
                    this._disableAudio();
                }
            }
        }

        private _disableAudio() {
            var i: number;
            for (i = 0; i < this.mainSoundTrack.soundCollection.length; i++) {
                this.mainSoundTrack.soundCollection[i].pause();
            }
            for (i = 0; i < this.soundTracks.length; i++) {
                for (var j = 0; j < this.soundTracks[i].soundCollection.length; j++) {
                    this.soundTracks[i].soundCollection[j].pause();
                }
            }
        }

        private _enableAudio() {
            var i: number;
            for (i = 0; i < this.mainSoundTrack.soundCollection.length; i++) {
                if (this.mainSoundTrack.soundCollection[i].isPaused) {
                    this.mainSoundTrack.soundCollection[i].play();
                }
            }
            for (i = 0; i < this.soundTracks.length; i++) {
                for (var j = 0; j < this.soundTracks[i].soundCollection.length; j++) {
                    if (this.soundTracks[i].soundCollection[j].isPaused) {
                        this.soundTracks[i].soundCollection[j].play();
                    }
                }
            }
        }

        public get headphone(): boolean {
            return this._headphone;
        }

        public set headphone(value: boolean) {
            this._headphone = value;
            if (AudioEngine) {
                if (this._headphone) {
                    this._switchAudioModeForHeadphones();
                }
                else {
                    this._switchAudioModeForNormalSpeakers();
                }
            }
        }

        private _switchAudioModeForHeadphones() {
            this.mainSoundTrack.switchPanningModelToHRTF();

            for (var i = 0; i < this.soundTracks.length; i++) {
                this.soundTracks[i].switchPanningModelToHRTF();
            }
        }

        private _switchAudioModeForNormalSpeakers() {
            this.mainSoundTrack.switchPanningModelToEqualPower();

            for (var i = 0; i < this.soundTracks.length; i++) {
                this.soundTracks[i].switchPanningModelToEqualPower();
            }
        }

        public enableDepthRenderer(): DepthRenderer {
            if (this._depthRenderer) {
                return this._depthRenderer;
            }

            this._depthRenderer = new DepthRenderer(this);

            return this._depthRenderer;
        }

        public disableDepthRenderer(): void {
            if (!this._depthRenderer) {
                return;
            }

            this._depthRenderer.dispose();
            this._depthRenderer = null;
        }

        public freezeMaterials(): void {
            for (var i = 0; i < this.materials.length; i++) {
                this.materials[i].freeze();
            }
        }

        public unfreezeMaterials(): void {
            for (var i = 0; i < this.materials.length; i++) {
                this.materials[i].unfreeze();
            }
        }

        public dispose(): void {
            this.beforeRender = null;
            this.afterRender = null;

            this.skeletons = [];

            this._boundingBoxRenderer.dispose();

            if (this._depthRenderer) {
                this._depthRenderer.dispose();
            }

            // Debug layer
            this.debugLayer.hide();

            // Events
            if (this.onDispose) {
                this.onDispose();
            }

            this._onBeforeRenderCallbacks = [];
            this._onAfterRenderCallbacks = [];

            this.detachControl();

            // Release sounds & sounds tracks
            if (AudioEngine) {
                this.disposeSounds();
            }

            // Detach cameras
            var canvas = this._engine.getRenderingCanvas();
            var index;
            for (index = 0; index < this.cameras.length; index++) {
                this.cameras[index].detachControl(canvas);
            }

            // Release lights
            while (this.lights.length) {
                this.lights[0].dispose();
            }

            // Release meshes
            while (this.meshes.length) {
                this.meshes[0].dispose(true);
            }

            // Release cameras
            while (this.cameras.length) {
                this.cameras[0].dispose();
            }

            // Release materials
            while (this.materials.length) {
                this.materials[0].dispose();
            }

            // Release particles
            while (this.particleSystems.length) {
                this.particleSystems[0].dispose();
            }

            // Release sprites
            while (this.spriteManagers.length) {
                this.spriteManagers[0].dispose();
            }

            // Release layers
            while (this.layers.length) {
                this.layers[0].dispose();
            }

            // Release textures
            while (this.textures.length) {
                this.textures[0].dispose();
            }

            // Post-processes
            this.postProcessManager.dispose();

            // Physics
            if (this._physicsEngine) {
                this.disablePhysicsEngine();
            }

            // Remove from engine
            index = this._engine.scenes.indexOf(this);

            if (index > -1) {
                this._engine.scenes.splice(index, 1);
            }

            this._engine.wipeCaches();
        }

        // Release sounds & sounds tracks
        public disposeSounds() {
            this.mainSoundTrack.dispose();

            for (var scIndex = 0; scIndex < this.soundTracks.length; scIndex++) {
                this.soundTracks[scIndex].dispose();
            }
        }

        // Octrees
        public getWorldExtends(): { min: Vector3; max: Vector3 } {
            var min = new Vector3(Number.MAX_VALUE, Number.MAX_VALUE, Number.MAX_VALUE);
            var max = new Vector3(-Number.MAX_VALUE, -Number.MAX_VALUE, -Number.MAX_VALUE);
            for (var index = 0; index < this.meshes.length; index++) {
                var mesh = this.meshes[index];

                mesh.computeWorldMatrix(true);
                var minBox = mesh.getBoundingInfo().boundingBox.minimumWorld;
                var maxBox = mesh.getBoundingInfo().boundingBox.maximumWorld;

                Tools.CheckExtends(minBox, min, max);
                Tools.CheckExtends(maxBox, min, max);
            }

            return {
                min: min,
                max: max
            };
        }

        public createOrUpdateSelectionOctree(maxCapacity = 64, maxDepth = 2): Octree<AbstractMesh> {
            if (!this._selectionOctree) {
                this._selectionOctree = new Octree<AbstractMesh>(Octree.CreationFuncForMeshes, maxCapacity, maxDepth);
            }

            var worldExtends = this.getWorldExtends();

            // Update octree
            this._selectionOctree.update(worldExtends.min, worldExtends.max, this.meshes);

            return this._selectionOctree;
        }

        // Picking
        public createPickingRay(x: number, y: number, world: Matrix, camera: Camera, cameraViewSpace = false): Ray {
            var engine = this._engine;

            if (!camera) {
                if (!this.activeCamera)
                    throw new Error("Active camera not set");

                camera = this.activeCamera;
            }

            var cameraViewport = camera.viewport;
            var viewport = cameraViewport.toGlobal(engine);

            // Moving coordinates to local viewport world
            x = x / this._engine.getHardwareScalingLevel() - viewport.x;
            y = y / this._engine.getHardwareScalingLevel() - (this._engine.getRenderHeight() - viewport.y - viewport.height);
            return Ray.CreateNew(x, y, viewport.width, viewport.height, world ? world : Matrix.Identity(), cameraViewSpace ? Matrix.Identity() : camera.getViewMatrix(), camera.getProjectionMatrix());
            //       return BABYLON.Ray.CreateNew(x / window.devicePixelRatio, y / window.devicePixelRatio, viewport.width, viewport.height, world ? world : BABYLON.Matrix.Identity(), camera.getViewMatrix(), camera.getProjectionMatrix());
        }

        public createPickingRayInCameraSpace(x: number, y: number, camera: Camera): Ray {
            var engine = this._engine;

            if (!camera) {
                if (!this.activeCamera)
                    throw new Error("Active camera not set");

                camera = this.activeCamera;
            }

            var cameraViewport = camera.viewport;
            var viewport = cameraViewport.toGlobal(engine);
            var identity = Matrix.Identity();

            // Moving coordinates to local viewport world
            x = x / this._engine.getHardwareScalingLevel() - viewport.x;
            y = y / this._engine.getHardwareScalingLevel() - (this._engine.getRenderHeight() - viewport.y - viewport.height);
            return Ray.CreateNew(x, y, viewport.width, viewport.height, identity, identity, camera.getProjectionMatrix());
        }

        private _internalPick(rayFunction: (world: Matrix) => Ray, predicate: (mesh: AbstractMesh) => boolean, fastCheck?: boolean): PickingInfo {
            var pickingInfo = null;

            for (var meshIndex = 0; meshIndex < this.meshes.length; meshIndex++) {
                var mesh = this.meshes[meshIndex];

                if (predicate) {
                    if (!predicate(mesh)) {
                        continue;
                    }
                } else if (!mesh.isEnabled() || !mesh.isVisible || !mesh.isPickable) {
                    continue;
                }

                var world = mesh.getWorldMatrix();
                var ray = rayFunction(world);

                var result = mesh.intersects(ray, fastCheck);
                if (!result || !result.hit)
                    continue;

                if (!fastCheck && pickingInfo != null && result.distance >= pickingInfo.distance)
                    continue;

                pickingInfo = result;

                if (fastCheck) {
                    break;
                }
            }

            return pickingInfo || new PickingInfo();
        }


        private _internalPickSprites(ray: Ray, predicate?: (sprite: Sprite) => boolean, fastCheck?: boolean, camera?: Camera): PickingInfo {
            var pickingInfo = null;

            camera = camera || this.activeCamera;

            if (this.spriteManagers.length > 0) {
                for (var spriteIndex = 0; spriteIndex < this.spriteManagers.length; spriteIndex++) {
                    var spriteManager = this.spriteManagers[spriteIndex];

                    if (!spriteManager.isPickable) {
                        continue;
                    }

                    var result = spriteManager.intersects(ray, camera, predicate, fastCheck);
                    if (!result || !result.hit)
                        continue;

                    if (!fastCheck && pickingInfo != null && result.distance >= pickingInfo.distance)
                        continue;

                    pickingInfo = result;

                    if (fastCheck) {
                        break;
                    }
                }
            }

            return pickingInfo || new PickingInfo();
        }

        public pick(x: number, y: number, predicate?: (mesh: AbstractMesh) => boolean, fastCheck?: boolean, camera?: Camera): PickingInfo {
            /// <summary>Launch a ray to try to pick a mesh in the scene</summary>
            /// <param name="x">X position on screen</param>
            /// <param name="y">Y position on screen</param>
            /// <param name="predicate">Predicate function used to determine eligible meshes. Can be set to null. In this case, a mesh must be enabled, visible and with isPickable set to true</param>
            /// <param name="fastCheck">Launch a fast check only using the bounding boxes. Can be set to null.</param>
            /// <param name="camera">camera to use for computing the picking ray. Can be set to null. In this case, the scene.activeCamera will be used</param>
            return this._internalPick(world => this.createPickingRay(x, y, world, camera), predicate, fastCheck);
        }

        public pickSprite(x: number, y: number, predicate?: (sprite: Sprite) => boolean, fastCheck?: boolean, camera?: Camera): PickingInfo {
            /// <summary>Launch a ray to try to pick a mesh in the scene</summary>
            /// <param name="x">X position on screen</param>
            /// <param name="y">Y position on screen</param>
            /// <param name="predicate">Predicate function used to determine eligible sprites. Can be set to null. In this case, a sprite must have isPickable set to true</param>
            /// <param name="fastCheck">Launch a fast check only using the bounding boxes. Can be set to null.</param>
            /// <param name="camera">camera to use for computing the picking ray. Can be set to null. In this case, the scene.activeCamera will be used</param>
            return this._internalPickSprites(this.createPickingRayInCameraSpace(x, y, camera), predicate, fastCheck, camera);
        }

        public pickWithRay(ray: Ray, predicate: (mesh: Mesh) => boolean, fastCheck?: boolean) {
            return this._internalPick(world => {
                if (!this._pickWithRayInverseMatrix) {
                    this._pickWithRayInverseMatrix = Matrix.Identity();
                }
                world.invertToRef(this._pickWithRayInverseMatrix);
                return Ray.Transform(ray, this._pickWithRayInverseMatrix);
            }, predicate, fastCheck);
        }

        public setPointerOverMesh(mesh: AbstractMesh): void {
            if (this._pointerOverMesh === mesh) {
                return;
            }

            if (this._pointerOverMesh && this._pointerOverMesh.actionManager) {
                this._pointerOverMesh.actionManager.processTrigger(ActionManager.OnPointerOutTrigger, ActionEvent.CreateNew(this._pointerOverMesh));
            }

            this._pointerOverMesh = mesh;
            if (this._pointerOverMesh && this._pointerOverMesh.actionManager) {
                this._pointerOverMesh.actionManager.processTrigger(ActionManager.OnPointerOverTrigger, ActionEvent.CreateNew(this._pointerOverMesh));
            }
        }

        public getPointerOverMesh(): AbstractMesh {
            return this._pointerOverMesh;
        }

        public setPointerOverSprite(sprite: Sprite): void {
            if (this._pointerOverSprite === sprite) {
                return;
            }

            if (this._pointerOverSprite && this._pointerOverSprite.actionManager) {
                this._pointerOverSprite.actionManager.processTrigger(ActionManager.OnPointerOutTrigger, ActionEvent.CreateNewFromSprite(this._pointerOverSprite, this));
            }

            this._pointerOverSprite = sprite;
            if (this._pointerOverSprite && this._pointerOverSprite.actionManager) {
                this._pointerOverSprite.actionManager.processTrigger(ActionManager.OnPointerOverTrigger, ActionEvent.CreateNewFromSprite(this._pointerOverSprite, this));
            }
        }

        public getPointerOverSprite(): Sprite {
            return this._pointerOverSprite;
        }

        // Physics
        public getPhysicsEngine(): PhysicsEngine {
            return this._physicsEngine;
        }

        /**
         * Enables physics to the current scene
         * @param {BABYLON.Vector3} [gravity] - the scene's gravity for the physics engine
         * @param {BABYLON.IPhysicsEnginePlugin} [plugin] - The physics engine to be used. defaults to OimoJS.
         * @return {boolean} was the physics engine initialized
         */
        public enablePhysics(gravity?: Vector3, plugin?: IPhysicsEnginePlugin): boolean {
            if (this._physicsEngine) {
                return true;
            }

            try {
                this._physicsEngine = new PhysicsEngine(gravity, plugin);
                return true;
            } catch (e) {
                Tools.Error(e.message);
                return false;
            }

        }

        public disablePhysicsEngine(): void {
            if (!this._physicsEngine) {
                return;
            }

            this._physicsEngine.dispose();
            this._physicsEngine = undefined;
        }

        public isPhysicsEnabled(): boolean {
            return this._physicsEngine !== undefined;
        }

        /**
         * 
         * Sets the gravity of the physics engine (and NOT of the scene)
         * @param {BABYLON.Vector3} [gravity] - the new gravity to be used
         */
        public setGravity(gravity: Vector3): void {
            Tools.Warn("Deprecated, please use 'scene.getPhysicsEngine().setGravity()'")
            if (!this._physicsEngine) {
                return;
            }

            this._physicsEngine.setGravity(gravity);
        }

        /**
         * Legacy support, using the new API
         * @Deprecated
         */
        public createCompoundImpostor(parts: any, options: PhysicsImpostorParameters): any {
            Tools.Warn("This function is deprecated. Please use PhysicsImpostor parent/child")

            if (parts.parts) { // Old API
                options = parts;
                parts = parts.parts;
            }

            var mainMesh: AbstractMesh = parts[0].mesh;
            mainMesh.physicImpostor = new PhysicsImpostor(mainMesh, parts[0].impostor, options)
            for (var index = 1; index < parts.length; index++) {
                var mesh: AbstractMesh = parts[index].mesh;
                if (mesh.parent !== mainMesh) {
                    mesh.position = mesh.position.subtract(mainMesh.position);
                    mesh.parent = mainMesh;
                }
                mesh.physicImpostor = new PhysicsImpostor(mesh, parts[index].impostor, options)
            }
        }

        public deleteCompoundImpostor(compound: any): void {
            var mesh: AbstractMesh = compound.parts[0].mesh;
            mesh.physicImpostor.dispose(true);
            mesh.physicImpostor = null;
        }

        // Misc.
        public createDefaultCameraOrLight() {
            // Light
            if (this.lights.length === 0) {
                new HemisphericLight("default light", Vector3.Up(), this);
            }

            // Camera
            if (!this.activeCamera) {
                var camera = new FreeCamera("default camera", Vector3.Zero(), this);

                // Compute position
                var worldExtends = this.getWorldExtends();
                var worldCenter = worldExtends.min.add(worldExtends.max.subtract(worldExtends.min).scale(0.5));

                camera.position = new Vector3(worldCenter.x, worldCenter.y, worldExtends.min.z - (worldExtends.max.z - worldExtends.min.z));
                camera.setTarget(worldCenter);

                this.activeCamera = camera;
            }
        }

        // Tags
        private _getByTags(list: any[], tagsQuery: string, forEach?: (item: any) => void): any[] {
            if (tagsQuery === undefined) {
                // returns the complete list (could be done with BABYLON.Tags.MatchesQuery but no need to have a for-loop here)
                return list;
            }

            var listByTags = [];

            forEach = forEach || ((item: any) => { return; });

            for (var i in list) {
                var item = list[i];
                if (Tags.MatchesQuery(item, tagsQuery)) {
                    listByTags.push(item);
                    forEach(item);
                }
            }

            return listByTags;
        }

        public getMeshesByTags(tagsQuery: string, forEach?: (mesh: AbstractMesh) => void): Mesh[] {
            return this._getByTags(this.meshes, tagsQuery, forEach);
        }

        public getCamerasByTags(tagsQuery: string, forEach?: (camera: Camera) => void): Camera[] {
            return this._getByTags(this.cameras, tagsQuery, forEach);
        }

        public getLightsByTags(tagsQuery: string, forEach?: (light: Light) => void): Light[] {
            return this._getByTags(this.lights, tagsQuery, forEach);
        }

        public getMaterialByTags(tagsQuery: string, forEach?: (material: Material) => void): Material[] {
            return this._getByTags(this.materials, tagsQuery, forEach).concat(this._getByTags(this.multiMaterials, tagsQuery, forEach));
        }
    }
}

<|MERGE_RESOLUTION|>--- conflicted
+++ resolved
@@ -1,2627 +1,2622 @@
-﻿module BABYLON {
-    export interface IDisposable {
-        dispose(): void;
-    }
-
-    /**
-     * Represents a scene to be rendered by the engine.
-     * @see http://doc.babylonjs.com/page.php?p=21911
-     */
-    export class Scene implements IAnimatable {
-        // Statics
-        private static _FOGMODE_NONE = 0;
-        private static _FOGMODE_EXP = 1;
-        private static _FOGMODE_EXP2 = 2;
-        private static _FOGMODE_LINEAR = 3;
-
-        public static MinDeltaTime = 1.0;
-        public static MaxDeltaTime = 1000.0;
-
-        public static get FOGMODE_NONE(): number {
-            return Scene._FOGMODE_NONE;
-        }
-
-        public static get FOGMODE_EXP(): number {
-            return Scene._FOGMODE_EXP;
-        }
-
-        public static get FOGMODE_EXP2(): number {
-            return Scene._FOGMODE_EXP2;
-        }
-
-        public static get FOGMODE_LINEAR(): number {
-            return Scene._FOGMODE_LINEAR;
-        }
-
-        // Members
-        public autoClear = true;
-        public clearColor: any = new Color3(0.2, 0.2, 0.3);
-        public ambientColor = new Color3(0, 0, 0);
-        /**
-        * A function to be executed before rendering this scene
-        * @type {Function}
-        */
-        public beforeRender: () => void;
-        /**
-        * A function to be executed after rendering this scene
-        * @type {Function}
-        */
-        public afterRender: () => void;
-        /**
-        * A function to be executed when this scene is disposed.
-        * @type {Function}
-        */
-        public onDispose: () => void;
-        public beforeCameraRender: (camera: Camera) => void;
-        public afterCameraRender: (camera: Camera) => void;
-        public forceWireframe = false;
-        public forcePointsCloud = false;
-        public forceShowBoundingBoxes = false;
-        public clipPlane: Plane;
-        public animationsEnabled = true;
-        public constantlyUpdateMeshUnderPointer = false;
-
-        // Animations
-        public animations: Animation[] = [];
-
-        // Pointers
-        private _onPointerMove: (evt: PointerEvent) => void;
-        private _onPointerDown: (evt: PointerEvent) => void;
-        private _onPointerUp: (evt: PointerEvent) => void;
-        public onPointerMove: (evt: PointerEvent, pickInfo: PickingInfo) => void;
-        public onPointerDown: (evt: PointerEvent, pickInfo: PickingInfo) => void;
-        public onPointerUp: (evt: PointerEvent, pickInfo: PickingInfo) => void;
-        public onPointerPick: (evt: PointerEvent, pickInfo: PickingInfo) => void;
-        public cameraToUseForPointers: Camera = null; // Define this parameter if you are using multiple cameras and you want to specify which one should be used for pointer position
-        private _pointerX: number;
-        private _pointerY: number;
-        private _unTranslatedPointerX: number;
-        private _unTranslatedPointerY: number;
-        private _startingPointerPosition = new Vector2(0, 0);
-        private _startingPointerTime = 0;
-        // Mirror
-        public _mirroredCameraPosition: Vector3;
-
-        // Keyboard
-        private _onKeyDown: (evt: Event) => void;
-        private _onKeyUp: (evt: Event) => void;
-
-        // Fog
-        /**
-        * is fog enabled on this scene.
-        * @type {boolean}
-        */
-        public fogEnabled = true;
-        public fogMode = Scene.FOGMODE_NONE;
-        public fogColor = new Color3(0.2, 0.2, 0.3);
-        public fogDensity = 0.1;
-        public fogStart = 0;
-        public fogEnd = 1000.0;
-
-        // Lights
-        /**
-        * is shadow enabled on this scene.
-        * @type {boolean}
-        */
-        public shadowsEnabled = true;
-        /**
-        * is light enabled on this scene.
-        * @type {boolean}
-        */
-        public lightsEnabled = true;
-        /**
-        * All of the lights added to this scene.
-        * @see BABYLON.Light
-        * @type {BABYLON.Light[]}
-        */
-        public lights = new Array<Light>();
-        public onNewLightAdded: (newLight?: Light, positionInArray?: number, scene?: Scene) => void;
-        public onLightRemoved: (removedLight?: Light) => void;
-
-        // Cameras
-        /**
-        * All of the cameras added to this scene.
-        * @see BABYLON.Camera
-        * @type {BABYLON.Camera[]}
-        */
-        public cameras = new Array<Camera>();
-        public onNewCameraAdded: (newCamera?: Camera, positionInArray?: number, scene?: Scene) => void;
-        public onCameraRemoved: (removedCamera?: Camera) => void;
-        public activeCameras = new Array<Camera>();
-        public activeCamera: Camera;
-
-        // Meshes
-        /**
-        * All of the (abstract) meshes added to this scene.
-        * @see BABYLON.AbstractMesh
-        * @type {BABYLON.AbstractMesh[]}
-        */
-        public meshes = new Array<AbstractMesh>();
-        public onNewMeshAdded: (newMesh?: AbstractMesh, positionInArray?: number, scene?: Scene) => void;
-        public onMeshRemoved: (removedMesh?: AbstractMesh) => void;
-
-        // Geometries
-        private _geometries = new Array<Geometry>();
-        public onGeometryAdded: (newGeometry?: Geometry) => void;
-        public onGeometryRemoved: (removedGeometry?: Geometry) => void;
-
-        public materials = new Array<Material>();
-        public multiMaterials = new Array<MultiMaterial>();
-        public defaultMaterial = new StandardMaterial("default material", this);
-
-        // Textures
-        public texturesEnabled = true;
-        public textures = new Array<BaseTexture>();
-
-        // Particles
-        public particlesEnabled = true;
-        public particleSystems = new Array<ParticleSystem>();
-
-        // Sprites
-        public spritesEnabled = true;
-        public spriteManagers = new Array<SpriteManager>();
-
-        // Layers
-        public layers = new Array<Layer>();
-
-        // Skeletons
-        public skeletonsEnabled = true;
-        public skeletons = new Array<Skeleton>();
-
-        // Lens flares
-        public lensFlaresEnabled = true;
-        public lensFlareSystems = new Array<LensFlareSystem>();
-
-        // Collisions
-        public collisionsEnabled = true;
-        private _workerCollisions;
-        public collisionCoordinator: ICollisionCoordinator;
-        public gravity = new Vector3(0, -9.807, 0);
-
-        // Postprocesses
-        public postProcessesEnabled = true;
-        public postProcessManager: PostProcessManager;
-        public postProcessRenderPipelineManager: PostProcessRenderPipelineManager;
-
-        // Customs render targets
-        public renderTargetsEnabled = true;
-        public dumpNextRenderTargets = false;
-        public customRenderTargets = new Array<RenderTargetTexture>();
-
-        // Delay loading
-        public useDelayedTextureLoading: boolean;
-
-        // Imported meshes
-        public importedMeshesFiles = new Array<String>();
-
-        // Probes
-        public probesEnabled = true;
-        public reflectionProbes = new Array<ReflectionProbe>();
-
-        // Database
-        public database; //ANY
-
-        // Actions
-        /**
-         * This scene's action manager
-         * @type {BABYLON.ActionManager}
-         */
-        public actionManager: ActionManager;
-        public _actionManagers = new Array<ActionManager>();
-        private _meshesForIntersections = new SmartArray<AbstractMesh>(256);
-
-        // Procedural textures
-        public proceduralTexturesEnabled = true;
-        public _proceduralTextures = new Array<ProceduralTexture>();
-
-        // Sound Tracks
-        public mainSoundTrack: SoundTrack;
-        public soundTracks = new Array<SoundTrack>();
-        private _audioEnabled = true;
-        private _headphone = false;
-
-        //Simplification Queue
-        public simplificationQueue: SimplificationQueue;
-
-        // Private
-        private _engine: Engine;
-        private _totalVertices = 0;
-        public _activeIndices = 0;
-        public _activeParticles = 0;
-        private _lastFrameDuration = 0;
-        private _evaluateActiveMeshesDuration = 0;
-        private _renderTargetsDuration = 0;
-        public _particlesDuration = 0;
-        private _renderDuration = 0;
-        public _spritesDuration = 0;
-        private _animationRatio = 0;
-        private _animationStartDate: number;
-        public _cachedMaterial: Material;
-
-        private _renderId = 0;
-        private _executeWhenReadyTimeoutId = -1;
-
-        public _toBeDisposed = new SmartArray<IDisposable>(256);
-
-        private _onReadyCallbacks = new Array<() => void>();
-        private _pendingData = [];//ANY
-
-        private _onBeforeRenderCallbacks = new Array<() => void>();
-        private _onAfterRenderCallbacks = new Array<() => void>();
-
-        private _activeMeshes = new SmartArray<Mesh>(256);
-        private _processedMaterials = new SmartArray<Material>(256);
-        private _renderTargets = new SmartArray<RenderTargetTexture>(256);
-        public _activeParticleSystems = new SmartArray<ParticleSystem>(256);
-        private _activeSkeletons = new SmartArray<Skeleton>(32);
-        private _softwareSkinnedMeshes = new SmartArray<Mesh>(32);
-        public _activeBones = 0;
-
-        private _renderingManager: RenderingManager;
-        private _physicsEngine: PhysicsEngine;
-
-        public _activeAnimatables = new Array<Animatable>();
-
-        private _transformMatrix = Matrix.Zero();
-        private _pickWithRayInverseMatrix: Matrix;
-
-        private _edgesRenderers = new SmartArray<EdgesRenderer>(16);
-        private _boundingBoxRenderer: BoundingBoxRenderer;
-        private _outlineRenderer: OutlineRenderer;
-
-        private _viewMatrix: Matrix;
-        private _projectionMatrix: Matrix;
-        private _frustumPlanes: Plane[];
-
-        private _selectionOctree: Octree<AbstractMesh>;
-
-        private _pointerOverMesh: AbstractMesh;
-        private _pointerOverSprite: Sprite;
-
-        private _debugLayer: DebugLayer;
-
-        private _depthRenderer: DepthRenderer;
-
-        private _uniqueIdCounter = 0;
-
-        private _pickedDownMesh: AbstractMesh;
-        private _pickedDownSprite: Sprite;
-
-        /**
-         * @constructor
-         * @param {BABYLON.Engine} engine - the engine to be used to render this scene.
-         */
-        constructor(engine: Engine) {
-            this._engine = engine;
-
-            engine.scenes.push(this);
-
-            this._renderingManager = new RenderingManager(this);
-
-            this.postProcessManager = new PostProcessManager(this);
-
-            this.postProcessRenderPipelineManager = new PostProcessRenderPipelineManager();
-
-            this._boundingBoxRenderer = new BoundingBoxRenderer(this);
-
-            if (OutlineRenderer) {
-                this._outlineRenderer = new OutlineRenderer(this);
-            }
-
-            this.attachControl();
-
-            this._debugLayer = new DebugLayer(this);
-
-            if (SoundTrack) {
-                this.mainSoundTrack = new SoundTrack(this, { mainTrack: true });
-            }
-
-            //simplification queue
-            if (SimplificationQueue) {
-                this.simplificationQueue = new SimplificationQueue();
-            }
-
-            //collision coordinator initialization. For now legacy per default.
-            this.workerCollisions = false;//(!!Worker && (!!BABYLON.CollisionWorker || BABYLON.WorkerIncluded));
-        }
-
-        // Properties
-        public get debugLayer(): DebugLayer {
-            return this._debugLayer;
-        }
-
-        public set workerCollisions(enabled: boolean) {
-
-            enabled = (enabled && !!Worker);
-
-            this._workerCollisions = enabled;
-            if (this.collisionCoordinator) {
-                this.collisionCoordinator.destroy();
-            }
-
-            this.collisionCoordinator = enabled ? new CollisionCoordinatorWorker() : new CollisionCoordinatorLegacy();
-
-            this.collisionCoordinator.init(this);
-        }
-
-        public get workerCollisions(): boolean {
-            return this._workerCollisions;
-        }
-
-        public get SelectionOctree(): Octree<AbstractMesh> {
-            return this._selectionOctree;
-        }
-
-        /**
-         * The mesh that is currently under the pointer.
-         * @return {BABYLON.AbstractMesh} mesh under the pointer/mouse cursor or null if none.
-         */
-        public get meshUnderPointer(): AbstractMesh {
-            return this._pointerOverMesh;
-        }
-
-        /**
-         * Current on-screen X position of the pointer
-         * @return {number} X position of the pointer
-         */
-        public get pointerX(): number {
-            return this._pointerX;
-        }
-
-        /**
-         * Current on-screen Y position of the pointer
-         * @return {number} Y position of the pointer
-         */
-        public get pointerY(): number {
-            return this._pointerY;
-        }
-
-        public getCachedMaterial(): Material {
-            return this._cachedMaterial;
-        }
-
-        public getBoundingBoxRenderer(): BoundingBoxRenderer {
-            return this._boundingBoxRenderer;
-        }
-
-        public getOutlineRenderer(): OutlineRenderer {
-            return this._outlineRenderer;
-        }
-
-        public getEngine(): Engine {
-            return this._engine;
-        }
-
-        public getTotalVertices(): number {
-            return this._totalVertices;
-        }
-
-        public getActiveIndices(): number {
-            return this._activeIndices;
-        }
-
-        public getActiveParticles(): number {
-            return this._activeParticles;
-        }
-
-        public getActiveBones(): number {
-            return this._activeBones;
-        }
-
-        // Stats
-        public getLastFrameDuration(): number {
-            return this._lastFrameDuration;
-        }
-
-        public getEvaluateActiveMeshesDuration(): number {
-            return this._evaluateActiveMeshesDuration;
-        }
-
-        public getActiveMeshes(): SmartArray<Mesh> {
-            return this._activeMeshes;
-        }
-
-        public getRenderTargetsDuration(): number {
-            return this._renderTargetsDuration;
-        }
-
-        public getRenderDuration(): number {
-            return this._renderDuration;
-        }
-
-        public getParticlesDuration(): number {
-            return this._particlesDuration;
-        }
-
-        public getSpritesDuration(): number {
-            return this._spritesDuration;
-        }
-
-        public getAnimationRatio(): number {
-            return this._animationRatio;
-        }
-
-        public getRenderId(): number {
-            return this._renderId;
-        }
-
-        public incrementRenderId(): void {
-            this._renderId++;
-        }
-
-        private _updatePointerPosition(evt: PointerEvent): void {
-            var canvasRect = this._engine.getRenderingCanvasClientRect();
-
-            this._pointerX = evt.clientX - canvasRect.left;
-            this._pointerY = evt.clientY - canvasRect.top;
-
-            this._unTranslatedPointerX = this._pointerX;
-            this._unTranslatedPointerY = this._pointerY;
-
-            if (this.cameraToUseForPointers) {
-                this._pointerX = this._pointerX - this.cameraToUseForPointers.viewport.x * this._engine.getRenderWidth();
-                this._pointerY = this._pointerY - this.cameraToUseForPointers.viewport.y * this._engine.getRenderHeight();
-            }
-        }
-
-        // Pointers handling
-        public attachControl() {
-            var spritePredicate = (sprite: Sprite): boolean => {
-                return sprite.isPickable && sprite.actionManager && sprite.actionManager.hasPointerTriggers;
-            };
-
-            this._onPointerMove = (evt: PointerEvent) => {
-                if (!this.cameraToUseForPointers && !this.activeCamera) {
-                    return;
-                }
-
-                var canvas = this._engine.getRenderingCanvas();
-
-                this._updatePointerPosition(evt);
-
-                // Meshes
-                var pickResult = this.pick(this._unTranslatedPointerX, this._unTranslatedPointerY,
-                    (mesh: AbstractMesh): boolean => mesh.isPickable && mesh.isVisible && mesh.isReady() && (this.constantlyUpdateMeshUnderPointer || mesh.actionManager !== null && mesh.actionManager !== undefined),
-                    false,
-                    this.cameraToUseForPointers);
-
-                if (pickResult.hit && pickResult.pickedMesh) {
-                    this.setPointerOverSprite(null);
-
-                    this.setPointerOverMesh(pickResult.pickedMesh);
-
-                    if (this._pointerOverMesh.actionManager && this._pointerOverMesh.actionManager.hasPointerTriggers) {
-                        canvas.style.cursor = "pointer";
-                    } else {
-                        canvas.style.cursor = "";
-                    }
-                } else {
-                    this.setPointerOverMesh(null);
-                    // Sprites
-                    pickResult = this.pickSprite(this._unTranslatedPointerX, this._unTranslatedPointerY, spritePredicate, false, this.cameraToUseForPointers);
-
-                    if (pickResult.hit && pickResult.pickedSprite) {
-                        canvas.style.cursor = "pointer";
-                        this.setPointerOverSprite(pickResult.pickedSprite);
-                    } else {
-                        this.setPointerOverSprite(null);
-                        // Restore pointer
-                        canvas.style.cursor = "";
-                    }
-                }
-
-                if (this.onPointerMove) {
-                    this.onPointerMove(evt, pickResult);
-                }
-            };
-
-            this._onPointerDown = (evt: PointerEvent) => {
-                if (!this.cameraToUseForPointers && !this.activeCamera) {
-                    return;
-                }
-
-                this._updatePointerPosition(evt);
-                this._startingPointerPosition.x = this._pointerX;
-                this._startingPointerPosition.y = this._pointerY;
-                this._startingPointerTime = new Date().getTime();
-
-                var predicate = null;
-
-                // Meshes
-                this._pickedDownMesh = null;
-                if (!this.onPointerDown && !this.onPointerPick) {
-                    predicate = (mesh: AbstractMesh): boolean => {
-                        return mesh.isPickable && mesh.isVisible && mesh.isReady() && mesh.actionManager && mesh.actionManager.hasPointerTriggers;
-                    };
-                }
-                var pickResult = this.pick(this._unTranslatedPointerX, this._unTranslatedPointerY, predicate, false, this.cameraToUseForPointers);
-
-                if (pickResult.hit && pickResult.pickedMesh) {
-                    if (pickResult.pickedMesh.actionManager) {
-                        this._pickedDownMesh = pickResult.pickedMesh;
-                        if (pickResult.pickedMesh.actionManager.hasPickTriggers) {
-                            switch (evt.button) {
-                                case 0:
-                                    pickResult.pickedMesh.actionManager.processTrigger(ActionManager.OnLeftPickTrigger, ActionEvent.CreateNew(pickResult.pickedMesh, evt));
-                                    break;
-                                case 1:
-                                    pickResult.pickedMesh.actionManager.processTrigger(ActionManager.OnCenterPickTrigger, ActionEvent.CreateNew(pickResult.pickedMesh, evt));
-                                    break;
-                                case 2:
-                                    pickResult.pickedMesh.actionManager.processTrigger(ActionManager.OnRightPickTrigger, ActionEvent.CreateNew(pickResult.pickedMesh, evt));
-                                    break;
-                            }
-                            pickResult.pickedMesh.actionManager.processTrigger(ActionManager.OnPickDownTrigger, ActionEvent.CreateNew(pickResult.pickedMesh, evt));
-                        }
-
-                        if (pickResult.pickedMesh.actionManager.hasSpecificTrigger(ActionManager.OnLongPressTrigger)) {
-                            var that = this;
-<<<<<<< HEAD
-                            window.setTimeout(function() {
-                                var pickResult = that.pick(that._pointerX, that._pointerY,
-=======
-                            window.setTimeout(function () {
-                                var pickResult = that.pick(that._unTranslatedPointerX, that._unTranslatedPointerY,
->>>>>>> 3581c0aa
-                                    (mesh: AbstractMesh): boolean => mesh.isPickable && mesh.isVisible && mesh.isReady() && mesh.actionManager && mesh.actionManager.hasSpecificTrigger(ActionManager.OnLongPressTrigger),
-                                    false, that.cameraToUseForPointers);
-
-                                if (pickResult.hit && pickResult.pickedMesh) {
-                                    if (pickResult.pickedMesh.actionManager) {
-                                        if (that._startingPointerTime !== 0 && ((new Date().getTime() - that._startingPointerTime) > ActionManager.LongPressDelay) && (Math.abs(that._startingPointerPosition.x - that._pointerX) < ActionManager.DragMovementThreshold && Math.abs(that._startingPointerPosition.y - that._pointerY) < ActionManager.DragMovementThreshold)) {
-                                            that._startingPointerTime = 0;
-                                            pickResult.pickedMesh.actionManager.processTrigger(ActionManager.OnLongPressTrigger, ActionEvent.CreateNew(pickResult.pickedMesh, evt));
-                                        }
-                                    }
-                                }
-                            }, ActionManager.LongPressDelay);
-                        }
-                    }
-                }
-
-                if (this.onPointerDown) {
-                    this.onPointerDown(evt, pickResult);
-                }
-
-                // Sprites
-                this._pickedDownSprite = null;
-                if (this.spriteManagers.length > 0) {
-                    pickResult = this.pickSprite(this._unTranslatedPointerX, this._unTranslatedPointerY, spritePredicate, false, this.cameraToUseForPointers);
-
-                    if (pickResult.hit && pickResult.pickedSprite) {
-                        if (pickResult.pickedSprite.actionManager) {
-                            this._pickedDownSprite = pickResult.pickedSprite;
-                            switch (evt.button) {
-                                case 0:
-                                    pickResult.pickedSprite.actionManager.processTrigger(ActionManager.OnLeftPickTrigger, ActionEvent.CreateNewFromSprite(pickResult.pickedSprite, this, evt));
-                                    break;
-                                case 1:
-                                    pickResult.pickedSprite.actionManager.processTrigger(ActionManager.OnCenterPickTrigger, ActionEvent.CreateNewFromSprite(pickResult.pickedSprite, this, evt));
-                                    break;
-                                case 2:
-                                    pickResult.pickedSprite.actionManager.processTrigger(ActionManager.OnRightPickTrigger, ActionEvent.CreateNewFromSprite(pickResult.pickedSprite, this, evt));
-                                    break;
-                            }
-                            pickResult.pickedSprite.actionManager.processTrigger(ActionManager.OnPickDownTrigger, ActionEvent.CreateNewFromSprite(pickResult.pickedSprite, this, evt));
-                        }
-                    }
-                }
-            };
-
-            this._onPointerUp = (evt: PointerEvent) => {
-                if (!this.cameraToUseForPointers && !this.activeCamera) {
-                    return;
-                }
-
-                var predicate = null;
-
-                this._updatePointerPosition(evt);
-
-                if (!this.onPointerUp && !this.onPointerPick) {
-                    predicate = (mesh: AbstractMesh): boolean => {
-                        return mesh.isPickable && mesh.isVisible && mesh.isReady() && mesh.actionManager && (mesh.actionManager.hasPickTriggers || mesh.actionManager.hasSpecificTrigger(ActionManager.OnLongPressTrigger));
-                    };
-                }
-
-                // Meshes
-                var pickResult = this.pick(this._unTranslatedPointerX, this._unTranslatedPointerY, predicate, false, this.cameraToUseForPointers);
-
-                if (pickResult.hit && pickResult.pickedMesh) {
-                    if (this.onPointerPick && this._pickedDownMesh != null && pickResult.pickedMesh == this._pickedDownMesh) {
-                        this.onPointerPick(evt, pickResult);
-                    }
-                    if (pickResult.pickedMesh.actionManager) {
-                        pickResult.pickedMesh.actionManager.processTrigger(ActionManager.OnPickUpTrigger, ActionEvent.CreateNew(pickResult.pickedMesh, evt));
-
-                        if (Math.abs(this._startingPointerPosition.x - this._pointerX) < ActionManager.DragMovementThreshold && Math.abs(this._startingPointerPosition.y - this._pointerY) < ActionManager.DragMovementThreshold) {
-                            pickResult.pickedMesh.actionManager.processTrigger(ActionManager.OnPickTrigger, ActionEvent.CreateNew(pickResult.pickedMesh, evt));
-                        }
-                    }
-                }
-                if (this._pickedDownMesh && this._pickedDownMesh !== pickResult.pickedMesh) {
-                    this._pickedDownMesh.actionManager.processTrigger(ActionManager.OnPickOutTrigger, ActionEvent.CreateNew(this._pickedDownMesh, evt));
-                }
-
-                if (this.onPointerUp) {
-                    this.onPointerUp(evt, pickResult);
-                }
-
-                this._startingPointerTime = 0;
-                
-                // Sprites
-                if (this.spriteManagers.length > 0) {
-                    pickResult = this.pickSprite(this._unTranslatedPointerX, this._unTranslatedPointerY, spritePredicate, false, this.cameraToUseForPointers);
-
-                    if (pickResult.hit && pickResult.pickedSprite) {
-                        if (pickResult.pickedSprite.actionManager) {
-                            pickResult.pickedSprite.actionManager.processTrigger(ActionManager.OnPickUpTrigger, ActionEvent.CreateNewFromSprite(pickResult.pickedSprite, this, evt));
-
-                            if (Math.abs(this._startingPointerPosition.x - this._pointerX) < ActionManager.DragMovementThreshold && Math.abs(this._startingPointerPosition.y - this._pointerY) < ActionManager.DragMovementThreshold) {
-                                pickResult.pickedSprite.actionManager.processTrigger(ActionManager.OnPickTrigger, ActionEvent.CreateNewFromSprite(pickResult.pickedSprite, this, evt));
-                            }
-                        }
-                    }
-                    if (this._pickedDownSprite && this._pickedDownSprite !== pickResult.pickedSprite) {
-                        this._pickedDownSprite.actionManager.processTrigger(ActionManager.OnPickOutTrigger, ActionEvent.CreateNewFromSprite(this._pickedDownSprite, this, evt));
-                    }
-
-                }
-            };
-
-            this._onKeyDown = (evt: Event) => {
-                if (this.actionManager) {
-                    this.actionManager.processTrigger(ActionManager.OnKeyDownTrigger, ActionEvent.CreateNewFromScene(this, evt));
-                }
-            };
-
-            this._onKeyUp = (evt: Event) => {
-                if (this.actionManager) {
-                    this.actionManager.processTrigger(ActionManager.OnKeyUpTrigger, ActionEvent.CreateNewFromScene(this, evt));
-                }
-            };
-
-
-            var eventPrefix = Tools.GetPointerPrefix();
-            this._engine.getRenderingCanvas().addEventListener(eventPrefix + "move", this._onPointerMove, false);
-            this._engine.getRenderingCanvas().addEventListener(eventPrefix + "down", this._onPointerDown, false);
-            this._engine.getRenderingCanvas().addEventListener(eventPrefix + "up", this._onPointerUp, false);
-
-            // Wheel
-            this._engine.getRenderingCanvas().addEventListener('mousewheel', this._onPointerMove, false);
-            this._engine.getRenderingCanvas().addEventListener('DOMMouseScroll', this._onPointerMove, false);
-
-            Tools.RegisterTopRootEvents([
-                { name: "keydown", handler: this._onKeyDown },
-                { name: "keyup", handler: this._onKeyUp }
-            ]);
-        }
-
-        public detachControl() {
-            var eventPrefix = Tools.GetPointerPrefix();
-            this._engine.getRenderingCanvas().removeEventListener(eventPrefix + "move", this._onPointerMove);
-            this._engine.getRenderingCanvas().removeEventListener(eventPrefix + "down", this._onPointerDown);
-            this._engine.getRenderingCanvas().removeEventListener(eventPrefix + "up", this._onPointerUp);
-
-            // Wheel
-            this._engine.getRenderingCanvas().removeEventListener('mousewheel', this._onPointerMove);
-            this._engine.getRenderingCanvas().removeEventListener('DOMMouseScroll', this._onPointerMove);
-
-            Tools.UnregisterTopRootEvents([
-                { name: "keydown", handler: this._onKeyDown },
-                { name: "keyup", handler: this._onKeyUp }
-            ]);
-        }
-
-        // Ready
-        public isReady(): boolean {
-            if (this._pendingData.length > 0) {
-                return false;
-            }
-            var index: number;
-            for (index = 0; index < this._geometries.length; index++) {
-                var geometry = this._geometries[index];
-
-                if (geometry.delayLoadState === Engine.DELAYLOADSTATE_LOADING) {
-                    return false;
-                }
-            }
-
-            for (index = 0; index < this.meshes.length; index++) {
-                var mesh = this.meshes[index];
-
-                if (!mesh.isReady()) {
-                    return false;
-                }
-
-                var mat = mesh.material;
-                if (mat) {
-                    if (!mat.isReady(mesh)) {
-                        return false;
-                    }
-                }
-            }
-
-            return true;
-        }
-
-        public resetCachedMaterial(): void {
-            this._cachedMaterial = null;
-        }
-
-        public registerBeforeRender(func: () => void): void {
-            this._onBeforeRenderCallbacks.push(func);
-        }
-
-        public unregisterBeforeRender(func: () => void): void {
-            var index = this._onBeforeRenderCallbacks.indexOf(func);
-
-            if (index > -1) {
-                this._onBeforeRenderCallbacks.splice(index, 1);
-            }
-        }
-
-        public registerAfterRender(func: () => void): void {
-            this._onAfterRenderCallbacks.push(func);
-        }
-
-        public unregisterAfterRender(func: () => void): void {
-            var index = this._onAfterRenderCallbacks.indexOf(func);
-
-            if (index > -1) {
-                this._onAfterRenderCallbacks.splice(index, 1);
-            }
-        }
-
-        public _addPendingData(data): void {
-            this._pendingData.push(data);
-        }
-
-        public _removePendingData(data): void {
-            var index = this._pendingData.indexOf(data);
-
-            if (index !== -1) {
-                this._pendingData.splice(index, 1);
-            }
-        }
-
-        public getWaitingItemsCount(): number {
-            return this._pendingData.length;
-        }
-
-        /**
-         * Registers a function to be executed when the scene is ready.
-         * @param {Function} func - the function to be executed.
-         */
-        public executeWhenReady(func: () => void): void {
-            this._onReadyCallbacks.push(func);
-
-            if (this._executeWhenReadyTimeoutId !== -1) {
-                return;
-            }
-
-            this._executeWhenReadyTimeoutId = setTimeout(() => {
-                this._checkIsReady();
-            }, 150);
-        }
-
-        public _checkIsReady() {
-            if (this.isReady()) {
-                this._onReadyCallbacks.forEach(func => {
-                    func();
-                });
-
-                this._onReadyCallbacks = [];
-                this._executeWhenReadyTimeoutId = -1;
-                return;
-            }
-
-            this._executeWhenReadyTimeoutId = setTimeout(() => {
-                this._checkIsReady();
-            }, 150);
-        }
-
-        // Animations
-        /**
-         * Will start the animation sequence of a given target
-         * @param target - the target 
-         * @param {number} from - from which frame should animation start
-         * @param {number} to - till which frame should animation run.
-         * @param {boolean} [loop] - should the animation loop
-         * @param {number} [speedRatio] - the speed in which to run the animation
-         * @param {Function} [onAnimationEnd] function to be executed when the animation ended.
-         * @param {BABYLON.Animatable} [animatable] an animatable object. If not provided a new one will be created from the given params.
-         * @return {BABYLON.Animatable} the animatable object created for this animation
-         * @see BABYLON.Animatable
-         * @see http://doc.babylonjs.com/page.php?p=22081
-         */
-        public beginAnimation(target: any, from: number, to: number, loop?: boolean, speedRatio: number = 1.0, onAnimationEnd?: () => void, animatable?: Animatable): Animatable {
-
-            this.stopAnimation(target);
-
-            if (!animatable) {
-                animatable = new Animatable(this, target, from, to, loop, speedRatio, onAnimationEnd);
-            }
-
-            // Local animations
-            if (target.animations) {
-                animatable.appendAnimations(target, target.animations);
-            }
-
-            // Children animations
-            if (target.getAnimatables) {
-                var animatables = target.getAnimatables();
-                for (var index = 0; index < animatables.length; index++) {
-                    this.beginAnimation(animatables[index], from, to, loop, speedRatio, onAnimationEnd, animatable);
-                }
-            }
-
-            return animatable;
-        }
-
-        public beginDirectAnimation(target: any, animations: Animation[], from: number, to: number, loop?: boolean, speedRatio?: number, onAnimationEnd?: () => void): Animatable {
-            if (speedRatio === undefined) {
-                speedRatio = 1.0;
-            }
-
-            var animatable = new Animatable(this, target, from, to, loop, speedRatio, onAnimationEnd, animations);
-
-            return animatable;
-        }
-
-        public getAnimatableByTarget(target: any): Animatable {
-            for (var index = 0; index < this._activeAnimatables.length; index++) {
-                if (this._activeAnimatables[index].target === target) {
-                    return this._activeAnimatables[index];
-                }
-            }
-
-            return null;
-        }
-
-        public get Animatables(): Animatable[] {
-            return this._activeAnimatables;
-        }
-
-        /**
-         * Will stop the animation of the given target
-         * @param target - the target 
-         * @see beginAnimation 
-         */
-        public stopAnimation(target: any): void {
-            var animatable = this.getAnimatableByTarget(target);
-
-            if (animatable) {
-                animatable.stop();
-            }
-        }
-
-        private _animate(): void {
-            if (!this.animationsEnabled || this._activeAnimatables.length === 0) {
-                return;
-            }
-
-            if (!this._animationStartDate) {
-                if (this._pendingData.length > 0) {
-                    return;
-                }
-
-                this._animationStartDate = Tools.Now;
-            }
-            // Getting time
-            var now = Tools.Now;
-            var delay = now - this._animationStartDate;
-
-            for (var index = 0; index < this._activeAnimatables.length; index++) {
-                this._activeAnimatables[index]._animate(delay);
-            }
-        }
-
-        // Matrix
-        public getViewMatrix(): Matrix {
-            return this._viewMatrix;
-        }
-
-        public getProjectionMatrix(): Matrix {
-            return this._projectionMatrix;
-        }
-
-        public getTransformMatrix(): Matrix {
-            return this._transformMatrix;
-        }
-
-        public setTransformMatrix(view: Matrix, projection: Matrix): void {
-            this._viewMatrix = view;
-            this._projectionMatrix = projection;
-
-            this._viewMatrix.multiplyToRef(this._projectionMatrix, this._transformMatrix);
-        }
-
-        // Methods
-
-        public addMesh(newMesh: AbstractMesh) {
-            newMesh.uniqueId = this._uniqueIdCounter++;
-            var position = this.meshes.push(newMesh);
-
-            //notify the collision coordinator
-            this.collisionCoordinator.onMeshAdded(newMesh);
-
-            if (this.onNewMeshAdded) {
-                this.onNewMeshAdded(newMesh, position, this);
-            }
-        }
-
-        public removeMesh(toRemove: AbstractMesh): number {
-            var index = this.meshes.indexOf(toRemove);
-            if (index !== -1) {
-                // Remove from the scene if mesh found 
-                this.meshes.splice(index, 1);
-            }
-            //notify the collision coordinator
-            this.collisionCoordinator.onMeshRemoved(toRemove);
-
-            if (this.onMeshRemoved) {
-                this.onMeshRemoved(toRemove);
-            }
-            return index;
-        }
-
-        public removeSkeleton(toRemove: Skeleton): number {
-            var index = this.skeletons.indexOf(toRemove);
-            if (index !== -1) {
-                // Remove from the scene if mesh found 
-                this.skeletons.splice(index, 1);
-            }
-
-            return index;
-        }
-
-        public removeLight(toRemove: Light): number {
-            var index = this.lights.indexOf(toRemove);
-            if (index !== -1) {
-                // Remove from the scene if mesh found 
-                this.lights.splice(index, 1);
-            }
-            if (this.onLightRemoved) {
-                this.onLightRemoved(toRemove);
-            }
-            return index;
-        }
-
-        public removeCamera(toRemove: Camera): number {
-            var index = this.cameras.indexOf(toRemove);
-            if (index !== -1) {
-                // Remove from the scene if mesh found 
-                this.cameras.splice(index, 1);
-            }
-            // Remove from activeCameras
-            var index2 = this.activeCameras.indexOf(toRemove);
-            if (index2 !== -1) {
-                // Remove from the scene if mesh found
-                this.activeCameras.splice(index2, 1);
-            }
-            // Reset the activeCamera
-            if (this.activeCamera === toRemove) {
-                if (this.cameras.length > 0) {
-                    this.activeCamera = this.cameras[0];
-                } else {
-                    this.activeCamera = null;
-                }
-            }
-            if (this.onCameraRemoved) {
-                this.onCameraRemoved(toRemove);
-            }
-            return index;
-        }
-
-        public addLight(newLight: Light) {
-            newLight.uniqueId = this._uniqueIdCounter++;
-            var position = this.lights.push(newLight);
-            if (this.onNewLightAdded) {
-                this.onNewLightAdded(newLight, position, this);
-            }
-        }
-
-        public addCamera(newCamera: Camera) {
-            newCamera.uniqueId = this._uniqueIdCounter++;
-            var position = this.cameras.push(newCamera);
-            if (this.onNewCameraAdded) {
-                this.onNewCameraAdded(newCamera, position, this);
-            }
-        }
-        
-        /**
-         * Switch active camera
-         * @param {Camera} newCamera - new active camera
-		 * @param {boolean} attachControl - call attachControl for the new active camera (default: true)
-         */
-        public swithActiveCamera(newCamera: Camera, attachControl = true) {
-            var canvas = this._engine.getRenderingCanvas();
-            this.activeCamera.detachControl(canvas);
-            this.activeCamera = newCamera;
-            if (attachControl) {
-                newCamera.attachControl(canvas);
-            }
-        }
-
-        /**
-         * sets the active camera of the scene using its ID
-         * @param {string} id - the camera's ID
-         * @return {BABYLON.Camera|null} the new active camera or null if none found.
-         * @see activeCamera
-         */
-        public setActiveCameraByID(id: string): Camera {
-            var camera = this.getCameraByID(id);
-
-            if (camera) {
-                this.activeCamera = camera;
-                return camera;
-            }
-
-            return null;
-        }
-
-        /**
-         * sets the active camera of the scene using its name
-         * @param {string} name - the camera's name
-         * @return {BABYLON.Camera|null} the new active camera or null if none found.
-         * @see activeCamera
-         */
-        public setActiveCameraByName(name: string): Camera {
-            var camera = this.getCameraByName(name);
-
-            if (camera) {
-                this.activeCamera = camera;
-                return camera;
-            }
-
-            return null;
-        }
-
-        /**
-         * get a material using its id
-         * @param {string} the material's ID
-         * @return {BABYLON.Material|null} the material or null if none found.
-         */
-        public getMaterialByID(id: string): Material {
-            for (var index = 0; index < this.materials.length; index++) {
-                if (this.materials[index].id === id) {
-                    return this.materials[index];
-                }
-            }
-
-            return null;
-        }
-
-        /**
-         * get a material using its name
-         * @param {string} the material's name
-         * @return {BABYLON.Material|null} the material or null if none found.
-         */
-        public getMaterialByName(name: string): Material {
-            for (var index = 0; index < this.materials.length; index++) {
-                if (this.materials[index].name === name) {
-                    return this.materials[index];
-                }
-            }
-
-            return null;
-        }
-
-        public getLensFlareSystemByName(name: string): LensFlareSystem {
-            for (var index = 0; index < this.lensFlareSystems.length; index++) {
-                if (this.lensFlareSystems[index].name === name) {
-                    return this.lensFlareSystems[index];
-                }
-            }
-
-            return null;
-        }
-
-        public getCameraByID(id: string): Camera {
-            for (var index = 0; index < this.cameras.length; index++) {
-                if (this.cameras[index].id === id) {
-                    return this.cameras[index];
-                }
-            }
-
-            return null;
-        }
-
-        public getCameraByUniqueID(uniqueId: number): Camera {
-            for (var index = 0; index < this.cameras.length; index++) {
-                if (this.cameras[index].uniqueId === uniqueId) {
-                    return this.cameras[index];
-                }
-            }
-
-            return null;
-        }
-
-        /**
-         * get a camera using its name
-         * @param {string} the camera's name
-         * @return {BABYLON.Camera|null} the camera or null if none found.
-         */
-        public getCameraByName(name: string): Camera {
-            for (var index = 0; index < this.cameras.length; index++) {
-                if (this.cameras[index].name === name) {
-                    return this.cameras[index];
-                }
-            }
-
-            return null;
-        }
-
-        /**
-         * get a bone using its id
-         * @param {string} the bone's id
-         * @return {BABYLON.Bone|null} the bone or null if not found
-         */
-        public getBoneByID(id: string): Bone {
-            for (var skeletonIndex = 0; skeletonIndex < this.skeletons.length; skeletonIndex++) {
-                var skeleton = this.skeletons[skeletonIndex];
-                for (var boneIndex = 0; boneIndex < skeleton.bones.length; boneIndex++) {
-                    if (skeleton.bones[boneIndex].id === id) {
-                        return skeleton.bones[boneIndex];
-                    }
-                }
-            }
-
-            return null;
-        }
-
-        /**
-        * get a bone using its id
-        * @param {string} the bone's name
-        * @return {BABYLON.Bone|null} the bone or null if not found
-        */
-        public getBoneByName(name: string): Bone {
-            for (var skeletonIndex = 0; skeletonIndex < this.skeletons.length; skeletonIndex++) {
-                var skeleton = this.skeletons[skeletonIndex];
-                for (var boneIndex = 0; boneIndex < skeleton.bones.length; boneIndex++) {
-                    if (skeleton.bones[boneIndex].name === name) {
-                        return skeleton.bones[boneIndex];
-                    }
-                }
-            }
-
-            return null;
-        }
-
-        /**
-         * get a light node using its name
-         * @param {string} the light's name
-         * @return {BABYLON.Light|null} the light or null if none found.
-         */
-        public getLightByName(name: string): Light {
-            for (var index = 0; index < this.lights.length; index++) {
-                if (this.lights[index].name === name) {
-                    return this.lights[index];
-                }
-            }
-
-            return null;
-        }
-
-        /**
-         * get a light node using its ID
-         * @param {string} the light's id
-         * @return {BABYLON.Light|null} the light or null if none found.
-         */
-        public getLightByID(id: string): Light {
-            for (var index = 0; index < this.lights.length; index++) {
-                if (this.lights[index].id === id) {
-                    return this.lights[index];
-                }
-            }
-
-            return null;
-        }
-
-        /**
-         * get a light node using its scene-generated unique ID
-         * @param {number} the light's unique id
-         * @return {BABYLON.Light|null} the light or null if none found.
-         */
-        public getLightByUniqueID(uniqueId: number): Light {
-            for (var index = 0; index < this.lights.length; index++) {
-                if (this.lights[index].uniqueId === uniqueId) {
-                    return this.lights[index];
-                }
-            }
-
-            return null;
-        }
-
-
-        /**
-         * get a particle system by id
-         * @param id {number} the particle system id
-         * @return {BABYLON.ParticleSystem|null} the corresponding system or null if none found.
-         */
-        public getParticleSystemByID(id: string): ParticleSystem {
-            for (var index = 0; index < this.particleSystems.length; index++) {
-                if (this.particleSystems[index].id === id) {
-                    return this.particleSystems[index];
-                }
-            }
-
-            return null;
-        }
-
-        /**
-         * get a geometry using its ID
-         * @param {string} the geometry's id
-         * @return {BABYLON.Geometry|null} the geometry or null if none found.
-         */
-        public getGeometryByID(id: string): Geometry {
-            for (var index = 0; index < this._geometries.length; index++) {
-                if (this._geometries[index].id === id) {
-                    return this._geometries[index];
-                }
-            }
-
-            return null;
-        }
-
-        /**
-         * add a new geometry to this scene.
-         * @param {BABYLON.Geometry} geometry - the geometry to be added to the scene.
-         * @param {boolean} [force] - force addition, even if a geometry with this ID already exists
-         * @return {boolean} was the geometry added or not
-         */
-        public pushGeometry(geometry: Geometry, force?: boolean): boolean {
-            if (!force && this.getGeometryByID(geometry.id)) {
-                return false;
-            }
-
-            this._geometries.push(geometry);
-
-            //notify the collision coordinator
-            this.collisionCoordinator.onGeometryAdded(geometry);
-
-            if (this.onGeometryAdded) {
-                this.onGeometryAdded(geometry);
-            }
-
-            return true;
-        }
-
-        /**
-         * Removes an existing geometry
-         * @param {BABYLON.Geometry} geometry - the geometry to be removed from the scene.
-         * @return {boolean} was the geometry removed or not
-         */
-        public removeGeometry(geometry: Geometry): boolean {
-            var index = this._geometries.indexOf(geometry);
-
-            if (index > -1) {
-                this._geometries.splice(index, 1);
-
-                //notify the collision coordinator
-                this.collisionCoordinator.onGeometryDeleted(geometry);
-
-                if (this.onGeometryRemoved) {
-                    this.onGeometryRemoved(geometry);
-                }
-                return true;
-            }
-            return false;
-        }
-
-        public getGeometries(): Geometry[] {
-            return this._geometries;
-        }
-
-        /**
-         * Get the first added mesh found of a given ID
-         * @param {string} id - the id to search for
-         * @return {BABYLON.AbstractMesh|null} the mesh found or null if not found at all.
-         */
-        public getMeshByID(id: string): AbstractMesh {
-            for (var index = 0; index < this.meshes.length; index++) {
-                if (this.meshes[index].id === id) {
-                    return this.meshes[index];
-                }
-            }
-
-            return null;
-        }
-
-        /**
-         * Get a mesh with its auto-generated unique id
-         * @param {number} uniqueId - the unique id to search for
-         * @return {BABYLON.AbstractMesh|null} the mesh found or null if not found at all.
-         */
-        public getMeshByUniqueID(uniqueId: number): AbstractMesh {
-            for (var index = 0; index < this.meshes.length; index++) {
-                if (this.meshes[index].uniqueId === uniqueId) {
-                    return this.meshes[index];
-                }
-            }
-
-            return null;
-        }
-
-        /**
-         * Get a the last added mesh found of a given ID
-         * @param {string} id - the id to search for
-         * @return {BABYLON.AbstractMesh|null} the mesh found or null if not found at all.
-         */
-        public getLastMeshByID(id: string): AbstractMesh {
-            for (var index = this.meshes.length - 1; index >= 0; index--) {
-                if (this.meshes[index].id === id) {
-                    return this.meshes[index];
-                }
-            }
-
-            return null;
-        }
-
-        /**
-         * Get a the last added node (Mesh, Camera, Light) found of a given ID
-         * @param {string} id - the id to search for
-         * @return {BABYLON.Node|null} the node found or null if not found at all.
-         */
-        public getLastEntryByID(id: string): Node {
-            var index: number;
-            for (index = this.meshes.length - 1; index >= 0; index--) {
-                if (this.meshes[index].id === id) {
-                    return this.meshes[index];
-                }
-            }
-
-            for (index = this.cameras.length - 1; index >= 0; index--) {
-                if (this.cameras[index].id === id) {
-                    return this.cameras[index];
-                }
-            }
-
-            for (index = this.lights.length - 1; index >= 0; index--) {
-                if (this.lights[index].id === id) {
-                    return this.lights[index];
-                }
-            }
-
-            return null;
-        }
-
-        public getNodeByID(id: string): Node {
-            var mesh = this.getMeshByID(id);
-
-            if (mesh) {
-                return mesh;
-            }
-
-            var light = this.getLightByID(id);
-
-            if (light) {
-                return light;
-            }
-
-            var camera = this.getCameraByID(id);
-
-            if (camera) {
-                return camera;
-            }
-
-            var bone = this.getBoneByID(id);
-
-            return bone;
-        }
-
-        public getNodeByName(name: string): Node {
-            var mesh = this.getMeshByName(name);
-
-            if (mesh) {
-                return mesh;
-            }
-
-            var light = this.getLightByName(name);
-
-            if (light) {
-                return light;
-            }
-
-            var camera = this.getCameraByName(name);
-
-            if (camera) {
-                return camera;
-            }
-
-            var bone = this.getBoneByName(name);
-
-            return bone;
-        }
-
-        public getMeshByName(name: string): AbstractMesh {
-            for (var index = 0; index < this.meshes.length; index++) {
-                if (this.meshes[index].name === name) {
-                    return this.meshes[index];
-                }
-            }
-
-            return null;
-        }
-
-        public getSoundByName(name: string): Sound {
-            var index: number;
-            if (AudioEngine) {
-                for (index = 0; index < this.mainSoundTrack.soundCollection.length; index++) {
-                    if (this.mainSoundTrack.soundCollection[index].name === name) {
-                        return this.mainSoundTrack.soundCollection[index];
-                    }
-                }
-
-                for (var sdIndex = 0; sdIndex < this.soundTracks.length; sdIndex++) {
-                    for (index = 0; index < this.soundTracks[sdIndex].soundCollection.length; index++) {
-                        if (this.soundTracks[sdIndex].soundCollection[index].name === name) {
-                            return this.soundTracks[sdIndex].soundCollection[index];
-                        }
-                    }
-                }
-            }
-
-            return null;
-        }
-
-        public getLastSkeletonByID(id: string): Skeleton {
-            for (var index = this.skeletons.length - 1; index >= 0; index--) {
-                if (this.skeletons[index].id === id) {
-                    return this.skeletons[index];
-                }
-            }
-
-            return null;
-        }
-
-        public getSkeletonById(id: string): Skeleton {
-            for (var index = 0; index < this.skeletons.length; index++) {
-                if (this.skeletons[index].id === id) {
-                    return this.skeletons[index];
-                }
-            }
-
-            return null;
-        }
-
-        public getSkeletonByName(name: string): Skeleton {
-            for (var index = 0; index < this.skeletons.length; index++) {
-                if (this.skeletons[index].name === name) {
-                    return this.skeletons[index];
-                }
-            }
-
-            return null;
-        }
-
-        public isActiveMesh(mesh: Mesh): boolean {
-            return (this._activeMeshes.indexOf(mesh) !== -1);
-        }
-
-        private _evaluateSubMesh(subMesh: SubMesh, mesh: AbstractMesh): void {
-            if (mesh.alwaysSelectAsActiveMesh || mesh.subMeshes.length === 1 || subMesh.isInFrustum(this._frustumPlanes)) {
-                var material = subMesh.getMaterial();
-
-                if (mesh.showSubMeshesBoundingBox) {
-                    this._boundingBoxRenderer.renderList.push(subMesh.getBoundingInfo().boundingBox);
-                }
-
-                if (material) {
-                    // Render targets
-                    if (material.getRenderTargetTextures) {
-                        if (this._processedMaterials.indexOf(material) === -1) {
-                            this._processedMaterials.push(material);
-
-                            this._renderTargets.concatWithNoDuplicate(material.getRenderTargetTextures());
-                        }
-                    }
-
-                    // Dispatch
-                    this._activeIndices += subMesh.indexCount;
-                    this._renderingManager.dispatch(subMesh);
-                }
-            }
-        }
-
-        private _evaluateActiveMeshes(): void {
-            this.activeCamera._activeMeshes.reset();
-            this._activeMeshes.reset();
-            this._renderingManager.reset();
-            this._processedMaterials.reset();
-            this._activeParticleSystems.reset();
-            this._activeSkeletons.reset();
-            this._softwareSkinnedMeshes.reset();
-            this._boundingBoxRenderer.reset();
-            this._edgesRenderers.reset();
-
-            if (!this._frustumPlanes) {
-                this._frustumPlanes = Frustum.GetPlanes(this._transformMatrix);
-            } else {
-                Frustum.GetPlanesToRef(this._transformMatrix, this._frustumPlanes);
-            }
-
-            // Meshes
-            var meshes: AbstractMesh[];
-            var len: number;
-
-            if (this._selectionOctree) { // Octree
-                var selection = this._selectionOctree.select(this._frustumPlanes);
-                meshes = selection.data;
-                len = selection.length;
-            } else { // Full scene traversal
-                len = this.meshes.length;
-                meshes = this.meshes;
-            }
-
-            for (var meshIndex = 0; meshIndex < len; meshIndex++) {
-                var mesh = meshes[meshIndex];
-
-                if (mesh.isBlocked) {
-                    continue;
-                }
-
-                this._totalVertices += mesh.getTotalVertices();
-
-                if (!mesh.isReady() || !mesh.isEnabled()) {
-                    continue;
-                }
-
-                mesh.computeWorldMatrix();
-
-                // Intersections
-                if (mesh.actionManager && mesh.actionManager.hasSpecificTriggers([ActionManager.OnIntersectionEnterTrigger, ActionManager.OnIntersectionExitTrigger])) {
-                    this._meshesForIntersections.pushNoDuplicate(mesh);
-                }
-
-                // Switch to current LOD
-                var meshLOD = mesh.getLOD(this.activeCamera);
-
-                if (!meshLOD) {
-                    continue;
-                }
-
-                mesh._preActivate();
-
-                if (mesh.alwaysSelectAsActiveMesh || mesh.isVisible && mesh.visibility > 0 && ((mesh.layerMask & this.activeCamera.layerMask) !== 0) && mesh.isInFrustum(this._frustumPlanes)) {
-                    this._activeMeshes.push(mesh);
-                    this.activeCamera._activeMeshes.push(mesh);
-                    mesh._activate(this._renderId);
-
-                    this._activeMesh(meshLOD);
-                }
-            }
-
-            // Particle systems
-            var beforeParticlesDate = Tools.Now;
-            if (this.particlesEnabled) {
-                Tools.StartPerformanceCounter("Particles", this.particleSystems.length > 0);
-                for (var particleIndex = 0; particleIndex < this.particleSystems.length; particleIndex++) {
-                    var particleSystem = this.particleSystems[particleIndex];
-
-                    if (!particleSystem.isStarted()) {
-                        continue;
-                    }
-
-                    if (!particleSystem.emitter.position || (particleSystem.emitter && particleSystem.emitter.isEnabled())) {
-                        this._activeParticleSystems.push(particleSystem);
-                        particleSystem.animate();
-                    }
-                }
-                Tools.EndPerformanceCounter("Particles", this.particleSystems.length > 0);
-            }
-            this._particlesDuration += Tools.Now - beforeParticlesDate;
-        }
-
-        private _activeMesh(mesh: AbstractMesh): void {
-            if (mesh.skeleton && this.skeletonsEnabled) {
-                this._activeSkeletons.pushNoDuplicate(mesh.skeleton);
-
-                if (!mesh.computeBonesUsingShaders) {
-                    this._softwareSkinnedMeshes.pushNoDuplicate(mesh);
-                }
-            }
-
-            if (mesh.showBoundingBox || this.forceShowBoundingBoxes) {
-                this._boundingBoxRenderer.renderList.push(mesh.getBoundingInfo().boundingBox);
-            }
-
-            if (mesh._edgesRenderer) {
-                this._edgesRenderers.push(mesh._edgesRenderer);
-            }
-
-            if (mesh && mesh.subMeshes) {
-                // Submeshes Octrees
-                var len: number;
-                var subMeshes: SubMesh[];
-
-                if (mesh._submeshesOctree && mesh.useOctreeForRenderingSelection) {
-                    var intersections = mesh._submeshesOctree.select(this._frustumPlanes);
-
-                    len = intersections.length;
-                    subMeshes = intersections.data;
-                } else {
-                    subMeshes = mesh.subMeshes;
-                    len = subMeshes.length;
-                }
-
-                for (var subIndex = 0; subIndex < len; subIndex++) {
-                    var subMesh = subMeshes[subIndex];
-
-                    this._evaluateSubMesh(subMesh, mesh);
-                }
-            }
-        }
-
-        public updateTransformMatrix(force?: boolean): void {
-            this.setTransformMatrix(this.activeCamera.getViewMatrix(), this.activeCamera.getProjectionMatrix(force));
-        }
-
-        private _renderForCamera(camera: Camera): void {
-            var engine = this._engine;
-
-            this.activeCamera = camera;
-
-            if (!this.activeCamera)
-                throw new Error("Active camera not set");
-
-            Tools.StartPerformanceCounter("Rendering camera " + this.activeCamera.name);
-
-            // Viewport
-            engine.setViewport(this.activeCamera.viewport);
-
-            // Camera
-            this.resetCachedMaterial();
-            this._renderId++;
-            this.updateTransformMatrix();
-
-            if (this.beforeCameraRender) {
-                this.beforeCameraRender(this.activeCamera);
-            }
-
-            // Meshes
-            var beforeEvaluateActiveMeshesDate = Tools.Now;
-            Tools.StartPerformanceCounter("Active meshes evaluation");
-            this._evaluateActiveMeshes();
-            this._evaluateActiveMeshesDuration += Tools.Now - beforeEvaluateActiveMeshesDate;
-            Tools.EndPerformanceCounter("Active meshes evaluation");
-
-            // Skeletons
-            for (var skeletonIndex = 0; skeletonIndex < this._activeSkeletons.length; skeletonIndex++) {
-                var skeleton = this._activeSkeletons.data[skeletonIndex];
-
-                skeleton.prepare();
-            }
-
-            // Software skinning
-            for (var softwareSkinnedMeshIndex = 0; softwareSkinnedMeshIndex < this._softwareSkinnedMeshes.length; softwareSkinnedMeshIndex++) {
-                var mesh = this._softwareSkinnedMeshes.data[softwareSkinnedMeshIndex];
-
-                mesh.applySkeleton(mesh.skeleton);
-            }
-
-            // Render targets
-            var beforeRenderTargetDate = Tools.Now;
-            if (this.renderTargetsEnabled && this._renderTargets.length > 0) {
-                Tools.StartPerformanceCounter("Render targets", this._renderTargets.length > 0);
-                for (var renderIndex = 0; renderIndex < this._renderTargets.length; renderIndex++) {
-                    var renderTarget = this._renderTargets.data[renderIndex];
-                    if (renderTarget._shouldRender()) {
-                        this._renderId++;
-                        var hasSpecialRenderTargetCamera = renderTarget.activeCamera && renderTarget.activeCamera !== this.activeCamera;
-                        renderTarget.render(hasSpecialRenderTargetCamera, this.dumpNextRenderTargets);
-                    }
-                }
-                Tools.EndPerformanceCounter("Render targets", this._renderTargets.length > 0);
-
-                this._renderId++;
-                engine.restoreDefaultFramebuffer(); // Restore back buffer
-            }
-            this._renderTargetsDuration += Tools.Now - beforeRenderTargetDate;
-
-            // Prepare Frame
-            this.postProcessManager._prepareFrame();
-
-            var beforeRenderDate = Tools.Now;
-            // Backgrounds
-            var layerIndex;
-            var layer;
-            if (this.layers.length) {
-                engine.setDepthBuffer(false);
-                for (layerIndex = 0; layerIndex < this.layers.length; layerIndex++) {
-                    layer = this.layers[layerIndex];
-                    if (layer.isBackground) {
-                        layer.render();
-                    }
-                }
-                engine.setDepthBuffer(true);
-            }
-
-            // Render
-            Tools.StartPerformanceCounter("Main render");
-            this._renderingManager.render(null, null, true, true);
-            Tools.EndPerformanceCounter("Main render");
-
-            // Bounding boxes
-            this._boundingBoxRenderer.render();
-
-            // Edges
-            for (var edgesRendererIndex = 0; edgesRendererIndex < this._edgesRenderers.length; edgesRendererIndex++) {
-                this._edgesRenderers.data[edgesRendererIndex].render();
-            }
-
-            // Lens flares
-            if (this.lensFlaresEnabled) {
-                Tools.StartPerformanceCounter("Lens flares", this.lensFlareSystems.length > 0);
-                for (var lensFlareSystemIndex = 0; lensFlareSystemIndex < this.lensFlareSystems.length; lensFlareSystemIndex++) {
-
-                    var lensFlareSystem = this.lensFlareSystems[lensFlareSystemIndex];
-                    if ((camera.layerMask & lensFlareSystem.layerMask) !== 0) {
-                        lensFlareSystem.render();
-                    }
-                }
-                Tools.EndPerformanceCounter("Lens flares", this.lensFlareSystems.length > 0);
-            }
-
-            // Foregrounds
-            if (this.layers.length) {
-                engine.setDepthBuffer(false);
-                for (layerIndex = 0; layerIndex < this.layers.length; layerIndex++) {
-                    layer = this.layers[layerIndex];
-                    if (!layer.isBackground) {
-                        layer.render();
-                    }
-                }
-                engine.setDepthBuffer(true);
-            }
-
-            this._renderDuration += Tools.Now - beforeRenderDate;
-
-            // Finalize frame
-            this.postProcessManager._finalizeFrame(camera.isIntermediate);
-
-            // Update camera
-            this.activeCamera._updateFromScene();
-
-            // Reset some special arrays
-            this._renderTargets.reset();
-
-            if (this.afterCameraRender) {
-                this.afterCameraRender(this.activeCamera);
-            }
-
-            Tools.EndPerformanceCounter("Rendering camera " + this.activeCamera.name);
-        }
-
-        private _processSubCameras(camera: Camera): void {
-            if (camera.cameraRigMode === Camera.RIG_MODE_NONE) {
-                this._renderForCamera(camera);
-                return;
-            }
-
-            // rig cameras
-            for (var index = 0; index < camera._rigCameras.length; index++) {
-                this._renderForCamera(camera._rigCameras[index]);
-            }
-
-            this.activeCamera = camera;
-            this.setTransformMatrix(this.activeCamera.getViewMatrix(), this.activeCamera.getProjectionMatrix());
-
-            // Update camera
-            this.activeCamera._updateFromScene();
-        }
-
-        private _checkIntersections(): void {
-            for (var index = 0; index < this._meshesForIntersections.length; index++) {
-                var sourceMesh = this._meshesForIntersections.data[index];
-
-                for (var actionIndex = 0; actionIndex < sourceMesh.actionManager.actions.length; actionIndex++) {
-                    var action = sourceMesh.actionManager.actions[actionIndex];
-
-                    if (action.trigger === ActionManager.OnIntersectionEnterTrigger || action.trigger === ActionManager.OnIntersectionExitTrigger) {
-                        var parameters = action.getTriggerParameter();
-                        var otherMesh = parameters instanceof AbstractMesh ? parameters : parameters.mesh;
-
-                        var areIntersecting = otherMesh.intersectsMesh(sourceMesh, parameters.usePreciseIntersection);
-                        var currentIntersectionInProgress = sourceMesh._intersectionsInProgress.indexOf(otherMesh);
-
-                        if (areIntersecting && currentIntersectionInProgress === -1) {
-                            if (action.trigger === ActionManager.OnIntersectionEnterTrigger) {
-                                action._executeCurrent(ActionEvent.CreateNew(sourceMesh, null, otherMesh));
-                                sourceMesh._intersectionsInProgress.push(otherMesh);
-                            } else if (action.trigger === ActionManager.OnIntersectionExitTrigger) {
-                                sourceMesh._intersectionsInProgress.push(otherMesh);
-                            }
-                        } else if (!areIntersecting && currentIntersectionInProgress > -1) {
-                            //They intersected, and now they don't.
-
-                            //is this trigger an exit trigger? execute an event.
-                            if (action.trigger === ActionManager.OnIntersectionExitTrigger) {
-                                action._executeCurrent(ActionEvent.CreateNew(sourceMesh, null, otherMesh));
-                            }
-
-                            //if this is an exit trigger, or no exit trigger exists, remove the id from the intersection in progress array.
-                            if (!sourceMesh.actionManager.hasSpecificTrigger(ActionManager.OnIntersectionExitTrigger) || action.trigger === ActionManager.OnIntersectionExitTrigger) {
-                                sourceMesh._intersectionsInProgress.splice(currentIntersectionInProgress, 1);
-                            }
-                        }
-                    }
-                }
-            }
-        }
-
-        public render(): void {
-            var startDate = Tools.Now;
-            this._particlesDuration = 0;
-            this._spritesDuration = 0;
-            this._activeParticles = 0;
-            this._renderDuration = 0;
-            this._renderTargetsDuration = 0;
-            this._evaluateActiveMeshesDuration = 0;
-            this._totalVertices = 0;
-            this._activeIndices = 0;
-            this._activeBones = 0;
-            this.getEngine().resetDrawCalls();
-            this._meshesForIntersections.reset();
-            this.resetCachedMaterial();
-
-            Tools.StartPerformanceCounter("Scene rendering");
-
-            // Actions
-            if (this.actionManager) {
-                this.actionManager.processTrigger(ActionManager.OnEveryFrameTrigger, null);
-            }
-
-            //Simplification Queue
-            if (this.simplificationQueue && !this.simplificationQueue.running) {
-                this.simplificationQueue.executeNext();
-            }
-
-            // Animations
-            var deltaTime = Math.max(Scene.MinDeltaTime, Math.min(this._engine.getDeltaTime(), Scene.MaxDeltaTime));
-            this._animationRatio = deltaTime * (60.0 / 1000.0);
-            this._animate();
-
-            // Physics
-            if (this._physicsEngine) {
-                Tools.StartPerformanceCounter("Physics");
-                this._physicsEngine._step(deltaTime / 1000.0);
-                Tools.EndPerformanceCounter("Physics");
-            }
-
-            // Before render
-            if (this.beforeRender) {
-                this.beforeRender();
-            }
-            var callbackIndex: number;
-            for (callbackIndex = 0; callbackIndex < this._onBeforeRenderCallbacks.length; callbackIndex++) {
-                this._onBeforeRenderCallbacks[callbackIndex]();
-            }
-
-            // Customs render targets
-            var beforeRenderTargetDate = Tools.Now;
-            var engine = this.getEngine();
-            var currentActiveCamera = this.activeCamera;
-            if (this.renderTargetsEnabled) {
-                Tools.StartPerformanceCounter("Custom render targets", this.customRenderTargets.length > 0);
-                for (var customIndex = 0; customIndex < this.customRenderTargets.length; customIndex++) {
-                    var renderTarget = this.customRenderTargets[customIndex];
-                    if (renderTarget._shouldRender()) {
-                        this._renderId++;
-
-                        this.activeCamera = renderTarget.activeCamera || this.activeCamera;
-
-                        if (!this.activeCamera)
-                            throw new Error("Active camera not set");
-
-                        // Viewport
-                        engine.setViewport(this.activeCamera.viewport);
-
-                        // Camera
-                        this.updateTransformMatrix();
-
-                        renderTarget.render(currentActiveCamera !== this.activeCamera, this.dumpNextRenderTargets);
-                    }
-                }
-                Tools.EndPerformanceCounter("Custom render targets", this.customRenderTargets.length > 0);
-
-                this._renderId++;
-            }
-
-            if (this.customRenderTargets.length > 0) { // Restore back buffer
-                engine.restoreDefaultFramebuffer();
-            }
-            this._renderTargetsDuration += Tools.Now - beforeRenderTargetDate;
-            this.activeCamera = currentActiveCamera;
-
-            // Procedural textures
-            if (this.proceduralTexturesEnabled) {
-                Tools.StartPerformanceCounter("Procedural textures", this._proceduralTextures.length > 0);
-                for (var proceduralIndex = 0; proceduralIndex < this._proceduralTextures.length; proceduralIndex++) {
-                    var proceduralTexture = this._proceduralTextures[proceduralIndex];
-                    if (proceduralTexture._shouldRender()) {
-                        proceduralTexture.render();
-                    }
-                }
-                Tools.EndPerformanceCounter("Procedural textures", this._proceduralTextures.length > 0);
-            }
-
-            // Clear
-            this._engine.clear(this.clearColor, this.autoClear || this.forceWireframe || this.forcePointsCloud, true);
-
-            // Shadows
-            if (this.shadowsEnabled) {
-                for (var lightIndex = 0; lightIndex < this.lights.length; lightIndex++) {
-                    var light = this.lights[lightIndex];
-                    var shadowGenerator = light.getShadowGenerator();
-
-                    if (light.isEnabled() && shadowGenerator && shadowGenerator.getShadowMap().getScene().textures.indexOf(shadowGenerator.getShadowMap()) !== -1) {
-                        this._renderTargets.push(shadowGenerator.getShadowMap());
-                    }
-                }
-            }
-
-            // Depth renderer
-            if (this._depthRenderer) {
-                this._renderTargets.push(this._depthRenderer.getDepthMap());
-            }
-
-            // RenderPipeline
-            this.postProcessRenderPipelineManager.update();
-
-            // Multi-cameras?
-            if (this.activeCameras.length > 0) {
-                var currentRenderId = this._renderId;
-                for (var cameraIndex = 0; cameraIndex < this.activeCameras.length; cameraIndex++) {
-                    this._renderId = currentRenderId;
-                    if (cameraIndex > 0) {
-                        this._engine.clear(0, false, true);
-                    }
-
-                    this._processSubCameras(this.activeCameras[cameraIndex]);
-                }
-            } else {
-                if (!this.activeCamera) {
-                    throw new Error("No camera defined");
-                }
-
-                this._processSubCameras(this.activeCamera);
-            }
-
-            // Intersection checks
-            this._checkIntersections();
-
-            // Update the audio listener attached to the camera
-            if (AudioEngine) {
-                this._updateAudioParameters();
-            }
-
-            // After render
-            if (this.afterRender) {
-                this.afterRender();
-            }
-
-            for (callbackIndex = 0; callbackIndex < this._onAfterRenderCallbacks.length; callbackIndex++) {
-                this._onAfterRenderCallbacks[callbackIndex]();
-            }
-
-            // Cleaning
-            for (var index = 0; index < this._toBeDisposed.length; index++) {
-                this._toBeDisposed.data[index].dispose();
-                this._toBeDisposed[index] = null;
-            }
-
-            this._toBeDisposed.reset();
-
-            if (this.dumpNextRenderTargets) {
-                this.dumpNextRenderTargets = false;
-            }
-
-            Tools.EndPerformanceCounter("Scene rendering");
-            this._lastFrameDuration = Tools.Now - startDate;
-        }
-
-        private _updateAudioParameters() {
-            if (!this.audioEnabled || (this.mainSoundTrack.soundCollection.length === 0 && this.soundTracks.length === 1)) {
-                return;
-            }
-
-            var listeningCamera: Camera;
-            var audioEngine = Engine.audioEngine;
-
-            if (this.activeCameras.length > 0) {
-                listeningCamera = this.activeCameras[0];
-            } else {
-                listeningCamera = this.activeCamera;
-            }
-
-            if (listeningCamera && audioEngine.canUseWebAudio) {
-                audioEngine.audioContext.listener.setPosition(listeningCamera.position.x, listeningCamera.position.y, listeningCamera.position.z);
-                var mat = Matrix.Invert(listeningCamera.getViewMatrix());
-                var cameraDirection = Vector3.TransformNormal(new Vector3(0, 0, -1), mat);
-                cameraDirection.normalize();
-                audioEngine.audioContext.listener.setOrientation(cameraDirection.x, cameraDirection.y, cameraDirection.z, 0, 1, 0);
-                var i: number;
-                for (i = 0; i < this.mainSoundTrack.soundCollection.length; i++) {
-                    var sound = this.mainSoundTrack.soundCollection[i];
-                    if (sound.useCustomAttenuation) {
-                        sound.updateDistanceFromListener();
-                    }
-                }
-                for (i = 0; i < this.soundTracks.length; i++) {
-                    for (var j = 0; j < this.soundTracks[i].soundCollection.length; j++) {
-                        sound = this.soundTracks[i].soundCollection[j];
-                        if (sound.useCustomAttenuation) {
-                            sound.updateDistanceFromListener();
-                        }
-                    }
-                }
-            }
-        }
-
-        // Audio
-        public get audioEnabled(): boolean {
-            return this._audioEnabled;
-        }
-
-        public set audioEnabled(value: boolean) {
-            this._audioEnabled = value;
-            if (AudioEngine) {
-                if (this._audioEnabled) {
-                    this._enableAudio();
-                }
-                else {
-                    this._disableAudio();
-                }
-            }
-        }
-
-        private _disableAudio() {
-            var i: number;
-            for (i = 0; i < this.mainSoundTrack.soundCollection.length; i++) {
-                this.mainSoundTrack.soundCollection[i].pause();
-            }
-            for (i = 0; i < this.soundTracks.length; i++) {
-                for (var j = 0; j < this.soundTracks[i].soundCollection.length; j++) {
-                    this.soundTracks[i].soundCollection[j].pause();
-                }
-            }
-        }
-
-        private _enableAudio() {
-            var i: number;
-            for (i = 0; i < this.mainSoundTrack.soundCollection.length; i++) {
-                if (this.mainSoundTrack.soundCollection[i].isPaused) {
-                    this.mainSoundTrack.soundCollection[i].play();
-                }
-            }
-            for (i = 0; i < this.soundTracks.length; i++) {
-                for (var j = 0; j < this.soundTracks[i].soundCollection.length; j++) {
-                    if (this.soundTracks[i].soundCollection[j].isPaused) {
-                        this.soundTracks[i].soundCollection[j].play();
-                    }
-                }
-            }
-        }
-
-        public get headphone(): boolean {
-            return this._headphone;
-        }
-
-        public set headphone(value: boolean) {
-            this._headphone = value;
-            if (AudioEngine) {
-                if (this._headphone) {
-                    this._switchAudioModeForHeadphones();
-                }
-                else {
-                    this._switchAudioModeForNormalSpeakers();
-                }
-            }
-        }
-
-        private _switchAudioModeForHeadphones() {
-            this.mainSoundTrack.switchPanningModelToHRTF();
-
-            for (var i = 0; i < this.soundTracks.length; i++) {
-                this.soundTracks[i].switchPanningModelToHRTF();
-            }
-        }
-
-        private _switchAudioModeForNormalSpeakers() {
-            this.mainSoundTrack.switchPanningModelToEqualPower();
-
-            for (var i = 0; i < this.soundTracks.length; i++) {
-                this.soundTracks[i].switchPanningModelToEqualPower();
-            }
-        }
-
-        public enableDepthRenderer(): DepthRenderer {
-            if (this._depthRenderer) {
-                return this._depthRenderer;
-            }
-
-            this._depthRenderer = new DepthRenderer(this);
-
-            return this._depthRenderer;
-        }
-
-        public disableDepthRenderer(): void {
-            if (!this._depthRenderer) {
-                return;
-            }
-
-            this._depthRenderer.dispose();
-            this._depthRenderer = null;
-        }
-
-        public freezeMaterials(): void {
-            for (var i = 0; i < this.materials.length; i++) {
-                this.materials[i].freeze();
-            }
-        }
-
-        public unfreezeMaterials(): void {
-            for (var i = 0; i < this.materials.length; i++) {
-                this.materials[i].unfreeze();
-            }
-        }
-
-        public dispose(): void {
-            this.beforeRender = null;
-            this.afterRender = null;
-
-            this.skeletons = [];
-
-            this._boundingBoxRenderer.dispose();
-
-            if (this._depthRenderer) {
-                this._depthRenderer.dispose();
-            }
-
-            // Debug layer
-            this.debugLayer.hide();
-
-            // Events
-            if (this.onDispose) {
-                this.onDispose();
-            }
-
-            this._onBeforeRenderCallbacks = [];
-            this._onAfterRenderCallbacks = [];
-
-            this.detachControl();
-
-            // Release sounds & sounds tracks
-            if (AudioEngine) {
-                this.disposeSounds();
-            }
-
-            // Detach cameras
-            var canvas = this._engine.getRenderingCanvas();
-            var index;
-            for (index = 0; index < this.cameras.length; index++) {
-                this.cameras[index].detachControl(canvas);
-            }
-
-            // Release lights
-            while (this.lights.length) {
-                this.lights[0].dispose();
-            }
-
-            // Release meshes
-            while (this.meshes.length) {
-                this.meshes[0].dispose(true);
-            }
-
-            // Release cameras
-            while (this.cameras.length) {
-                this.cameras[0].dispose();
-            }
-
-            // Release materials
-            while (this.materials.length) {
-                this.materials[0].dispose();
-            }
-
-            // Release particles
-            while (this.particleSystems.length) {
-                this.particleSystems[0].dispose();
-            }
-
-            // Release sprites
-            while (this.spriteManagers.length) {
-                this.spriteManagers[0].dispose();
-            }
-
-            // Release layers
-            while (this.layers.length) {
-                this.layers[0].dispose();
-            }
-
-            // Release textures
-            while (this.textures.length) {
-                this.textures[0].dispose();
-            }
-
-            // Post-processes
-            this.postProcessManager.dispose();
-
-            // Physics
-            if (this._physicsEngine) {
-                this.disablePhysicsEngine();
-            }
-
-            // Remove from engine
-            index = this._engine.scenes.indexOf(this);
-
-            if (index > -1) {
-                this._engine.scenes.splice(index, 1);
-            }
-
-            this._engine.wipeCaches();
-        }
-
-        // Release sounds & sounds tracks
-        public disposeSounds() {
-            this.mainSoundTrack.dispose();
-
-            for (var scIndex = 0; scIndex < this.soundTracks.length; scIndex++) {
-                this.soundTracks[scIndex].dispose();
-            }
-        }
-
-        // Octrees
-        public getWorldExtends(): { min: Vector3; max: Vector3 } {
-            var min = new Vector3(Number.MAX_VALUE, Number.MAX_VALUE, Number.MAX_VALUE);
-            var max = new Vector3(-Number.MAX_VALUE, -Number.MAX_VALUE, -Number.MAX_VALUE);
-            for (var index = 0; index < this.meshes.length; index++) {
-                var mesh = this.meshes[index];
-
-                mesh.computeWorldMatrix(true);
-                var minBox = mesh.getBoundingInfo().boundingBox.minimumWorld;
-                var maxBox = mesh.getBoundingInfo().boundingBox.maximumWorld;
-
-                Tools.CheckExtends(minBox, min, max);
-                Tools.CheckExtends(maxBox, min, max);
-            }
-
-            return {
-                min: min,
-                max: max
-            };
-        }
-
-        public createOrUpdateSelectionOctree(maxCapacity = 64, maxDepth = 2): Octree<AbstractMesh> {
-            if (!this._selectionOctree) {
-                this._selectionOctree = new Octree<AbstractMesh>(Octree.CreationFuncForMeshes, maxCapacity, maxDepth);
-            }
-
-            var worldExtends = this.getWorldExtends();
-
-            // Update octree
-            this._selectionOctree.update(worldExtends.min, worldExtends.max, this.meshes);
-
-            return this._selectionOctree;
-        }
-
-        // Picking
-        public createPickingRay(x: number, y: number, world: Matrix, camera: Camera, cameraViewSpace = false): Ray {
-            var engine = this._engine;
-
-            if (!camera) {
-                if (!this.activeCamera)
-                    throw new Error("Active camera not set");
-
-                camera = this.activeCamera;
-            }
-
-            var cameraViewport = camera.viewport;
-            var viewport = cameraViewport.toGlobal(engine);
-
-            // Moving coordinates to local viewport world
-            x = x / this._engine.getHardwareScalingLevel() - viewport.x;
-            y = y / this._engine.getHardwareScalingLevel() - (this._engine.getRenderHeight() - viewport.y - viewport.height);
-            return Ray.CreateNew(x, y, viewport.width, viewport.height, world ? world : Matrix.Identity(), cameraViewSpace ? Matrix.Identity() : camera.getViewMatrix(), camera.getProjectionMatrix());
-            //       return BABYLON.Ray.CreateNew(x / window.devicePixelRatio, y / window.devicePixelRatio, viewport.width, viewport.height, world ? world : BABYLON.Matrix.Identity(), camera.getViewMatrix(), camera.getProjectionMatrix());
-        }
-
-        public createPickingRayInCameraSpace(x: number, y: number, camera: Camera): Ray {
-            var engine = this._engine;
-
-            if (!camera) {
-                if (!this.activeCamera)
-                    throw new Error("Active camera not set");
-
-                camera = this.activeCamera;
-            }
-
-            var cameraViewport = camera.viewport;
-            var viewport = cameraViewport.toGlobal(engine);
-            var identity = Matrix.Identity();
-
-            // Moving coordinates to local viewport world
-            x = x / this._engine.getHardwareScalingLevel() - viewport.x;
-            y = y / this._engine.getHardwareScalingLevel() - (this._engine.getRenderHeight() - viewport.y - viewport.height);
-            return Ray.CreateNew(x, y, viewport.width, viewport.height, identity, identity, camera.getProjectionMatrix());
-        }
-
-        private _internalPick(rayFunction: (world: Matrix) => Ray, predicate: (mesh: AbstractMesh) => boolean, fastCheck?: boolean): PickingInfo {
-            var pickingInfo = null;
-
-            for (var meshIndex = 0; meshIndex < this.meshes.length; meshIndex++) {
-                var mesh = this.meshes[meshIndex];
-
-                if (predicate) {
-                    if (!predicate(mesh)) {
-                        continue;
-                    }
-                } else if (!mesh.isEnabled() || !mesh.isVisible || !mesh.isPickable) {
-                    continue;
-                }
-
-                var world = mesh.getWorldMatrix();
-                var ray = rayFunction(world);
-
-                var result = mesh.intersects(ray, fastCheck);
-                if (!result || !result.hit)
-                    continue;
-
-                if (!fastCheck && pickingInfo != null && result.distance >= pickingInfo.distance)
-                    continue;
-
-                pickingInfo = result;
-
-                if (fastCheck) {
-                    break;
-                }
-            }
-
-            return pickingInfo || new PickingInfo();
-        }
-
-
-        private _internalPickSprites(ray: Ray, predicate?: (sprite: Sprite) => boolean, fastCheck?: boolean, camera?: Camera): PickingInfo {
-            var pickingInfo = null;
-
-            camera = camera || this.activeCamera;
-
-            if (this.spriteManagers.length > 0) {
-                for (var spriteIndex = 0; spriteIndex < this.spriteManagers.length; spriteIndex++) {
-                    var spriteManager = this.spriteManagers[spriteIndex];
-
-                    if (!spriteManager.isPickable) {
-                        continue;
-                    }
-
-                    var result = spriteManager.intersects(ray, camera, predicate, fastCheck);
-                    if (!result || !result.hit)
-                        continue;
-
-                    if (!fastCheck && pickingInfo != null && result.distance >= pickingInfo.distance)
-                        continue;
-
-                    pickingInfo = result;
-
-                    if (fastCheck) {
-                        break;
-                    }
-                }
-            }
-
-            return pickingInfo || new PickingInfo();
-        }
-
-        public pick(x: number, y: number, predicate?: (mesh: AbstractMesh) => boolean, fastCheck?: boolean, camera?: Camera): PickingInfo {
-            /// <summary>Launch a ray to try to pick a mesh in the scene</summary>
-            /// <param name="x">X position on screen</param>
-            /// <param name="y">Y position on screen</param>
-            /// <param name="predicate">Predicate function used to determine eligible meshes. Can be set to null. In this case, a mesh must be enabled, visible and with isPickable set to true</param>
-            /// <param name="fastCheck">Launch a fast check only using the bounding boxes. Can be set to null.</param>
-            /// <param name="camera">camera to use for computing the picking ray. Can be set to null. In this case, the scene.activeCamera will be used</param>
-            return this._internalPick(world => this.createPickingRay(x, y, world, camera), predicate, fastCheck);
-        }
-
-        public pickSprite(x: number, y: number, predicate?: (sprite: Sprite) => boolean, fastCheck?: boolean, camera?: Camera): PickingInfo {
-            /// <summary>Launch a ray to try to pick a mesh in the scene</summary>
-            /// <param name="x">X position on screen</param>
-            /// <param name="y">Y position on screen</param>
-            /// <param name="predicate">Predicate function used to determine eligible sprites. Can be set to null. In this case, a sprite must have isPickable set to true</param>
-            /// <param name="fastCheck">Launch a fast check only using the bounding boxes. Can be set to null.</param>
-            /// <param name="camera">camera to use for computing the picking ray. Can be set to null. In this case, the scene.activeCamera will be used</param>
-            return this._internalPickSprites(this.createPickingRayInCameraSpace(x, y, camera), predicate, fastCheck, camera);
-        }
-
-        public pickWithRay(ray: Ray, predicate: (mesh: Mesh) => boolean, fastCheck?: boolean) {
-            return this._internalPick(world => {
-                if (!this._pickWithRayInverseMatrix) {
-                    this._pickWithRayInverseMatrix = Matrix.Identity();
-                }
-                world.invertToRef(this._pickWithRayInverseMatrix);
-                return Ray.Transform(ray, this._pickWithRayInverseMatrix);
-            }, predicate, fastCheck);
-        }
-
-        public setPointerOverMesh(mesh: AbstractMesh): void {
-            if (this._pointerOverMesh === mesh) {
-                return;
-            }
-
-            if (this._pointerOverMesh && this._pointerOverMesh.actionManager) {
-                this._pointerOverMesh.actionManager.processTrigger(ActionManager.OnPointerOutTrigger, ActionEvent.CreateNew(this._pointerOverMesh));
-            }
-
-            this._pointerOverMesh = mesh;
-            if (this._pointerOverMesh && this._pointerOverMesh.actionManager) {
-                this._pointerOverMesh.actionManager.processTrigger(ActionManager.OnPointerOverTrigger, ActionEvent.CreateNew(this._pointerOverMesh));
-            }
-        }
-
-        public getPointerOverMesh(): AbstractMesh {
-            return this._pointerOverMesh;
-        }
-
-        public setPointerOverSprite(sprite: Sprite): void {
-            if (this._pointerOverSprite === sprite) {
-                return;
-            }
-
-            if (this._pointerOverSprite && this._pointerOverSprite.actionManager) {
-                this._pointerOverSprite.actionManager.processTrigger(ActionManager.OnPointerOutTrigger, ActionEvent.CreateNewFromSprite(this._pointerOverSprite, this));
-            }
-
-            this._pointerOverSprite = sprite;
-            if (this._pointerOverSprite && this._pointerOverSprite.actionManager) {
-                this._pointerOverSprite.actionManager.processTrigger(ActionManager.OnPointerOverTrigger, ActionEvent.CreateNewFromSprite(this._pointerOverSprite, this));
-            }
-        }
-
-        public getPointerOverSprite(): Sprite {
-            return this._pointerOverSprite;
-        }
-
-        // Physics
-        public getPhysicsEngine(): PhysicsEngine {
-            return this._physicsEngine;
-        }
-
-        /**
-         * Enables physics to the current scene
-         * @param {BABYLON.Vector3} [gravity] - the scene's gravity for the physics engine
-         * @param {BABYLON.IPhysicsEnginePlugin} [plugin] - The physics engine to be used. defaults to OimoJS.
-         * @return {boolean} was the physics engine initialized
-         */
-        public enablePhysics(gravity?: Vector3, plugin?: IPhysicsEnginePlugin): boolean {
-            if (this._physicsEngine) {
-                return true;
-            }
-
-            try {
-                this._physicsEngine = new PhysicsEngine(gravity, plugin);
-                return true;
-            } catch (e) {
-                Tools.Error(e.message);
-                return false;
-            }
-
-        }
-
-        public disablePhysicsEngine(): void {
-            if (!this._physicsEngine) {
-                return;
-            }
-
-            this._physicsEngine.dispose();
-            this._physicsEngine = undefined;
-        }
-
-        public isPhysicsEnabled(): boolean {
-            return this._physicsEngine !== undefined;
-        }
-
-        /**
-         * 
-         * Sets the gravity of the physics engine (and NOT of the scene)
-         * @param {BABYLON.Vector3} [gravity] - the new gravity to be used
-         */
-        public setGravity(gravity: Vector3): void {
-            Tools.Warn("Deprecated, please use 'scene.getPhysicsEngine().setGravity()'")
-            if (!this._physicsEngine) {
-                return;
-            }
-
-            this._physicsEngine.setGravity(gravity);
-        }
-
-        /**
-         * Legacy support, using the new API
-         * @Deprecated
-         */
-        public createCompoundImpostor(parts: any, options: PhysicsImpostorParameters): any {
-            Tools.Warn("This function is deprecated. Please use PhysicsImpostor parent/child")
-
-            if (parts.parts) { // Old API
-                options = parts;
-                parts = parts.parts;
-            }
-
-            var mainMesh: AbstractMesh = parts[0].mesh;
-            mainMesh.physicImpostor = new PhysicsImpostor(mainMesh, parts[0].impostor, options)
-            for (var index = 1; index < parts.length; index++) {
-                var mesh: AbstractMesh = parts[index].mesh;
-                if (mesh.parent !== mainMesh) {
-                    mesh.position = mesh.position.subtract(mainMesh.position);
-                    mesh.parent = mainMesh;
-                }
-                mesh.physicImpostor = new PhysicsImpostor(mesh, parts[index].impostor, options)
-            }
-        }
-
-        public deleteCompoundImpostor(compound: any): void {
-            var mesh: AbstractMesh = compound.parts[0].mesh;
-            mesh.physicImpostor.dispose(true);
-            mesh.physicImpostor = null;
-        }
-
-        // Misc.
-        public createDefaultCameraOrLight() {
-            // Light
-            if (this.lights.length === 0) {
-                new HemisphericLight("default light", Vector3.Up(), this);
-            }
-
-            // Camera
-            if (!this.activeCamera) {
-                var camera = new FreeCamera("default camera", Vector3.Zero(), this);
-
-                // Compute position
-                var worldExtends = this.getWorldExtends();
-                var worldCenter = worldExtends.min.add(worldExtends.max.subtract(worldExtends.min).scale(0.5));
-
-                camera.position = new Vector3(worldCenter.x, worldCenter.y, worldExtends.min.z - (worldExtends.max.z - worldExtends.min.z));
-                camera.setTarget(worldCenter);
-
-                this.activeCamera = camera;
-            }
-        }
-
-        // Tags
-        private _getByTags(list: any[], tagsQuery: string, forEach?: (item: any) => void): any[] {
-            if (tagsQuery === undefined) {
-                // returns the complete list (could be done with BABYLON.Tags.MatchesQuery but no need to have a for-loop here)
-                return list;
-            }
-
-            var listByTags = [];
-
-            forEach = forEach || ((item: any) => { return; });
-
-            for (var i in list) {
-                var item = list[i];
-                if (Tags.MatchesQuery(item, tagsQuery)) {
-                    listByTags.push(item);
-                    forEach(item);
-                }
-            }
-
-            return listByTags;
-        }
-
-        public getMeshesByTags(tagsQuery: string, forEach?: (mesh: AbstractMesh) => void): Mesh[] {
-            return this._getByTags(this.meshes, tagsQuery, forEach);
-        }
-
-        public getCamerasByTags(tagsQuery: string, forEach?: (camera: Camera) => void): Camera[] {
-            return this._getByTags(this.cameras, tagsQuery, forEach);
-        }
-
-        public getLightsByTags(tagsQuery: string, forEach?: (light: Light) => void): Light[] {
-            return this._getByTags(this.lights, tagsQuery, forEach);
-        }
-
-        public getMaterialByTags(tagsQuery: string, forEach?: (material: Material) => void): Material[] {
-            return this._getByTags(this.materials, tagsQuery, forEach).concat(this._getByTags(this.multiMaterials, tagsQuery, forEach));
-        }
-    }
-}
-
+﻿module BABYLON {
+    export interface IDisposable {
+        dispose(): void;
+    }
+
+    /**
+     * Represents a scene to be rendered by the engine.
+     * @see http://doc.babylonjs.com/page.php?p=21911
+     */
+    export class Scene implements IAnimatable {
+        // Statics
+        private static _FOGMODE_NONE = 0;
+        private static _FOGMODE_EXP = 1;
+        private static _FOGMODE_EXP2 = 2;
+        private static _FOGMODE_LINEAR = 3;
+
+        public static MinDeltaTime = 1.0;
+        public static MaxDeltaTime = 1000.0;
+
+        public static get FOGMODE_NONE(): number {
+            return Scene._FOGMODE_NONE;
+        }
+
+        public static get FOGMODE_EXP(): number {
+            return Scene._FOGMODE_EXP;
+        }
+
+        public static get FOGMODE_EXP2(): number {
+            return Scene._FOGMODE_EXP2;
+        }
+
+        public static get FOGMODE_LINEAR(): number {
+            return Scene._FOGMODE_LINEAR;
+        }
+
+        // Members
+        public autoClear = true;
+        public clearColor: any = new Color3(0.2, 0.2, 0.3);
+        public ambientColor = new Color3(0, 0, 0);
+        /**
+        * A function to be executed before rendering this scene
+        * @type {Function}
+        */
+        public beforeRender: () => void;
+        /**
+        * A function to be executed after rendering this scene
+        * @type {Function}
+        */
+        public afterRender: () => void;
+        /**
+        * A function to be executed when this scene is disposed.
+        * @type {Function}
+        */
+        public onDispose: () => void;
+        public beforeCameraRender: (camera: Camera) => void;
+        public afterCameraRender: (camera: Camera) => void;
+        public forceWireframe = false;
+        public forcePointsCloud = false;
+        public forceShowBoundingBoxes = false;
+        public clipPlane: Plane;
+        public animationsEnabled = true;
+        public constantlyUpdateMeshUnderPointer = false;
+
+        // Animations
+        public animations: Animation[] = [];
+
+        // Pointers
+        private _onPointerMove: (evt: PointerEvent) => void;
+        private _onPointerDown: (evt: PointerEvent) => void;
+        private _onPointerUp: (evt: PointerEvent) => void;
+        public onPointerMove: (evt: PointerEvent, pickInfo: PickingInfo) => void;
+        public onPointerDown: (evt: PointerEvent, pickInfo: PickingInfo) => void;
+        public onPointerUp: (evt: PointerEvent, pickInfo: PickingInfo) => void;
+        public onPointerPick: (evt: PointerEvent, pickInfo: PickingInfo) => void;
+        public cameraToUseForPointers: Camera = null; // Define this parameter if you are using multiple cameras and you want to specify which one should be used for pointer position
+        private _pointerX: number;
+        private _pointerY: number;
+        private _unTranslatedPointerX: number;
+        private _unTranslatedPointerY: number;
+        private _startingPointerPosition = new Vector2(0, 0);
+        private _startingPointerTime = 0;
+        // Mirror
+        public _mirroredCameraPosition: Vector3;
+
+        // Keyboard
+        private _onKeyDown: (evt: Event) => void;
+        private _onKeyUp: (evt: Event) => void;
+
+        // Fog
+        /**
+        * is fog enabled on this scene.
+        * @type {boolean}
+        */
+        public fogEnabled = true;
+        public fogMode = Scene.FOGMODE_NONE;
+        public fogColor = new Color3(0.2, 0.2, 0.3);
+        public fogDensity = 0.1;
+        public fogStart = 0;
+        public fogEnd = 1000.0;
+
+        // Lights
+        /**
+        * is shadow enabled on this scene.
+        * @type {boolean}
+        */
+        public shadowsEnabled = true;
+        /**
+        * is light enabled on this scene.
+        * @type {boolean}
+        */
+        public lightsEnabled = true;
+        /**
+        * All of the lights added to this scene.
+        * @see BABYLON.Light
+        * @type {BABYLON.Light[]}
+        */
+        public lights = new Array<Light>();
+        public onNewLightAdded: (newLight?: Light, positionInArray?: number, scene?: Scene) => void;
+        public onLightRemoved: (removedLight?: Light) => void;
+
+        // Cameras
+        /**
+        * All of the cameras added to this scene.
+        * @see BABYLON.Camera
+        * @type {BABYLON.Camera[]}
+        */
+        public cameras = new Array<Camera>();
+        public onNewCameraAdded: (newCamera?: Camera, positionInArray?: number, scene?: Scene) => void;
+        public onCameraRemoved: (removedCamera?: Camera) => void;
+        public activeCameras = new Array<Camera>();
+        public activeCamera: Camera;
+
+        // Meshes
+        /**
+        * All of the (abstract) meshes added to this scene.
+        * @see BABYLON.AbstractMesh
+        * @type {BABYLON.AbstractMesh[]}
+        */
+        public meshes = new Array<AbstractMesh>();
+        public onNewMeshAdded: (newMesh?: AbstractMesh, positionInArray?: number, scene?: Scene) => void;
+        public onMeshRemoved: (removedMesh?: AbstractMesh) => void;
+
+        // Geometries
+        private _geometries = new Array<Geometry>();
+        public onGeometryAdded: (newGeometry?: Geometry) => void;
+        public onGeometryRemoved: (removedGeometry?: Geometry) => void;
+
+        public materials = new Array<Material>();
+        public multiMaterials = new Array<MultiMaterial>();
+        public defaultMaterial = new StandardMaterial("default material", this);
+
+        // Textures
+        public texturesEnabled = true;
+        public textures = new Array<BaseTexture>();
+
+        // Particles
+        public particlesEnabled = true;
+        public particleSystems = new Array<ParticleSystem>();
+
+        // Sprites
+        public spritesEnabled = true;
+        public spriteManagers = new Array<SpriteManager>();
+
+        // Layers
+        public layers = new Array<Layer>();
+
+        // Skeletons
+        public skeletonsEnabled = true;
+        public skeletons = new Array<Skeleton>();
+
+        // Lens flares
+        public lensFlaresEnabled = true;
+        public lensFlareSystems = new Array<LensFlareSystem>();
+
+        // Collisions
+        public collisionsEnabled = true;
+        private _workerCollisions;
+        public collisionCoordinator: ICollisionCoordinator;
+        public gravity = new Vector3(0, -9.807, 0);
+
+        // Postprocesses
+        public postProcessesEnabled = true;
+        public postProcessManager: PostProcessManager;
+        public postProcessRenderPipelineManager: PostProcessRenderPipelineManager;
+
+        // Customs render targets
+        public renderTargetsEnabled = true;
+        public dumpNextRenderTargets = false;
+        public customRenderTargets = new Array<RenderTargetTexture>();
+
+        // Delay loading
+        public useDelayedTextureLoading: boolean;
+
+        // Imported meshes
+        public importedMeshesFiles = new Array<String>();
+
+        // Probes
+        public probesEnabled = true;
+        public reflectionProbes = new Array<ReflectionProbe>();
+
+        // Database
+        public database; //ANY
+
+        // Actions
+        /**
+         * This scene's action manager
+         * @type {BABYLON.ActionManager}
+         */
+        public actionManager: ActionManager;
+        public _actionManagers = new Array<ActionManager>();
+        private _meshesForIntersections = new SmartArray<AbstractMesh>(256);
+
+        // Procedural textures
+        public proceduralTexturesEnabled = true;
+        public _proceduralTextures = new Array<ProceduralTexture>();
+
+        // Sound Tracks
+        public mainSoundTrack: SoundTrack;
+        public soundTracks = new Array<SoundTrack>();
+        private _audioEnabled = true;
+        private _headphone = false;
+
+        //Simplification Queue
+        public simplificationQueue: SimplificationQueue;
+
+        // Private
+        private _engine: Engine;
+        private _totalVertices = 0;
+        public _activeIndices = 0;
+        public _activeParticles = 0;
+        private _lastFrameDuration = 0;
+        private _evaluateActiveMeshesDuration = 0;
+        private _renderTargetsDuration = 0;
+        public _particlesDuration = 0;
+        private _renderDuration = 0;
+        public _spritesDuration = 0;
+        private _animationRatio = 0;
+        private _animationStartDate: number;
+        public _cachedMaterial: Material;
+
+        private _renderId = 0;
+        private _executeWhenReadyTimeoutId = -1;
+
+        public _toBeDisposed = new SmartArray<IDisposable>(256);
+
+        private _onReadyCallbacks = new Array<() => void>();
+        private _pendingData = [];//ANY
+
+        private _onBeforeRenderCallbacks = new Array<() => void>();
+        private _onAfterRenderCallbacks = new Array<() => void>();
+
+        private _activeMeshes = new SmartArray<Mesh>(256);
+        private _processedMaterials = new SmartArray<Material>(256);
+        private _renderTargets = new SmartArray<RenderTargetTexture>(256);
+        public _activeParticleSystems = new SmartArray<ParticleSystem>(256);
+        private _activeSkeletons = new SmartArray<Skeleton>(32);
+        private _softwareSkinnedMeshes = new SmartArray<Mesh>(32);
+        public _activeBones = 0;
+
+        private _renderingManager: RenderingManager;
+        private _physicsEngine: PhysicsEngine;
+
+        public _activeAnimatables = new Array<Animatable>();
+
+        private _transformMatrix = Matrix.Zero();
+        private _pickWithRayInverseMatrix: Matrix;
+
+        private _edgesRenderers = new SmartArray<EdgesRenderer>(16);
+        private _boundingBoxRenderer: BoundingBoxRenderer;
+        private _outlineRenderer: OutlineRenderer;
+
+        private _viewMatrix: Matrix;
+        private _projectionMatrix: Matrix;
+        private _frustumPlanes: Plane[];
+
+        private _selectionOctree: Octree<AbstractMesh>;
+
+        private _pointerOverMesh: AbstractMesh;
+        private _pointerOverSprite: Sprite;
+
+        private _debugLayer: DebugLayer;
+
+        private _depthRenderer: DepthRenderer;
+
+        private _uniqueIdCounter = 0;
+
+        private _pickedDownMesh: AbstractMesh;
+        private _pickedDownSprite: Sprite;
+
+        /**
+         * @constructor
+         * @param {BABYLON.Engine} engine - the engine to be used to render this scene.
+         */
+        constructor(engine: Engine) {
+            this._engine = engine;
+
+            engine.scenes.push(this);
+
+            this._renderingManager = new RenderingManager(this);
+
+            this.postProcessManager = new PostProcessManager(this);
+
+            this.postProcessRenderPipelineManager = new PostProcessRenderPipelineManager();
+
+            this._boundingBoxRenderer = new BoundingBoxRenderer(this);
+
+            if (OutlineRenderer) {
+                this._outlineRenderer = new OutlineRenderer(this);
+            }
+
+            this.attachControl();
+
+            this._debugLayer = new DebugLayer(this);
+
+            if (SoundTrack) {
+                this.mainSoundTrack = new SoundTrack(this, { mainTrack: true });
+            }
+
+            //simplification queue
+            if (SimplificationQueue) {
+                this.simplificationQueue = new SimplificationQueue();
+            }
+
+            //collision coordinator initialization. For now legacy per default.
+            this.workerCollisions = false;//(!!Worker && (!!BABYLON.CollisionWorker || BABYLON.WorkerIncluded));
+        }
+
+        // Properties
+        public get debugLayer(): DebugLayer {
+            return this._debugLayer;
+        }
+
+        public set workerCollisions(enabled: boolean) {
+
+            enabled = (enabled && !!Worker);
+
+            this._workerCollisions = enabled;
+            if (this.collisionCoordinator) {
+                this.collisionCoordinator.destroy();
+            }
+
+            this.collisionCoordinator = enabled ? new CollisionCoordinatorWorker() : new CollisionCoordinatorLegacy();
+
+            this.collisionCoordinator.init(this);
+        }
+
+        public get workerCollisions(): boolean {
+            return this._workerCollisions;
+        }
+
+        public get SelectionOctree(): Octree<AbstractMesh> {
+            return this._selectionOctree;
+        }
+
+        /**
+         * The mesh that is currently under the pointer.
+         * @return {BABYLON.AbstractMesh} mesh under the pointer/mouse cursor or null if none.
+         */
+        public get meshUnderPointer(): AbstractMesh {
+            return this._pointerOverMesh;
+        }
+
+        /**
+         * Current on-screen X position of the pointer
+         * @return {number} X position of the pointer
+         */
+        public get pointerX(): number {
+            return this._pointerX;
+        }
+
+        /**
+         * Current on-screen Y position of the pointer
+         * @return {number} Y position of the pointer
+         */
+        public get pointerY(): number {
+            return this._pointerY;
+        }
+
+        public getCachedMaterial(): Material {
+            return this._cachedMaterial;
+        }
+
+        public getBoundingBoxRenderer(): BoundingBoxRenderer {
+            return this._boundingBoxRenderer;
+        }
+
+        public getOutlineRenderer(): OutlineRenderer {
+            return this._outlineRenderer;
+        }
+
+        public getEngine(): Engine {
+            return this._engine;
+        }
+
+        public getTotalVertices(): number {
+            return this._totalVertices;
+        }
+
+        public getActiveIndices(): number {
+            return this._activeIndices;
+        }
+
+        public getActiveParticles(): number {
+            return this._activeParticles;
+        }
+
+        public getActiveBones(): number {
+            return this._activeBones;
+        }
+
+        // Stats
+        public getLastFrameDuration(): number {
+            return this._lastFrameDuration;
+        }
+
+        public getEvaluateActiveMeshesDuration(): number {
+            return this._evaluateActiveMeshesDuration;
+        }
+
+        public getActiveMeshes(): SmartArray<Mesh> {
+            return this._activeMeshes;
+        }
+
+        public getRenderTargetsDuration(): number {
+            return this._renderTargetsDuration;
+        }
+
+        public getRenderDuration(): number {
+            return this._renderDuration;
+        }
+
+        public getParticlesDuration(): number {
+            return this._particlesDuration;
+        }
+
+        public getSpritesDuration(): number {
+            return this._spritesDuration;
+        }
+
+        public getAnimationRatio(): number {
+            return this._animationRatio;
+        }
+
+        public getRenderId(): number {
+            return this._renderId;
+        }
+
+        public incrementRenderId(): void {
+            this._renderId++;
+        }
+
+        private _updatePointerPosition(evt: PointerEvent): void {
+            var canvasRect = this._engine.getRenderingCanvasClientRect();
+
+            this._pointerX = evt.clientX - canvasRect.left;
+            this._pointerY = evt.clientY - canvasRect.top;
+
+            this._unTranslatedPointerX = this._pointerX;
+            this._unTranslatedPointerY = this._pointerY;
+
+            if (this.cameraToUseForPointers) {
+                this._pointerX = this._pointerX - this.cameraToUseForPointers.viewport.x * this._engine.getRenderWidth();
+                this._pointerY = this._pointerY - this.cameraToUseForPointers.viewport.y * this._engine.getRenderHeight();
+            }
+        }
+
+        // Pointers handling
+        public attachControl() {
+            var spritePredicate = (sprite: Sprite): boolean => {
+                return sprite.isPickable && sprite.actionManager && sprite.actionManager.hasPointerTriggers;
+            };
+
+            this._onPointerMove = (evt: PointerEvent) => {
+                if (!this.cameraToUseForPointers && !this.activeCamera) {
+                    return;
+                }
+
+                var canvas = this._engine.getRenderingCanvas();
+
+                this._updatePointerPosition(evt);
+
+                // Meshes
+                var pickResult = this.pick(this._unTranslatedPointerX, this._unTranslatedPointerY,
+                    (mesh: AbstractMesh): boolean => mesh.isPickable && mesh.isVisible && mesh.isReady() && (this.constantlyUpdateMeshUnderPointer || mesh.actionManager !== null && mesh.actionManager !== undefined),
+                    false,
+                    this.cameraToUseForPointers);
+
+                if (pickResult.hit && pickResult.pickedMesh) {
+                    this.setPointerOverSprite(null);
+
+                    this.setPointerOverMesh(pickResult.pickedMesh);
+
+                    if (this._pointerOverMesh.actionManager && this._pointerOverMesh.actionManager.hasPointerTriggers) {
+                        canvas.style.cursor = "pointer";
+                    } else {
+                        canvas.style.cursor = "";
+                    }
+                } else {
+                    this.setPointerOverMesh(null);
+                    // Sprites
+                    pickResult = this.pickSprite(this._unTranslatedPointerX, this._unTranslatedPointerY, spritePredicate, false, this.cameraToUseForPointers);
+
+                    if (pickResult.hit && pickResult.pickedSprite) {
+                        canvas.style.cursor = "pointer";
+                        this.setPointerOverSprite(pickResult.pickedSprite);
+                    } else {
+                        this.setPointerOverSprite(null);
+                        // Restore pointer
+                        canvas.style.cursor = "";
+                    }
+                }
+
+                if (this.onPointerMove) {
+                    this.onPointerMove(evt, pickResult);
+                }
+            };
+
+            this._onPointerDown = (evt: PointerEvent) => {
+                if (!this.cameraToUseForPointers && !this.activeCamera) {
+                    return;
+                }
+
+                this._updatePointerPosition(evt);
+                this._startingPointerPosition.x = this._pointerX;
+                this._startingPointerPosition.y = this._pointerY;
+                this._startingPointerTime = new Date().getTime();
+
+                var predicate = null;
+
+                // Meshes
+                this._pickedDownMesh = null;
+                if (!this.onPointerDown && !this.onPointerPick) {
+                    predicate = (mesh: AbstractMesh): boolean => {
+                        return mesh.isPickable && mesh.isVisible && mesh.isReady() && mesh.actionManager && mesh.actionManager.hasPointerTriggers;
+                    };
+                }
+                var pickResult = this.pick(this._unTranslatedPointerX, this._unTranslatedPointerY, predicate, false, this.cameraToUseForPointers);
+
+                if (pickResult.hit && pickResult.pickedMesh) {
+                    if (pickResult.pickedMesh.actionManager) {
+                        this._pickedDownMesh = pickResult.pickedMesh;
+                        if (pickResult.pickedMesh.actionManager.hasPickTriggers) {
+                            switch (evt.button) {
+                                case 0:
+                                    pickResult.pickedMesh.actionManager.processTrigger(ActionManager.OnLeftPickTrigger, ActionEvent.CreateNew(pickResult.pickedMesh, evt));
+                                    break;
+                                case 1:
+                                    pickResult.pickedMesh.actionManager.processTrigger(ActionManager.OnCenterPickTrigger, ActionEvent.CreateNew(pickResult.pickedMesh, evt));
+                                    break;
+                                case 2:
+                                    pickResult.pickedMesh.actionManager.processTrigger(ActionManager.OnRightPickTrigger, ActionEvent.CreateNew(pickResult.pickedMesh, evt));
+                                    break;
+                            }
+                            pickResult.pickedMesh.actionManager.processTrigger(ActionManager.OnPickDownTrigger, ActionEvent.CreateNew(pickResult.pickedMesh, evt));
+                        }
+
+                        if (pickResult.pickedMesh.actionManager.hasSpecificTrigger(ActionManager.OnLongPressTrigger)) {
+                            var that = this;
+                            window.setTimeout(function() {
+                                var pickResult = that.pick(that._unTranslatedPointerX, that._unTranslatedPointerY,
+                                    (mesh: AbstractMesh): boolean => mesh.isPickable && mesh.isVisible && mesh.isReady() && mesh.actionManager && mesh.actionManager.hasSpecificTrigger(ActionManager.OnLongPressTrigger),
+                                    false, that.cameraToUseForPointers);
+
+                                if (pickResult.hit && pickResult.pickedMesh) {
+                                    if (pickResult.pickedMesh.actionManager) {
+                                        if (that._startingPointerTime !== 0 && ((new Date().getTime() - that._startingPointerTime) > ActionManager.LongPressDelay) && (Math.abs(that._startingPointerPosition.x - that._pointerX) < ActionManager.DragMovementThreshold && Math.abs(that._startingPointerPosition.y - that._pointerY) < ActionManager.DragMovementThreshold)) {
+                                            that._startingPointerTime = 0;
+                                            pickResult.pickedMesh.actionManager.processTrigger(ActionManager.OnLongPressTrigger, ActionEvent.CreateNew(pickResult.pickedMesh, evt));
+                                        }
+                                    }
+                                }
+                            }, ActionManager.LongPressDelay);
+                        }
+                    }
+                }
+
+                if (this.onPointerDown) {
+                    this.onPointerDown(evt, pickResult);
+                }
+
+                // Sprites
+                this._pickedDownSprite = null;
+                if (this.spriteManagers.length > 0) {
+                    pickResult = this.pickSprite(this._unTranslatedPointerX, this._unTranslatedPointerY, spritePredicate, false, this.cameraToUseForPointers);
+
+                    if (pickResult.hit && pickResult.pickedSprite) {
+                        if (pickResult.pickedSprite.actionManager) {
+                            this._pickedDownSprite = pickResult.pickedSprite;
+                            switch (evt.button) {
+                                case 0:
+                                    pickResult.pickedSprite.actionManager.processTrigger(ActionManager.OnLeftPickTrigger, ActionEvent.CreateNewFromSprite(pickResult.pickedSprite, this, evt));
+                                    break;
+                                case 1:
+                                    pickResult.pickedSprite.actionManager.processTrigger(ActionManager.OnCenterPickTrigger, ActionEvent.CreateNewFromSprite(pickResult.pickedSprite, this, evt));
+                                    break;
+                                case 2:
+                                    pickResult.pickedSprite.actionManager.processTrigger(ActionManager.OnRightPickTrigger, ActionEvent.CreateNewFromSprite(pickResult.pickedSprite, this, evt));
+                                    break;
+                            }
+                            pickResult.pickedSprite.actionManager.processTrigger(ActionManager.OnPickDownTrigger, ActionEvent.CreateNewFromSprite(pickResult.pickedSprite, this, evt));
+                        }
+                    }
+                }
+            };
+
+            this._onPointerUp = (evt: PointerEvent) => {
+                if (!this.cameraToUseForPointers && !this.activeCamera) {
+                    return;
+                }
+
+                var predicate = null;
+
+                this._updatePointerPosition(evt);
+
+                if (!this.onPointerUp && !this.onPointerPick) {
+                    predicate = (mesh: AbstractMesh): boolean => {
+                        return mesh.isPickable && mesh.isVisible && mesh.isReady() && mesh.actionManager && (mesh.actionManager.hasPickTriggers || mesh.actionManager.hasSpecificTrigger(ActionManager.OnLongPressTrigger));
+                    };
+                }
+
+                // Meshes
+                var pickResult = this.pick(this._unTranslatedPointerX, this._unTranslatedPointerY, predicate, false, this.cameraToUseForPointers);
+
+                if (pickResult.hit && pickResult.pickedMesh) {
+                    if (this.onPointerPick && this._pickedDownMesh != null && pickResult.pickedMesh == this._pickedDownMesh) {
+                        this.onPointerPick(evt, pickResult);
+                    }
+                    if (pickResult.pickedMesh.actionManager) {
+                        pickResult.pickedMesh.actionManager.processTrigger(ActionManager.OnPickUpTrigger, ActionEvent.CreateNew(pickResult.pickedMesh, evt));
+
+                        if (Math.abs(this._startingPointerPosition.x - this._pointerX) < ActionManager.DragMovementThreshold && Math.abs(this._startingPointerPosition.y - this._pointerY) < ActionManager.DragMovementThreshold) {
+                            pickResult.pickedMesh.actionManager.processTrigger(ActionManager.OnPickTrigger, ActionEvent.CreateNew(pickResult.pickedMesh, evt));
+                        }
+                    }
+                }
+                if (this._pickedDownMesh && this._pickedDownMesh !== pickResult.pickedMesh) {
+                    this._pickedDownMesh.actionManager.processTrigger(ActionManager.OnPickOutTrigger, ActionEvent.CreateNew(this._pickedDownMesh, evt));
+                }
+
+                if (this.onPointerUp) {
+                    this.onPointerUp(evt, pickResult);
+                }
+
+                this._startingPointerTime = 0;
+                
+                // Sprites
+                if (this.spriteManagers.length > 0) {
+                    pickResult = this.pickSprite(this._unTranslatedPointerX, this._unTranslatedPointerY, spritePredicate, false, this.cameraToUseForPointers);
+
+                    if (pickResult.hit && pickResult.pickedSprite) {
+                        if (pickResult.pickedSprite.actionManager) {
+                            pickResult.pickedSprite.actionManager.processTrigger(ActionManager.OnPickUpTrigger, ActionEvent.CreateNewFromSprite(pickResult.pickedSprite, this, evt));
+
+                            if (Math.abs(this._startingPointerPosition.x - this._pointerX) < ActionManager.DragMovementThreshold && Math.abs(this._startingPointerPosition.y - this._pointerY) < ActionManager.DragMovementThreshold) {
+                                pickResult.pickedSprite.actionManager.processTrigger(ActionManager.OnPickTrigger, ActionEvent.CreateNewFromSprite(pickResult.pickedSprite, this, evt));
+                            }
+                        }
+                    }
+                    if (this._pickedDownSprite && this._pickedDownSprite !== pickResult.pickedSprite) {
+                        this._pickedDownSprite.actionManager.processTrigger(ActionManager.OnPickOutTrigger, ActionEvent.CreateNewFromSprite(this._pickedDownSprite, this, evt));
+                    }
+
+                }
+            };
+
+            this._onKeyDown = (evt: Event) => {
+                if (this.actionManager) {
+                    this.actionManager.processTrigger(ActionManager.OnKeyDownTrigger, ActionEvent.CreateNewFromScene(this, evt));
+                }
+            };
+
+            this._onKeyUp = (evt: Event) => {
+                if (this.actionManager) {
+                    this.actionManager.processTrigger(ActionManager.OnKeyUpTrigger, ActionEvent.CreateNewFromScene(this, evt));
+                }
+            };
+
+
+            var eventPrefix = Tools.GetPointerPrefix();
+            this._engine.getRenderingCanvas().addEventListener(eventPrefix + "move", this._onPointerMove, false);
+            this._engine.getRenderingCanvas().addEventListener(eventPrefix + "down", this._onPointerDown, false);
+            this._engine.getRenderingCanvas().addEventListener(eventPrefix + "up", this._onPointerUp, false);
+
+            // Wheel
+            this._engine.getRenderingCanvas().addEventListener('mousewheel', this._onPointerMove, false);
+            this._engine.getRenderingCanvas().addEventListener('DOMMouseScroll', this._onPointerMove, false);
+
+            Tools.RegisterTopRootEvents([
+                { name: "keydown", handler: this._onKeyDown },
+                { name: "keyup", handler: this._onKeyUp }
+            ]);
+        }
+
+        public detachControl() {
+            var eventPrefix = Tools.GetPointerPrefix();
+            this._engine.getRenderingCanvas().removeEventListener(eventPrefix + "move", this._onPointerMove);
+            this._engine.getRenderingCanvas().removeEventListener(eventPrefix + "down", this._onPointerDown);
+            this._engine.getRenderingCanvas().removeEventListener(eventPrefix + "up", this._onPointerUp);
+
+            // Wheel
+            this._engine.getRenderingCanvas().removeEventListener('mousewheel', this._onPointerMove);
+            this._engine.getRenderingCanvas().removeEventListener('DOMMouseScroll', this._onPointerMove);
+
+            Tools.UnregisterTopRootEvents([
+                { name: "keydown", handler: this._onKeyDown },
+                { name: "keyup", handler: this._onKeyUp }
+            ]);
+        }
+
+        // Ready
+        public isReady(): boolean {
+            if (this._pendingData.length > 0) {
+                return false;
+            }
+            var index: number;
+            for (index = 0; index < this._geometries.length; index++) {
+                var geometry = this._geometries[index];
+
+                if (geometry.delayLoadState === Engine.DELAYLOADSTATE_LOADING) {
+                    return false;
+                }
+            }
+
+            for (index = 0; index < this.meshes.length; index++) {
+                var mesh = this.meshes[index];
+
+                if (!mesh.isReady()) {
+                    return false;
+                }
+
+                var mat = mesh.material;
+                if (mat) {
+                    if (!mat.isReady(mesh)) {
+                        return false;
+                    }
+                }
+            }
+
+            return true;
+        }
+
+        public resetCachedMaterial(): void {
+            this._cachedMaterial = null;
+        }
+
+        public registerBeforeRender(func: () => void): void {
+            this._onBeforeRenderCallbacks.push(func);
+        }
+
+        public unregisterBeforeRender(func: () => void): void {
+            var index = this._onBeforeRenderCallbacks.indexOf(func);
+
+            if (index > -1) {
+                this._onBeforeRenderCallbacks.splice(index, 1);
+            }
+        }
+
+        public registerAfterRender(func: () => void): void {
+            this._onAfterRenderCallbacks.push(func);
+        }
+
+        public unregisterAfterRender(func: () => void): void {
+            var index = this._onAfterRenderCallbacks.indexOf(func);
+
+            if (index > -1) {
+                this._onAfterRenderCallbacks.splice(index, 1);
+            }
+        }
+
+        public _addPendingData(data): void {
+            this._pendingData.push(data);
+        }
+
+        public _removePendingData(data): void {
+            var index = this._pendingData.indexOf(data);
+
+            if (index !== -1) {
+                this._pendingData.splice(index, 1);
+            }
+        }
+
+        public getWaitingItemsCount(): number {
+            return this._pendingData.length;
+        }
+
+        /**
+         * Registers a function to be executed when the scene is ready.
+         * @param {Function} func - the function to be executed.
+         */
+        public executeWhenReady(func: () => void): void {
+            this._onReadyCallbacks.push(func);
+
+            if (this._executeWhenReadyTimeoutId !== -1) {
+                return;
+            }
+
+            this._executeWhenReadyTimeoutId = setTimeout(() => {
+                this._checkIsReady();
+            }, 150);
+        }
+
+        public _checkIsReady() {
+            if (this.isReady()) {
+                this._onReadyCallbacks.forEach(func => {
+                    func();
+                });
+
+                this._onReadyCallbacks = [];
+                this._executeWhenReadyTimeoutId = -1;
+                return;
+            }
+
+            this._executeWhenReadyTimeoutId = setTimeout(() => {
+                this._checkIsReady();
+            }, 150);
+        }
+
+        // Animations
+        /**
+         * Will start the animation sequence of a given target
+         * @param target - the target 
+         * @param {number} from - from which frame should animation start
+         * @param {number} to - till which frame should animation run.
+         * @param {boolean} [loop] - should the animation loop
+         * @param {number} [speedRatio] - the speed in which to run the animation
+         * @param {Function} [onAnimationEnd] function to be executed when the animation ended.
+         * @param {BABYLON.Animatable} [animatable] an animatable object. If not provided a new one will be created from the given params.
+         * @return {BABYLON.Animatable} the animatable object created for this animation
+         * @see BABYLON.Animatable
+         * @see http://doc.babylonjs.com/page.php?p=22081
+         */
+        public beginAnimation(target: any, from: number, to: number, loop?: boolean, speedRatio: number = 1.0, onAnimationEnd?: () => void, animatable?: Animatable): Animatable {
+
+            this.stopAnimation(target);
+
+            if (!animatable) {
+                animatable = new Animatable(this, target, from, to, loop, speedRatio, onAnimationEnd);
+            }
+
+            // Local animations
+            if (target.animations) {
+                animatable.appendAnimations(target, target.animations);
+            }
+
+            // Children animations
+            if (target.getAnimatables) {
+                var animatables = target.getAnimatables();
+                for (var index = 0; index < animatables.length; index++) {
+                    this.beginAnimation(animatables[index], from, to, loop, speedRatio, onAnimationEnd, animatable);
+                }
+            }
+
+            return animatable;
+        }
+
+        public beginDirectAnimation(target: any, animations: Animation[], from: number, to: number, loop?: boolean, speedRatio?: number, onAnimationEnd?: () => void): Animatable {
+            if (speedRatio === undefined) {
+                speedRatio = 1.0;
+            }
+
+            var animatable = new Animatable(this, target, from, to, loop, speedRatio, onAnimationEnd, animations);
+
+            return animatable;
+        }
+
+        public getAnimatableByTarget(target: any): Animatable {
+            for (var index = 0; index < this._activeAnimatables.length; index++) {
+                if (this._activeAnimatables[index].target === target) {
+                    return this._activeAnimatables[index];
+                }
+            }
+
+            return null;
+        }
+
+        public get Animatables(): Animatable[] {
+            return this._activeAnimatables;
+        }
+
+        /**
+         * Will stop the animation of the given target
+         * @param target - the target 
+         * @see beginAnimation 
+         */
+        public stopAnimation(target: any): void {
+            var animatable = this.getAnimatableByTarget(target);
+
+            if (animatable) {
+                animatable.stop();
+            }
+        }
+
+        private _animate(): void {
+            if (!this.animationsEnabled || this._activeAnimatables.length === 0) {
+                return;
+            }
+
+            if (!this._animationStartDate) {
+                if (this._pendingData.length > 0) {
+                    return;
+                }
+
+                this._animationStartDate = Tools.Now;
+            }
+            // Getting time
+            var now = Tools.Now;
+            var delay = now - this._animationStartDate;
+
+            for (var index = 0; index < this._activeAnimatables.length; index++) {
+                this._activeAnimatables[index]._animate(delay);
+            }
+        }
+
+        // Matrix
+        public getViewMatrix(): Matrix {
+            return this._viewMatrix;
+        }
+
+        public getProjectionMatrix(): Matrix {
+            return this._projectionMatrix;
+        }
+
+        public getTransformMatrix(): Matrix {
+            return this._transformMatrix;
+        }
+
+        public setTransformMatrix(view: Matrix, projection: Matrix): void {
+            this._viewMatrix = view;
+            this._projectionMatrix = projection;
+
+            this._viewMatrix.multiplyToRef(this._projectionMatrix, this._transformMatrix);
+        }
+
+        // Methods
+
+        public addMesh(newMesh: AbstractMesh) {
+            newMesh.uniqueId = this._uniqueIdCounter++;
+            var position = this.meshes.push(newMesh);
+
+            //notify the collision coordinator
+            this.collisionCoordinator.onMeshAdded(newMesh);
+
+            if (this.onNewMeshAdded) {
+                this.onNewMeshAdded(newMesh, position, this);
+            }
+        }
+
+        public removeMesh(toRemove: AbstractMesh): number {
+            var index = this.meshes.indexOf(toRemove);
+            if (index !== -1) {
+                // Remove from the scene if mesh found 
+                this.meshes.splice(index, 1);
+            }
+            //notify the collision coordinator
+            this.collisionCoordinator.onMeshRemoved(toRemove);
+
+            if (this.onMeshRemoved) {
+                this.onMeshRemoved(toRemove);
+            }
+            return index;
+        }
+
+        public removeSkeleton(toRemove: Skeleton): number {
+            var index = this.skeletons.indexOf(toRemove);
+            if (index !== -1) {
+                // Remove from the scene if mesh found 
+                this.skeletons.splice(index, 1);
+            }
+
+            return index;
+        }
+
+        public removeLight(toRemove: Light): number {
+            var index = this.lights.indexOf(toRemove);
+            if (index !== -1) {
+                // Remove from the scene if mesh found 
+                this.lights.splice(index, 1);
+            }
+            if (this.onLightRemoved) {
+                this.onLightRemoved(toRemove);
+            }
+            return index;
+        }
+
+        public removeCamera(toRemove: Camera): number {
+            var index = this.cameras.indexOf(toRemove);
+            if (index !== -1) {
+                // Remove from the scene if mesh found 
+                this.cameras.splice(index, 1);
+            }
+            // Remove from activeCameras
+            var index2 = this.activeCameras.indexOf(toRemove);
+            if (index2 !== -1) {
+                // Remove from the scene if mesh found
+                this.activeCameras.splice(index2, 1);
+            }
+            // Reset the activeCamera
+            if (this.activeCamera === toRemove) {
+                if (this.cameras.length > 0) {
+                    this.activeCamera = this.cameras[0];
+                } else {
+                    this.activeCamera = null;
+                }
+            }
+            if (this.onCameraRemoved) {
+                this.onCameraRemoved(toRemove);
+            }
+            return index;
+        }
+
+        public addLight(newLight: Light) {
+            newLight.uniqueId = this._uniqueIdCounter++;
+            var position = this.lights.push(newLight);
+            if (this.onNewLightAdded) {
+                this.onNewLightAdded(newLight, position, this);
+            }
+        }
+
+        public addCamera(newCamera: Camera) {
+            newCamera.uniqueId = this._uniqueIdCounter++;
+            var position = this.cameras.push(newCamera);
+            if (this.onNewCameraAdded) {
+                this.onNewCameraAdded(newCamera, position, this);
+            }
+        }
+        
+        /**
+         * Switch active camera
+         * @param {Camera} newCamera - new active camera
+		 * @param {boolean} attachControl - call attachControl for the new active camera (default: true)
+         */
+        public swithActiveCamera(newCamera: Camera, attachControl = true) {
+            var canvas = this._engine.getRenderingCanvas();
+            this.activeCamera.detachControl(canvas);
+            this.activeCamera = newCamera;
+            if (attachControl) {
+                newCamera.attachControl(canvas);
+            }
+        }
+
+        /**
+         * sets the active camera of the scene using its ID
+         * @param {string} id - the camera's ID
+         * @return {BABYLON.Camera|null} the new active camera or null if none found.
+         * @see activeCamera
+         */
+        public setActiveCameraByID(id: string): Camera {
+            var camera = this.getCameraByID(id);
+
+            if (camera) {
+                this.activeCamera = camera;
+                return camera;
+            }
+
+            return null;
+        }
+
+        /**
+         * sets the active camera of the scene using its name
+         * @param {string} name - the camera's name
+         * @return {BABYLON.Camera|null} the new active camera or null if none found.
+         * @see activeCamera
+         */
+        public setActiveCameraByName(name: string): Camera {
+            var camera = this.getCameraByName(name);
+
+            if (camera) {
+                this.activeCamera = camera;
+                return camera;
+            }
+
+            return null;
+        }
+
+        /**
+         * get a material using its id
+         * @param {string} the material's ID
+         * @return {BABYLON.Material|null} the material or null if none found.
+         */
+        public getMaterialByID(id: string): Material {
+            for (var index = 0; index < this.materials.length; index++) {
+                if (this.materials[index].id === id) {
+                    return this.materials[index];
+                }
+            }
+
+            return null;
+        }
+
+        /**
+         * get a material using its name
+         * @param {string} the material's name
+         * @return {BABYLON.Material|null} the material or null if none found.
+         */
+        public getMaterialByName(name: string): Material {
+            for (var index = 0; index < this.materials.length; index++) {
+                if (this.materials[index].name === name) {
+                    return this.materials[index];
+                }
+            }
+
+            return null;
+        }
+
+        public getLensFlareSystemByName(name: string): LensFlareSystem {
+            for (var index = 0; index < this.lensFlareSystems.length; index++) {
+                if (this.lensFlareSystems[index].name === name) {
+                    return this.lensFlareSystems[index];
+                }
+            }
+
+            return null;
+        }
+
+        public getCameraByID(id: string): Camera {
+            for (var index = 0; index < this.cameras.length; index++) {
+                if (this.cameras[index].id === id) {
+                    return this.cameras[index];
+                }
+            }
+
+            return null;
+        }
+
+        public getCameraByUniqueID(uniqueId: number): Camera {
+            for (var index = 0; index < this.cameras.length; index++) {
+                if (this.cameras[index].uniqueId === uniqueId) {
+                    return this.cameras[index];
+                }
+            }
+
+            return null;
+        }
+
+        /**
+         * get a camera using its name
+         * @param {string} the camera's name
+         * @return {BABYLON.Camera|null} the camera or null if none found.
+         */
+        public getCameraByName(name: string): Camera {
+            for (var index = 0; index < this.cameras.length; index++) {
+                if (this.cameras[index].name === name) {
+                    return this.cameras[index];
+                }
+            }
+
+            return null;
+        }
+
+        /**
+         * get a bone using its id
+         * @param {string} the bone's id
+         * @return {BABYLON.Bone|null} the bone or null if not found
+         */
+        public getBoneByID(id: string): Bone {
+            for (var skeletonIndex = 0; skeletonIndex < this.skeletons.length; skeletonIndex++) {
+                var skeleton = this.skeletons[skeletonIndex];
+                for (var boneIndex = 0; boneIndex < skeleton.bones.length; boneIndex++) {
+                    if (skeleton.bones[boneIndex].id === id) {
+                        return skeleton.bones[boneIndex];
+                    }
+                }
+            }
+
+            return null;
+        }
+
+        /**
+        * get a bone using its id
+        * @param {string} the bone's name
+        * @return {BABYLON.Bone|null} the bone or null if not found
+        */
+        public getBoneByName(name: string): Bone {
+            for (var skeletonIndex = 0; skeletonIndex < this.skeletons.length; skeletonIndex++) {
+                var skeleton = this.skeletons[skeletonIndex];
+                for (var boneIndex = 0; boneIndex < skeleton.bones.length; boneIndex++) {
+                    if (skeleton.bones[boneIndex].name === name) {
+                        return skeleton.bones[boneIndex];
+                    }
+                }
+            }
+
+            return null;
+        }
+
+        /**
+         * get a light node using its name
+         * @param {string} the light's name
+         * @return {BABYLON.Light|null} the light or null if none found.
+         */
+        public getLightByName(name: string): Light {
+            for (var index = 0; index < this.lights.length; index++) {
+                if (this.lights[index].name === name) {
+                    return this.lights[index];
+                }
+            }
+
+            return null;
+        }
+
+        /**
+         * get a light node using its ID
+         * @param {string} the light's id
+         * @return {BABYLON.Light|null} the light or null if none found.
+         */
+        public getLightByID(id: string): Light {
+            for (var index = 0; index < this.lights.length; index++) {
+                if (this.lights[index].id === id) {
+                    return this.lights[index];
+                }
+            }
+
+            return null;
+        }
+
+        /**
+         * get a light node using its scene-generated unique ID
+         * @param {number} the light's unique id
+         * @return {BABYLON.Light|null} the light or null if none found.
+         */
+        public getLightByUniqueID(uniqueId: number): Light {
+            for (var index = 0; index < this.lights.length; index++) {
+                if (this.lights[index].uniqueId === uniqueId) {
+                    return this.lights[index];
+                }
+            }
+
+            return null;
+        }
+
+
+        /**
+         * get a particle system by id
+         * @param id {number} the particle system id
+         * @return {BABYLON.ParticleSystem|null} the corresponding system or null if none found.
+         */
+        public getParticleSystemByID(id: string): ParticleSystem {
+            for (var index = 0; index < this.particleSystems.length; index++) {
+                if (this.particleSystems[index].id === id) {
+                    return this.particleSystems[index];
+                }
+            }
+
+            return null;
+        }
+
+        /**
+         * get a geometry using its ID
+         * @param {string} the geometry's id
+         * @return {BABYLON.Geometry|null} the geometry or null if none found.
+         */
+        public getGeometryByID(id: string): Geometry {
+            for (var index = 0; index < this._geometries.length; index++) {
+                if (this._geometries[index].id === id) {
+                    return this._geometries[index];
+                }
+            }
+
+            return null;
+        }
+
+        /**
+         * add a new geometry to this scene.
+         * @param {BABYLON.Geometry} geometry - the geometry to be added to the scene.
+         * @param {boolean} [force] - force addition, even if a geometry with this ID already exists
+         * @return {boolean} was the geometry added or not
+         */
+        public pushGeometry(geometry: Geometry, force?: boolean): boolean {
+            if (!force && this.getGeometryByID(geometry.id)) {
+                return false;
+            }
+
+            this._geometries.push(geometry);
+
+            //notify the collision coordinator
+            this.collisionCoordinator.onGeometryAdded(geometry);
+
+            if (this.onGeometryAdded) {
+                this.onGeometryAdded(geometry);
+            }
+
+            return true;
+        }
+
+        /**
+         * Removes an existing geometry
+         * @param {BABYLON.Geometry} geometry - the geometry to be removed from the scene.
+         * @return {boolean} was the geometry removed or not
+         */
+        public removeGeometry(geometry: Geometry): boolean {
+            var index = this._geometries.indexOf(geometry);
+
+            if (index > -1) {
+                this._geometries.splice(index, 1);
+
+                //notify the collision coordinator
+                this.collisionCoordinator.onGeometryDeleted(geometry);
+
+                if (this.onGeometryRemoved) {
+                    this.onGeometryRemoved(geometry);
+                }
+                return true;
+            }
+            return false;
+        }
+
+        public getGeometries(): Geometry[] {
+            return this._geometries;
+        }
+
+        /**
+         * Get the first added mesh found of a given ID
+         * @param {string} id - the id to search for
+         * @return {BABYLON.AbstractMesh|null} the mesh found or null if not found at all.
+         */
+        public getMeshByID(id: string): AbstractMesh {
+            for (var index = 0; index < this.meshes.length; index++) {
+                if (this.meshes[index].id === id) {
+                    return this.meshes[index];
+                }
+            }
+
+            return null;
+        }
+
+        /**
+         * Get a mesh with its auto-generated unique id
+         * @param {number} uniqueId - the unique id to search for
+         * @return {BABYLON.AbstractMesh|null} the mesh found or null if not found at all.
+         */
+        public getMeshByUniqueID(uniqueId: number): AbstractMesh {
+            for (var index = 0; index < this.meshes.length; index++) {
+                if (this.meshes[index].uniqueId === uniqueId) {
+                    return this.meshes[index];
+                }
+            }
+
+            return null;
+        }
+
+        /**
+         * Get a the last added mesh found of a given ID
+         * @param {string} id - the id to search for
+         * @return {BABYLON.AbstractMesh|null} the mesh found or null if not found at all.
+         */
+        public getLastMeshByID(id: string): AbstractMesh {
+            for (var index = this.meshes.length - 1; index >= 0; index--) {
+                if (this.meshes[index].id === id) {
+                    return this.meshes[index];
+                }
+            }
+
+            return null;
+        }
+
+        /**
+         * Get a the last added node (Mesh, Camera, Light) found of a given ID
+         * @param {string} id - the id to search for
+         * @return {BABYLON.Node|null} the node found or null if not found at all.
+         */
+        public getLastEntryByID(id: string): Node {
+            var index: number;
+            for (index = this.meshes.length - 1; index >= 0; index--) {
+                if (this.meshes[index].id === id) {
+                    return this.meshes[index];
+                }
+            }
+
+            for (index = this.cameras.length - 1; index >= 0; index--) {
+                if (this.cameras[index].id === id) {
+                    return this.cameras[index];
+                }
+            }
+
+            for (index = this.lights.length - 1; index >= 0; index--) {
+                if (this.lights[index].id === id) {
+                    return this.lights[index];
+                }
+            }
+
+            return null;
+        }
+
+        public getNodeByID(id: string): Node {
+            var mesh = this.getMeshByID(id);
+
+            if (mesh) {
+                return mesh;
+            }
+
+            var light = this.getLightByID(id);
+
+            if (light) {
+                return light;
+            }
+
+            var camera = this.getCameraByID(id);
+
+            if (camera) {
+                return camera;
+            }
+
+            var bone = this.getBoneByID(id);
+
+            return bone;
+        }
+
+        public getNodeByName(name: string): Node {
+            var mesh = this.getMeshByName(name);
+
+            if (mesh) {
+                return mesh;
+            }
+
+            var light = this.getLightByName(name);
+
+            if (light) {
+                return light;
+            }
+
+            var camera = this.getCameraByName(name);
+
+            if (camera) {
+                return camera;
+            }
+
+            var bone = this.getBoneByName(name);
+
+            return bone;
+        }
+
+        public getMeshByName(name: string): AbstractMesh {
+            for (var index = 0; index < this.meshes.length; index++) {
+                if (this.meshes[index].name === name) {
+                    return this.meshes[index];
+                }
+            }
+
+            return null;
+        }
+
+        public getSoundByName(name: string): Sound {
+            var index: number;
+            if (AudioEngine) {
+                for (index = 0; index < this.mainSoundTrack.soundCollection.length; index++) {
+                    if (this.mainSoundTrack.soundCollection[index].name === name) {
+                        return this.mainSoundTrack.soundCollection[index];
+                    }
+                }
+
+                for (var sdIndex = 0; sdIndex < this.soundTracks.length; sdIndex++) {
+                    for (index = 0; index < this.soundTracks[sdIndex].soundCollection.length; index++) {
+                        if (this.soundTracks[sdIndex].soundCollection[index].name === name) {
+                            return this.soundTracks[sdIndex].soundCollection[index];
+                        }
+                    }
+                }
+            }
+
+            return null;
+        }
+
+        public getLastSkeletonByID(id: string): Skeleton {
+            for (var index = this.skeletons.length - 1; index >= 0; index--) {
+                if (this.skeletons[index].id === id) {
+                    return this.skeletons[index];
+                }
+            }
+
+            return null;
+        }
+
+        public getSkeletonById(id: string): Skeleton {
+            for (var index = 0; index < this.skeletons.length; index++) {
+                if (this.skeletons[index].id === id) {
+                    return this.skeletons[index];
+                }
+            }
+
+            return null;
+        }
+
+        public getSkeletonByName(name: string): Skeleton {
+            for (var index = 0; index < this.skeletons.length; index++) {
+                if (this.skeletons[index].name === name) {
+                    return this.skeletons[index];
+                }
+            }
+
+            return null;
+        }
+
+        public isActiveMesh(mesh: Mesh): boolean {
+            return (this._activeMeshes.indexOf(mesh) !== -1);
+        }
+
+        private _evaluateSubMesh(subMesh: SubMesh, mesh: AbstractMesh): void {
+            if (mesh.alwaysSelectAsActiveMesh || mesh.subMeshes.length === 1 || subMesh.isInFrustum(this._frustumPlanes)) {
+                var material = subMesh.getMaterial();
+
+                if (mesh.showSubMeshesBoundingBox) {
+                    this._boundingBoxRenderer.renderList.push(subMesh.getBoundingInfo().boundingBox);
+                }
+
+                if (material) {
+                    // Render targets
+                    if (material.getRenderTargetTextures) {
+                        if (this._processedMaterials.indexOf(material) === -1) {
+                            this._processedMaterials.push(material);
+
+                            this._renderTargets.concatWithNoDuplicate(material.getRenderTargetTextures());
+                        }
+                    }
+
+                    // Dispatch
+                    this._activeIndices += subMesh.indexCount;
+                    this._renderingManager.dispatch(subMesh);
+                }
+            }
+        }
+
+        private _evaluateActiveMeshes(): void {
+            this.activeCamera._activeMeshes.reset();
+            this._activeMeshes.reset();
+            this._renderingManager.reset();
+            this._processedMaterials.reset();
+            this._activeParticleSystems.reset();
+            this._activeSkeletons.reset();
+            this._softwareSkinnedMeshes.reset();
+            this._boundingBoxRenderer.reset();
+            this._edgesRenderers.reset();
+
+            if (!this._frustumPlanes) {
+                this._frustumPlanes = Frustum.GetPlanes(this._transformMatrix);
+            } else {
+                Frustum.GetPlanesToRef(this._transformMatrix, this._frustumPlanes);
+            }
+
+            // Meshes
+            var meshes: AbstractMesh[];
+            var len: number;
+
+            if (this._selectionOctree) { // Octree
+                var selection = this._selectionOctree.select(this._frustumPlanes);
+                meshes = selection.data;
+                len = selection.length;
+            } else { // Full scene traversal
+                len = this.meshes.length;
+                meshes = this.meshes;
+            }
+
+            for (var meshIndex = 0; meshIndex < len; meshIndex++) {
+                var mesh = meshes[meshIndex];
+
+                if (mesh.isBlocked) {
+                    continue;
+                }
+
+                this._totalVertices += mesh.getTotalVertices();
+
+                if (!mesh.isReady() || !mesh.isEnabled()) {
+                    continue;
+                }
+
+                mesh.computeWorldMatrix();
+
+                // Intersections
+                if (mesh.actionManager && mesh.actionManager.hasSpecificTriggers([ActionManager.OnIntersectionEnterTrigger, ActionManager.OnIntersectionExitTrigger])) {
+                    this._meshesForIntersections.pushNoDuplicate(mesh);
+                }
+
+                // Switch to current LOD
+                var meshLOD = mesh.getLOD(this.activeCamera);
+
+                if (!meshLOD) {
+                    continue;
+                }
+
+                mesh._preActivate();
+
+                if (mesh.alwaysSelectAsActiveMesh || mesh.isVisible && mesh.visibility > 0 && ((mesh.layerMask & this.activeCamera.layerMask) !== 0) && mesh.isInFrustum(this._frustumPlanes)) {
+                    this._activeMeshes.push(mesh);
+                    this.activeCamera._activeMeshes.push(mesh);
+                    mesh._activate(this._renderId);
+
+                    this._activeMesh(meshLOD);
+                }
+            }
+
+            // Particle systems
+            var beforeParticlesDate = Tools.Now;
+            if (this.particlesEnabled) {
+                Tools.StartPerformanceCounter("Particles", this.particleSystems.length > 0);
+                for (var particleIndex = 0; particleIndex < this.particleSystems.length; particleIndex++) {
+                    var particleSystem = this.particleSystems[particleIndex];
+
+                    if (!particleSystem.isStarted()) {
+                        continue;
+                    }
+
+                    if (!particleSystem.emitter.position || (particleSystem.emitter && particleSystem.emitter.isEnabled())) {
+                        this._activeParticleSystems.push(particleSystem);
+                        particleSystem.animate();
+                    }
+                }
+                Tools.EndPerformanceCounter("Particles", this.particleSystems.length > 0);
+            }
+            this._particlesDuration += Tools.Now - beforeParticlesDate;
+        }
+
+        private _activeMesh(mesh: AbstractMesh): void {
+            if (mesh.skeleton && this.skeletonsEnabled) {
+                this._activeSkeletons.pushNoDuplicate(mesh.skeleton);
+
+                if (!mesh.computeBonesUsingShaders) {
+                    this._softwareSkinnedMeshes.pushNoDuplicate(mesh);
+                }
+            }
+
+            if (mesh.showBoundingBox || this.forceShowBoundingBoxes) {
+                this._boundingBoxRenderer.renderList.push(mesh.getBoundingInfo().boundingBox);
+            }
+
+            if (mesh._edgesRenderer) {
+                this._edgesRenderers.push(mesh._edgesRenderer);
+            }
+
+            if (mesh && mesh.subMeshes) {
+                // Submeshes Octrees
+                var len: number;
+                var subMeshes: SubMesh[];
+
+                if (mesh._submeshesOctree && mesh.useOctreeForRenderingSelection) {
+                    var intersections = mesh._submeshesOctree.select(this._frustumPlanes);
+
+                    len = intersections.length;
+                    subMeshes = intersections.data;
+                } else {
+                    subMeshes = mesh.subMeshes;
+                    len = subMeshes.length;
+                }
+
+                for (var subIndex = 0; subIndex < len; subIndex++) {
+                    var subMesh = subMeshes[subIndex];
+
+                    this._evaluateSubMesh(subMesh, mesh);
+                }
+            }
+        }
+
+        public updateTransformMatrix(force?: boolean): void {
+            this.setTransformMatrix(this.activeCamera.getViewMatrix(), this.activeCamera.getProjectionMatrix(force));
+        }
+
+        private _renderForCamera(camera: Camera): void {
+            var engine = this._engine;
+
+            this.activeCamera = camera;
+
+            if (!this.activeCamera)
+                throw new Error("Active camera not set");
+
+            Tools.StartPerformanceCounter("Rendering camera " + this.activeCamera.name);
+
+            // Viewport
+            engine.setViewport(this.activeCamera.viewport);
+
+            // Camera
+            this.resetCachedMaterial();
+            this._renderId++;
+            this.updateTransformMatrix();
+
+            if (this.beforeCameraRender) {
+                this.beforeCameraRender(this.activeCamera);
+            }
+
+            // Meshes
+            var beforeEvaluateActiveMeshesDate = Tools.Now;
+            Tools.StartPerformanceCounter("Active meshes evaluation");
+            this._evaluateActiveMeshes();
+            this._evaluateActiveMeshesDuration += Tools.Now - beforeEvaluateActiveMeshesDate;
+            Tools.EndPerformanceCounter("Active meshes evaluation");
+
+            // Skeletons
+            for (var skeletonIndex = 0; skeletonIndex < this._activeSkeletons.length; skeletonIndex++) {
+                var skeleton = this._activeSkeletons.data[skeletonIndex];
+
+                skeleton.prepare();
+            }
+
+            // Software skinning
+            for (var softwareSkinnedMeshIndex = 0; softwareSkinnedMeshIndex < this._softwareSkinnedMeshes.length; softwareSkinnedMeshIndex++) {
+                var mesh = this._softwareSkinnedMeshes.data[softwareSkinnedMeshIndex];
+
+                mesh.applySkeleton(mesh.skeleton);
+            }
+
+            // Render targets
+            var beforeRenderTargetDate = Tools.Now;
+            if (this.renderTargetsEnabled && this._renderTargets.length > 0) {
+                Tools.StartPerformanceCounter("Render targets", this._renderTargets.length > 0);
+                for (var renderIndex = 0; renderIndex < this._renderTargets.length; renderIndex++) {
+                    var renderTarget = this._renderTargets.data[renderIndex];
+                    if (renderTarget._shouldRender()) {
+                        this._renderId++;
+                        var hasSpecialRenderTargetCamera = renderTarget.activeCamera && renderTarget.activeCamera !== this.activeCamera;
+                        renderTarget.render(hasSpecialRenderTargetCamera, this.dumpNextRenderTargets);
+                    }
+                }
+                Tools.EndPerformanceCounter("Render targets", this._renderTargets.length > 0);
+
+                this._renderId++;
+                engine.restoreDefaultFramebuffer(); // Restore back buffer
+            }
+            this._renderTargetsDuration += Tools.Now - beforeRenderTargetDate;
+
+            // Prepare Frame
+            this.postProcessManager._prepareFrame();
+
+            var beforeRenderDate = Tools.Now;
+            // Backgrounds
+            var layerIndex;
+            var layer;
+            if (this.layers.length) {
+                engine.setDepthBuffer(false);
+                for (layerIndex = 0; layerIndex < this.layers.length; layerIndex++) {
+                    layer = this.layers[layerIndex];
+                    if (layer.isBackground) {
+                        layer.render();
+                    }
+                }
+                engine.setDepthBuffer(true);
+            }
+
+            // Render
+            Tools.StartPerformanceCounter("Main render");
+            this._renderingManager.render(null, null, true, true);
+            Tools.EndPerformanceCounter("Main render");
+
+            // Bounding boxes
+            this._boundingBoxRenderer.render();
+
+            // Edges
+            for (var edgesRendererIndex = 0; edgesRendererIndex < this._edgesRenderers.length; edgesRendererIndex++) {
+                this._edgesRenderers.data[edgesRendererIndex].render();
+            }
+
+            // Lens flares
+            if (this.lensFlaresEnabled) {
+                Tools.StartPerformanceCounter("Lens flares", this.lensFlareSystems.length > 0);
+                for (var lensFlareSystemIndex = 0; lensFlareSystemIndex < this.lensFlareSystems.length; lensFlareSystemIndex++) {
+
+                    var lensFlareSystem = this.lensFlareSystems[lensFlareSystemIndex];
+                    if ((camera.layerMask & lensFlareSystem.layerMask) !== 0) {
+                        lensFlareSystem.render();
+                    }
+                }
+                Tools.EndPerformanceCounter("Lens flares", this.lensFlareSystems.length > 0);
+            }
+
+            // Foregrounds
+            if (this.layers.length) {
+                engine.setDepthBuffer(false);
+                for (layerIndex = 0; layerIndex < this.layers.length; layerIndex++) {
+                    layer = this.layers[layerIndex];
+                    if (!layer.isBackground) {
+                        layer.render();
+                    }
+                }
+                engine.setDepthBuffer(true);
+            }
+
+            this._renderDuration += Tools.Now - beforeRenderDate;
+
+            // Finalize frame
+            this.postProcessManager._finalizeFrame(camera.isIntermediate);
+
+            // Update camera
+            this.activeCamera._updateFromScene();
+
+            // Reset some special arrays
+            this._renderTargets.reset();
+
+            if (this.afterCameraRender) {
+                this.afterCameraRender(this.activeCamera);
+            }
+
+            Tools.EndPerformanceCounter("Rendering camera " + this.activeCamera.name);
+        }
+
+        private _processSubCameras(camera: Camera): void {
+            if (camera.cameraRigMode === Camera.RIG_MODE_NONE) {
+                this._renderForCamera(camera);
+                return;
+            }
+
+            // rig cameras
+            for (var index = 0; index < camera._rigCameras.length; index++) {
+                this._renderForCamera(camera._rigCameras[index]);
+            }
+
+            this.activeCamera = camera;
+            this.setTransformMatrix(this.activeCamera.getViewMatrix(), this.activeCamera.getProjectionMatrix());
+
+            // Update camera
+            this.activeCamera._updateFromScene();
+        }
+
+        private _checkIntersections(): void {
+            for (var index = 0; index < this._meshesForIntersections.length; index++) {
+                var sourceMesh = this._meshesForIntersections.data[index];
+
+                for (var actionIndex = 0; actionIndex < sourceMesh.actionManager.actions.length; actionIndex++) {
+                    var action = sourceMesh.actionManager.actions[actionIndex];
+
+                    if (action.trigger === ActionManager.OnIntersectionEnterTrigger || action.trigger === ActionManager.OnIntersectionExitTrigger) {
+                        var parameters = action.getTriggerParameter();
+                        var otherMesh = parameters instanceof AbstractMesh ? parameters : parameters.mesh;
+
+                        var areIntersecting = otherMesh.intersectsMesh(sourceMesh, parameters.usePreciseIntersection);
+                        var currentIntersectionInProgress = sourceMesh._intersectionsInProgress.indexOf(otherMesh);
+
+                        if (areIntersecting && currentIntersectionInProgress === -1) {
+                            if (action.trigger === ActionManager.OnIntersectionEnterTrigger) {
+                                action._executeCurrent(ActionEvent.CreateNew(sourceMesh, null, otherMesh));
+                                sourceMesh._intersectionsInProgress.push(otherMesh);
+                            } else if (action.trigger === ActionManager.OnIntersectionExitTrigger) {
+                                sourceMesh._intersectionsInProgress.push(otherMesh);
+                            }
+                        } else if (!areIntersecting && currentIntersectionInProgress > -1) {
+                            //They intersected, and now they don't.
+
+                            //is this trigger an exit trigger? execute an event.
+                            if (action.trigger === ActionManager.OnIntersectionExitTrigger) {
+                                action._executeCurrent(ActionEvent.CreateNew(sourceMesh, null, otherMesh));
+                            }
+
+                            //if this is an exit trigger, or no exit trigger exists, remove the id from the intersection in progress array.
+                            if (!sourceMesh.actionManager.hasSpecificTrigger(ActionManager.OnIntersectionExitTrigger) || action.trigger === ActionManager.OnIntersectionExitTrigger) {
+                                sourceMesh._intersectionsInProgress.splice(currentIntersectionInProgress, 1);
+                            }
+                        }
+                    }
+                }
+            }
+        }
+
+        public render(): void {
+            var startDate = Tools.Now;
+            this._particlesDuration = 0;
+            this._spritesDuration = 0;
+            this._activeParticles = 0;
+            this._renderDuration = 0;
+            this._renderTargetsDuration = 0;
+            this._evaluateActiveMeshesDuration = 0;
+            this._totalVertices = 0;
+            this._activeIndices = 0;
+            this._activeBones = 0;
+            this.getEngine().resetDrawCalls();
+            this._meshesForIntersections.reset();
+            this.resetCachedMaterial();
+
+            Tools.StartPerformanceCounter("Scene rendering");
+
+            // Actions
+            if (this.actionManager) {
+                this.actionManager.processTrigger(ActionManager.OnEveryFrameTrigger, null);
+            }
+
+            //Simplification Queue
+            if (this.simplificationQueue && !this.simplificationQueue.running) {
+                this.simplificationQueue.executeNext();
+            }
+
+            // Animations
+            var deltaTime = Math.max(Scene.MinDeltaTime, Math.min(this._engine.getDeltaTime(), Scene.MaxDeltaTime));
+            this._animationRatio = deltaTime * (60.0 / 1000.0);
+            this._animate();
+
+            // Physics
+            if (this._physicsEngine) {
+                Tools.StartPerformanceCounter("Physics");
+                this._physicsEngine._step(deltaTime / 1000.0);
+                Tools.EndPerformanceCounter("Physics");
+            }
+
+            // Before render
+            if (this.beforeRender) {
+                this.beforeRender();
+            }
+            var callbackIndex: number;
+            for (callbackIndex = 0; callbackIndex < this._onBeforeRenderCallbacks.length; callbackIndex++) {
+                this._onBeforeRenderCallbacks[callbackIndex]();
+            }
+
+            // Customs render targets
+            var beforeRenderTargetDate = Tools.Now;
+            var engine = this.getEngine();
+            var currentActiveCamera = this.activeCamera;
+            if (this.renderTargetsEnabled) {
+                Tools.StartPerformanceCounter("Custom render targets", this.customRenderTargets.length > 0);
+                for (var customIndex = 0; customIndex < this.customRenderTargets.length; customIndex++) {
+                    var renderTarget = this.customRenderTargets[customIndex];
+                    if (renderTarget._shouldRender()) {
+                        this._renderId++;
+
+                        this.activeCamera = renderTarget.activeCamera || this.activeCamera;
+
+                        if (!this.activeCamera)
+                            throw new Error("Active camera not set");
+
+                        // Viewport
+                        engine.setViewport(this.activeCamera.viewport);
+
+                        // Camera
+                        this.updateTransformMatrix();
+
+                        renderTarget.render(currentActiveCamera !== this.activeCamera, this.dumpNextRenderTargets);
+                    }
+                }
+                Tools.EndPerformanceCounter("Custom render targets", this.customRenderTargets.length > 0);
+
+                this._renderId++;
+            }
+
+            if (this.customRenderTargets.length > 0) { // Restore back buffer
+                engine.restoreDefaultFramebuffer();
+            }
+            this._renderTargetsDuration += Tools.Now - beforeRenderTargetDate;
+            this.activeCamera = currentActiveCamera;
+
+            // Procedural textures
+            if (this.proceduralTexturesEnabled) {
+                Tools.StartPerformanceCounter("Procedural textures", this._proceduralTextures.length > 0);
+                for (var proceduralIndex = 0; proceduralIndex < this._proceduralTextures.length; proceduralIndex++) {
+                    var proceduralTexture = this._proceduralTextures[proceduralIndex];
+                    if (proceduralTexture._shouldRender()) {
+                        proceduralTexture.render();
+                    }
+                }
+                Tools.EndPerformanceCounter("Procedural textures", this._proceduralTextures.length > 0);
+            }
+
+            // Clear
+            this._engine.clear(this.clearColor, this.autoClear || this.forceWireframe || this.forcePointsCloud, true);
+
+            // Shadows
+            if (this.shadowsEnabled) {
+                for (var lightIndex = 0; lightIndex < this.lights.length; lightIndex++) {
+                    var light = this.lights[lightIndex];
+                    var shadowGenerator = light.getShadowGenerator();
+
+                    if (light.isEnabled() && shadowGenerator && shadowGenerator.getShadowMap().getScene().textures.indexOf(shadowGenerator.getShadowMap()) !== -1) {
+                        this._renderTargets.push(shadowGenerator.getShadowMap());
+                    }
+                }
+            }
+
+            // Depth renderer
+            if (this._depthRenderer) {
+                this._renderTargets.push(this._depthRenderer.getDepthMap());
+            }
+
+            // RenderPipeline
+            this.postProcessRenderPipelineManager.update();
+
+            // Multi-cameras?
+            if (this.activeCameras.length > 0) {
+                var currentRenderId = this._renderId;
+                for (var cameraIndex = 0; cameraIndex < this.activeCameras.length; cameraIndex++) {
+                    this._renderId = currentRenderId;
+                    if (cameraIndex > 0) {
+                        this._engine.clear(0, false, true);
+                    }
+
+                    this._processSubCameras(this.activeCameras[cameraIndex]);
+                }
+            } else {
+                if (!this.activeCamera) {
+                    throw new Error("No camera defined");
+                }
+
+                this._processSubCameras(this.activeCamera);
+            }
+
+            // Intersection checks
+            this._checkIntersections();
+
+            // Update the audio listener attached to the camera
+            if (AudioEngine) {
+                this._updateAudioParameters();
+            }
+
+            // After render
+            if (this.afterRender) {
+                this.afterRender();
+            }
+
+            for (callbackIndex = 0; callbackIndex < this._onAfterRenderCallbacks.length; callbackIndex++) {
+                this._onAfterRenderCallbacks[callbackIndex]();
+            }
+
+            // Cleaning
+            for (var index = 0; index < this._toBeDisposed.length; index++) {
+                this._toBeDisposed.data[index].dispose();
+                this._toBeDisposed[index] = null;
+            }
+
+            this._toBeDisposed.reset();
+
+            if (this.dumpNextRenderTargets) {
+                this.dumpNextRenderTargets = false;
+            }
+
+            Tools.EndPerformanceCounter("Scene rendering");
+            this._lastFrameDuration = Tools.Now - startDate;
+        }
+
+        private _updateAudioParameters() {
+            if (!this.audioEnabled || (this.mainSoundTrack.soundCollection.length === 0 && this.soundTracks.length === 1)) {
+                return;
+            }
+
+            var listeningCamera: Camera;
+            var audioEngine = Engine.audioEngine;
+
+            if (this.activeCameras.length > 0) {
+                listeningCamera = this.activeCameras[0];
+            } else {
+                listeningCamera = this.activeCamera;
+            }
+
+            if (listeningCamera && audioEngine.canUseWebAudio) {
+                audioEngine.audioContext.listener.setPosition(listeningCamera.position.x, listeningCamera.position.y, listeningCamera.position.z);
+                var mat = Matrix.Invert(listeningCamera.getViewMatrix());
+                var cameraDirection = Vector3.TransformNormal(new Vector3(0, 0, -1), mat);
+                cameraDirection.normalize();
+                audioEngine.audioContext.listener.setOrientation(cameraDirection.x, cameraDirection.y, cameraDirection.z, 0, 1, 0);
+                var i: number;
+                for (i = 0; i < this.mainSoundTrack.soundCollection.length; i++) {
+                    var sound = this.mainSoundTrack.soundCollection[i];
+                    if (sound.useCustomAttenuation) {
+                        sound.updateDistanceFromListener();
+                    }
+                }
+                for (i = 0; i < this.soundTracks.length; i++) {
+                    for (var j = 0; j < this.soundTracks[i].soundCollection.length; j++) {
+                        sound = this.soundTracks[i].soundCollection[j];
+                        if (sound.useCustomAttenuation) {
+                            sound.updateDistanceFromListener();
+                        }
+                    }
+                }
+            }
+        }
+
+        // Audio
+        public get audioEnabled(): boolean {
+            return this._audioEnabled;
+        }
+
+        public set audioEnabled(value: boolean) {
+            this._audioEnabled = value;
+            if (AudioEngine) {
+                if (this._audioEnabled) {
+                    this._enableAudio();
+                }
+                else {
+                    this._disableAudio();
+                }
+            }
+        }
+
+        private _disableAudio() {
+            var i: number;
+            for (i = 0; i < this.mainSoundTrack.soundCollection.length; i++) {
+                this.mainSoundTrack.soundCollection[i].pause();
+            }
+            for (i = 0; i < this.soundTracks.length; i++) {
+                for (var j = 0; j < this.soundTracks[i].soundCollection.length; j++) {
+                    this.soundTracks[i].soundCollection[j].pause();
+                }
+            }
+        }
+
+        private _enableAudio() {
+            var i: number;
+            for (i = 0; i < this.mainSoundTrack.soundCollection.length; i++) {
+                if (this.mainSoundTrack.soundCollection[i].isPaused) {
+                    this.mainSoundTrack.soundCollection[i].play();
+                }
+            }
+            for (i = 0; i < this.soundTracks.length; i++) {
+                for (var j = 0; j < this.soundTracks[i].soundCollection.length; j++) {
+                    if (this.soundTracks[i].soundCollection[j].isPaused) {
+                        this.soundTracks[i].soundCollection[j].play();
+                    }
+                }
+            }
+        }
+
+        public get headphone(): boolean {
+            return this._headphone;
+        }
+
+        public set headphone(value: boolean) {
+            this._headphone = value;
+            if (AudioEngine) {
+                if (this._headphone) {
+                    this._switchAudioModeForHeadphones();
+                }
+                else {
+                    this._switchAudioModeForNormalSpeakers();
+                }
+            }
+        }
+
+        private _switchAudioModeForHeadphones() {
+            this.mainSoundTrack.switchPanningModelToHRTF();
+
+            for (var i = 0; i < this.soundTracks.length; i++) {
+                this.soundTracks[i].switchPanningModelToHRTF();
+            }
+        }
+
+        private _switchAudioModeForNormalSpeakers() {
+            this.mainSoundTrack.switchPanningModelToEqualPower();
+
+            for (var i = 0; i < this.soundTracks.length; i++) {
+                this.soundTracks[i].switchPanningModelToEqualPower();
+            }
+        }
+
+        public enableDepthRenderer(): DepthRenderer {
+            if (this._depthRenderer) {
+                return this._depthRenderer;
+            }
+
+            this._depthRenderer = new DepthRenderer(this);
+
+            return this._depthRenderer;
+        }
+
+        public disableDepthRenderer(): void {
+            if (!this._depthRenderer) {
+                return;
+            }
+
+            this._depthRenderer.dispose();
+            this._depthRenderer = null;
+        }
+
+        public freezeMaterials(): void {
+            for (var i = 0; i < this.materials.length; i++) {
+                this.materials[i].freeze();
+            }
+        }
+
+        public unfreezeMaterials(): void {
+            for (var i = 0; i < this.materials.length; i++) {
+                this.materials[i].unfreeze();
+            }
+        }
+
+        public dispose(): void {
+            this.beforeRender = null;
+            this.afterRender = null;
+
+            this.skeletons = [];
+
+            this._boundingBoxRenderer.dispose();
+
+            if (this._depthRenderer) {
+                this._depthRenderer.dispose();
+            }
+
+            // Debug layer
+            this.debugLayer.hide();
+
+            // Events
+            if (this.onDispose) {
+                this.onDispose();
+            }
+
+            this._onBeforeRenderCallbacks = [];
+            this._onAfterRenderCallbacks = [];
+
+            this.detachControl();
+
+            // Release sounds & sounds tracks
+            if (AudioEngine) {
+                this.disposeSounds();
+            }
+
+            // Detach cameras
+            var canvas = this._engine.getRenderingCanvas();
+            var index;
+            for (index = 0; index < this.cameras.length; index++) {
+                this.cameras[index].detachControl(canvas);
+            }
+
+            // Release lights
+            while (this.lights.length) {
+                this.lights[0].dispose();
+            }
+
+            // Release meshes
+            while (this.meshes.length) {
+                this.meshes[0].dispose(true);
+            }
+
+            // Release cameras
+            while (this.cameras.length) {
+                this.cameras[0].dispose();
+            }
+
+            // Release materials
+            while (this.materials.length) {
+                this.materials[0].dispose();
+            }
+
+            // Release particles
+            while (this.particleSystems.length) {
+                this.particleSystems[0].dispose();
+            }
+
+            // Release sprites
+            while (this.spriteManagers.length) {
+                this.spriteManagers[0].dispose();
+            }
+
+            // Release layers
+            while (this.layers.length) {
+                this.layers[0].dispose();
+            }
+
+            // Release textures
+            while (this.textures.length) {
+                this.textures[0].dispose();
+            }
+
+            // Post-processes
+            this.postProcessManager.dispose();
+
+            // Physics
+            if (this._physicsEngine) {
+                this.disablePhysicsEngine();
+            }
+
+            // Remove from engine
+            index = this._engine.scenes.indexOf(this);
+
+            if (index > -1) {
+                this._engine.scenes.splice(index, 1);
+            }
+
+            this._engine.wipeCaches();
+        }
+
+        // Release sounds & sounds tracks
+        public disposeSounds() {
+            this.mainSoundTrack.dispose();
+
+            for (var scIndex = 0; scIndex < this.soundTracks.length; scIndex++) {
+                this.soundTracks[scIndex].dispose();
+            }
+        }
+
+        // Octrees
+        public getWorldExtends(): { min: Vector3; max: Vector3 } {
+            var min = new Vector3(Number.MAX_VALUE, Number.MAX_VALUE, Number.MAX_VALUE);
+            var max = new Vector3(-Number.MAX_VALUE, -Number.MAX_VALUE, -Number.MAX_VALUE);
+            for (var index = 0; index < this.meshes.length; index++) {
+                var mesh = this.meshes[index];
+
+                mesh.computeWorldMatrix(true);
+                var minBox = mesh.getBoundingInfo().boundingBox.minimumWorld;
+                var maxBox = mesh.getBoundingInfo().boundingBox.maximumWorld;
+
+                Tools.CheckExtends(minBox, min, max);
+                Tools.CheckExtends(maxBox, min, max);
+            }
+
+            return {
+                min: min,
+                max: max
+            };
+        }
+
+        public createOrUpdateSelectionOctree(maxCapacity = 64, maxDepth = 2): Octree<AbstractMesh> {
+            if (!this._selectionOctree) {
+                this._selectionOctree = new Octree<AbstractMesh>(Octree.CreationFuncForMeshes, maxCapacity, maxDepth);
+            }
+
+            var worldExtends = this.getWorldExtends();
+
+            // Update octree
+            this._selectionOctree.update(worldExtends.min, worldExtends.max, this.meshes);
+
+            return this._selectionOctree;
+        }
+
+        // Picking
+        public createPickingRay(x: number, y: number, world: Matrix, camera: Camera, cameraViewSpace = false): Ray {
+            var engine = this._engine;
+
+            if (!camera) {
+                if (!this.activeCamera)
+                    throw new Error("Active camera not set");
+
+                camera = this.activeCamera;
+            }
+
+            var cameraViewport = camera.viewport;
+            var viewport = cameraViewport.toGlobal(engine);
+
+            // Moving coordinates to local viewport world
+            x = x / this._engine.getHardwareScalingLevel() - viewport.x;
+            y = y / this._engine.getHardwareScalingLevel() - (this._engine.getRenderHeight() - viewport.y - viewport.height);
+            return Ray.CreateNew(x, y, viewport.width, viewport.height, world ? world : Matrix.Identity(), cameraViewSpace ? Matrix.Identity() : camera.getViewMatrix(), camera.getProjectionMatrix());
+            //       return BABYLON.Ray.CreateNew(x / window.devicePixelRatio, y / window.devicePixelRatio, viewport.width, viewport.height, world ? world : BABYLON.Matrix.Identity(), camera.getViewMatrix(), camera.getProjectionMatrix());
+        }
+
+        public createPickingRayInCameraSpace(x: number, y: number, camera: Camera): Ray {
+            var engine = this._engine;
+
+            if (!camera) {
+                if (!this.activeCamera)
+                    throw new Error("Active camera not set");
+
+                camera = this.activeCamera;
+            }
+
+            var cameraViewport = camera.viewport;
+            var viewport = cameraViewport.toGlobal(engine);
+            var identity = Matrix.Identity();
+
+            // Moving coordinates to local viewport world
+            x = x / this._engine.getHardwareScalingLevel() - viewport.x;
+            y = y / this._engine.getHardwareScalingLevel() - (this._engine.getRenderHeight() - viewport.y - viewport.height);
+            return Ray.CreateNew(x, y, viewport.width, viewport.height, identity, identity, camera.getProjectionMatrix());
+        }
+
+        private _internalPick(rayFunction: (world: Matrix) => Ray, predicate: (mesh: AbstractMesh) => boolean, fastCheck?: boolean): PickingInfo {
+            var pickingInfo = null;
+
+            for (var meshIndex = 0; meshIndex < this.meshes.length; meshIndex++) {
+                var mesh = this.meshes[meshIndex];
+
+                if (predicate) {
+                    if (!predicate(mesh)) {
+                        continue;
+                    }
+                } else if (!mesh.isEnabled() || !mesh.isVisible || !mesh.isPickable) {
+                    continue;
+                }
+
+                var world = mesh.getWorldMatrix();
+                var ray = rayFunction(world);
+
+                var result = mesh.intersects(ray, fastCheck);
+                if (!result || !result.hit)
+                    continue;
+
+                if (!fastCheck && pickingInfo != null && result.distance >= pickingInfo.distance)
+                    continue;
+
+                pickingInfo = result;
+
+                if (fastCheck) {
+                    break;
+                }
+            }
+
+            return pickingInfo || new PickingInfo();
+        }
+
+
+        private _internalPickSprites(ray: Ray, predicate?: (sprite: Sprite) => boolean, fastCheck?: boolean, camera?: Camera): PickingInfo {
+            var pickingInfo = null;
+
+            camera = camera || this.activeCamera;
+
+            if (this.spriteManagers.length > 0) {
+                for (var spriteIndex = 0; spriteIndex < this.spriteManagers.length; spriteIndex++) {
+                    var spriteManager = this.spriteManagers[spriteIndex];
+
+                    if (!spriteManager.isPickable) {
+                        continue;
+                    }
+
+                    var result = spriteManager.intersects(ray, camera, predicate, fastCheck);
+                    if (!result || !result.hit)
+                        continue;
+
+                    if (!fastCheck && pickingInfo != null && result.distance >= pickingInfo.distance)
+                        continue;
+
+                    pickingInfo = result;
+
+                    if (fastCheck) {
+                        break;
+                    }
+                }
+            }
+
+            return pickingInfo || new PickingInfo();
+        }
+
+        public pick(x: number, y: number, predicate?: (mesh: AbstractMesh) => boolean, fastCheck?: boolean, camera?: Camera): PickingInfo {
+            /// <summary>Launch a ray to try to pick a mesh in the scene</summary>
+            /// <param name="x">X position on screen</param>
+            /// <param name="y">Y position on screen</param>
+            /// <param name="predicate">Predicate function used to determine eligible meshes. Can be set to null. In this case, a mesh must be enabled, visible and with isPickable set to true</param>
+            /// <param name="fastCheck">Launch a fast check only using the bounding boxes. Can be set to null.</param>
+            /// <param name="camera">camera to use for computing the picking ray. Can be set to null. In this case, the scene.activeCamera will be used</param>
+            return this._internalPick(world => this.createPickingRay(x, y, world, camera), predicate, fastCheck);
+        }
+
+        public pickSprite(x: number, y: number, predicate?: (sprite: Sprite) => boolean, fastCheck?: boolean, camera?: Camera): PickingInfo {
+            /// <summary>Launch a ray to try to pick a mesh in the scene</summary>
+            /// <param name="x">X position on screen</param>
+            /// <param name="y">Y position on screen</param>
+            /// <param name="predicate">Predicate function used to determine eligible sprites. Can be set to null. In this case, a sprite must have isPickable set to true</param>
+            /// <param name="fastCheck">Launch a fast check only using the bounding boxes. Can be set to null.</param>
+            /// <param name="camera">camera to use for computing the picking ray. Can be set to null. In this case, the scene.activeCamera will be used</param>
+            return this._internalPickSprites(this.createPickingRayInCameraSpace(x, y, camera), predicate, fastCheck, camera);
+        }
+
+        public pickWithRay(ray: Ray, predicate: (mesh: Mesh) => boolean, fastCheck?: boolean) {
+            return this._internalPick(world => {
+                if (!this._pickWithRayInverseMatrix) {
+                    this._pickWithRayInverseMatrix = Matrix.Identity();
+                }
+                world.invertToRef(this._pickWithRayInverseMatrix);
+                return Ray.Transform(ray, this._pickWithRayInverseMatrix);
+            }, predicate, fastCheck);
+        }
+
+        public setPointerOverMesh(mesh: AbstractMesh): void {
+            if (this._pointerOverMesh === mesh) {
+                return;
+            }
+
+            if (this._pointerOverMesh && this._pointerOverMesh.actionManager) {
+                this._pointerOverMesh.actionManager.processTrigger(ActionManager.OnPointerOutTrigger, ActionEvent.CreateNew(this._pointerOverMesh));
+            }
+
+            this._pointerOverMesh = mesh;
+            if (this._pointerOverMesh && this._pointerOverMesh.actionManager) {
+                this._pointerOverMesh.actionManager.processTrigger(ActionManager.OnPointerOverTrigger, ActionEvent.CreateNew(this._pointerOverMesh));
+            }
+        }
+
+        public getPointerOverMesh(): AbstractMesh {
+            return this._pointerOverMesh;
+        }
+
+        public setPointerOverSprite(sprite: Sprite): void {
+            if (this._pointerOverSprite === sprite) {
+                return;
+            }
+
+            if (this._pointerOverSprite && this._pointerOverSprite.actionManager) {
+                this._pointerOverSprite.actionManager.processTrigger(ActionManager.OnPointerOutTrigger, ActionEvent.CreateNewFromSprite(this._pointerOverSprite, this));
+            }
+
+            this._pointerOverSprite = sprite;
+            if (this._pointerOverSprite && this._pointerOverSprite.actionManager) {
+                this._pointerOverSprite.actionManager.processTrigger(ActionManager.OnPointerOverTrigger, ActionEvent.CreateNewFromSprite(this._pointerOverSprite, this));
+            }
+        }
+
+        public getPointerOverSprite(): Sprite {
+            return this._pointerOverSprite;
+        }
+
+        // Physics
+        public getPhysicsEngine(): PhysicsEngine {
+            return this._physicsEngine;
+        }
+
+        /**
+         * Enables physics to the current scene
+         * @param {BABYLON.Vector3} [gravity] - the scene's gravity for the physics engine
+         * @param {BABYLON.IPhysicsEnginePlugin} [plugin] - The physics engine to be used. defaults to OimoJS.
+         * @return {boolean} was the physics engine initialized
+         */
+        public enablePhysics(gravity?: Vector3, plugin?: IPhysicsEnginePlugin): boolean {
+            if (this._physicsEngine) {
+                return true;
+            }
+
+            try {
+                this._physicsEngine = new PhysicsEngine(gravity, plugin);
+                return true;
+            } catch (e) {
+                Tools.Error(e.message);
+                return false;
+            }
+
+        }
+
+        public disablePhysicsEngine(): void {
+            if (!this._physicsEngine) {
+                return;
+            }
+
+            this._physicsEngine.dispose();
+            this._physicsEngine = undefined;
+        }
+
+        public isPhysicsEnabled(): boolean {
+            return this._physicsEngine !== undefined;
+        }
+
+        /**
+         * 
+         * Sets the gravity of the physics engine (and NOT of the scene)
+         * @param {BABYLON.Vector3} [gravity] - the new gravity to be used
+         */
+        public setGravity(gravity: Vector3): void {
+            Tools.Warn("Deprecated, please use 'scene.getPhysicsEngine().setGravity()'")
+            if (!this._physicsEngine) {
+                return;
+            }
+
+            this._physicsEngine.setGravity(gravity);
+        }
+
+        /**
+         * Legacy support, using the new API
+         * @Deprecated
+         */
+        public createCompoundImpostor(parts: any, options: PhysicsImpostorParameters): any {
+            Tools.Warn("This function is deprecated. Please use PhysicsImpostor parent/child")
+
+            if (parts.parts) { // Old API
+                options = parts;
+                parts = parts.parts;
+            }
+
+            var mainMesh: AbstractMesh = parts[0].mesh;
+            mainMesh.physicImpostor = new PhysicsImpostor(mainMesh, parts[0].impostor, options)
+            for (var index = 1; index < parts.length; index++) {
+                var mesh: AbstractMesh = parts[index].mesh;
+                if (mesh.parent !== mainMesh) {
+                    mesh.position = mesh.position.subtract(mainMesh.position);
+                    mesh.parent = mainMesh;
+                }
+                mesh.physicImpostor = new PhysicsImpostor(mesh, parts[index].impostor, options)
+            }
+        }
+
+        public deleteCompoundImpostor(compound: any): void {
+            var mesh: AbstractMesh = compound.parts[0].mesh;
+            mesh.physicImpostor.dispose(true);
+            mesh.physicImpostor = null;
+        }
+
+        // Misc.
+        public createDefaultCameraOrLight() {
+            // Light
+            if (this.lights.length === 0) {
+                new HemisphericLight("default light", Vector3.Up(), this);
+            }
+
+            // Camera
+            if (!this.activeCamera) {
+                var camera = new FreeCamera("default camera", Vector3.Zero(), this);
+
+                // Compute position
+                var worldExtends = this.getWorldExtends();
+                var worldCenter = worldExtends.min.add(worldExtends.max.subtract(worldExtends.min).scale(0.5));
+
+                camera.position = new Vector3(worldCenter.x, worldCenter.y, worldExtends.min.z - (worldExtends.max.z - worldExtends.min.z));
+                camera.setTarget(worldCenter);
+
+                this.activeCamera = camera;
+            }
+        }
+
+        // Tags
+        private _getByTags(list: any[], tagsQuery: string, forEach?: (item: any) => void): any[] {
+            if (tagsQuery === undefined) {
+                // returns the complete list (could be done with BABYLON.Tags.MatchesQuery but no need to have a for-loop here)
+                return list;
+            }
+
+            var listByTags = [];
+
+            forEach = forEach || ((item: any) => { return; });
+
+            for (var i in list) {
+                var item = list[i];
+                if (Tags.MatchesQuery(item, tagsQuery)) {
+                    listByTags.push(item);
+                    forEach(item);
+                }
+            }
+
+            return listByTags;
+        }
+
+        public getMeshesByTags(tagsQuery: string, forEach?: (mesh: AbstractMesh) => void): Mesh[] {
+            return this._getByTags(this.meshes, tagsQuery, forEach);
+        }
+
+        public getCamerasByTags(tagsQuery: string, forEach?: (camera: Camera) => void): Camera[] {
+            return this._getByTags(this.cameras, tagsQuery, forEach);
+        }
+
+        public getLightsByTags(tagsQuery: string, forEach?: (light: Light) => void): Light[] {
+            return this._getByTags(this.lights, tagsQuery, forEach);
+        }
+
+        public getMaterialByTags(tagsQuery: string, forEach?: (material: Material) => void): Material[] {
+            return this._getByTags(this.materials, tagsQuery, forEach).concat(this._getByTags(this.multiMaterials, tagsQuery, forEach));
+        }
+    }
+}
+