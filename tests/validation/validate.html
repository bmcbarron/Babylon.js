﻿<!DOCTYPE html>
<html>

<head>
	<title>BabylonJS - Build validation page</title>
	<link href="index.css" rel="stylesheet" />
<<<<<<< HEAD
	<script src="https://preview.babylonjs.com/draco_decoder.js"></script>
=======
	<script src="https://preview.babylonjs.com/draco_decoder_gltf.js"></script>
>>>>>>> 12411861
	<script src="https://preview.babylonjs.com/cannon.js"></script>
	<script src="https://preview.babylonjs.com/Oimo.js"></script>
	<script src="https://preview.babylonjs.com/gltf_validator.js"></script>
	<script src="https://preview.babylonjs.com/babylon.js"></script>
	<script src="https://preview.babylonjs.com/inspector/babylon.inspector.bundle.js"></script>

	<script src="https://preview.babylonjs.com/loaders/babylonjs.loaders.min.js"></script>
	<script src="https://preview.babylonjs.com/materialsLibrary/babylonjs.materials.min.js"></script>
	<script src="https://preview.babylonjs.com/proceduralTexturesLibrary/babylonjs.proceduralTextures.min.js"></script>
<<<<<<< HEAD
	<script src="https://preview.babylonjs.com/postProcessesLibrary/babylonjs.postProcesses.min.js"></script>
=======
	<script src="https://preview.babylonjs.com/postProcessesLibrary/babylonjs.postProcess.min.js"></script>
>>>>>>> 12411861
	<script src="https://preview.babylonjs.com/gui/babylon.gui.min.js"></script>
</head>

<body>
	<script src="validation.js"></script>
	<script>
		// Loading tests
		var xhr = new XMLHttpRequest();

		xhr.open("GET", "config.json", true);

		xhr.addEventListener("load", function() {
			if (xhr.status === 200) {

				config = JSON.parse(xhr.responseText);

				// Run tests
				var index = 0;
				if (window.location.search) {
					justOnce = true;
					var title = window.location.search.replace("?", "").replace(/%20/g, " ");
					for (var index = 0; index < config.tests.length; index++) {
						if (config.tests[index].title === title) {
							break;
						}
					}
				}

				var recursiveRunTest = function(i) {
					runTest(i, function() {
						i++;
						if (justOnce || i >= config.tests.length) {
							return;
						}
						recursiveRunTest(i);
					});
				}

				recursiveRunTest(index);
			}
		}, false);

		xhr.send();
	</script>
</body>

</html><|MERGE_RESOLUTION|>--- conflicted
+++ resolved
@@ -1,72 +1,65 @@
-﻿<!DOCTYPE html>
-<html>
-
-<head>
-	<title>BabylonJS - Build validation page</title>
-	<link href="index.css" rel="stylesheet" />
-<<<<<<< HEAD
-	<script src="https://preview.babylonjs.com/draco_decoder.js"></script>
-=======
-	<script src="https://preview.babylonjs.com/draco_decoder_gltf.js"></script>
->>>>>>> 12411861
-	<script src="https://preview.babylonjs.com/cannon.js"></script>
-	<script src="https://preview.babylonjs.com/Oimo.js"></script>
-	<script src="https://preview.babylonjs.com/gltf_validator.js"></script>
-	<script src="https://preview.babylonjs.com/babylon.js"></script>
-	<script src="https://preview.babylonjs.com/inspector/babylon.inspector.bundle.js"></script>
-
-	<script src="https://preview.babylonjs.com/loaders/babylonjs.loaders.min.js"></script>
-	<script src="https://preview.babylonjs.com/materialsLibrary/babylonjs.materials.min.js"></script>
-	<script src="https://preview.babylonjs.com/proceduralTexturesLibrary/babylonjs.proceduralTextures.min.js"></script>
-<<<<<<< HEAD
-	<script src="https://preview.babylonjs.com/postProcessesLibrary/babylonjs.postProcesses.min.js"></script>
-=======
-	<script src="https://preview.babylonjs.com/postProcessesLibrary/babylonjs.postProcess.min.js"></script>
->>>>>>> 12411861
-	<script src="https://preview.babylonjs.com/gui/babylon.gui.min.js"></script>
-</head>
-
-<body>
-	<script src="validation.js"></script>
-	<script>
-		// Loading tests
-		var xhr = new XMLHttpRequest();
-
-		xhr.open("GET", "config.json", true);
-
-		xhr.addEventListener("load", function() {
-			if (xhr.status === 200) {
-
-				config = JSON.parse(xhr.responseText);
-
-				// Run tests
-				var index = 0;
-				if (window.location.search) {
-					justOnce = true;
-					var title = window.location.search.replace("?", "").replace(/%20/g, " ");
-					for (var index = 0; index < config.tests.length; index++) {
-						if (config.tests[index].title === title) {
-							break;
-						}
-					}
-				}
-
-				var recursiveRunTest = function(i) {
-					runTest(i, function() {
-						i++;
-						if (justOnce || i >= config.tests.length) {
-							return;
-						}
-						recursiveRunTest(i);
-					});
-				}
-
-				recursiveRunTest(index);
-			}
-		}, false);
-
-		xhr.send();
-	</script>
-</body>
-
+﻿<!DOCTYPE html>
+<html>
+
+<head>
+	<title>BabylonJS - Build validation page</title>
+	<link href="index.css" rel="stylesheet" />
+
+	<script src="https://preview.babylonjs.com/draco_decoder_gltf.js"></script>
+	<script src="https://preview.babylonjs.com/cannon.js"></script>
+	<script src="https://preview.babylonjs.com/Oimo.js"></script>
+	<script src="https://preview.babylonjs.com/gltf_validator.js"></script>
+	<script src="https://preview.babylonjs.com/babylon.js"></script>
+	<script src="https://preview.babylonjs.com/inspector/babylon.inspector.bundle.js"></script>
+
+	<script src="https://preview.babylonjs.com/loaders/babylonjs.loaders.min.js"></script>
+	<script src="https://preview.babylonjs.com/materialsLibrary/babylonjs.materials.min.js"></script>
+	<script src="https://preview.babylonjs.com/proceduralTexturesLibrary/babylonjs.proceduralTextures.min.js"></script>
+	<script src="https://preview.babylonjs.com/postProcessesLibrary/babylonjs.postProcess.min.js"></script>
+	<script src="https://preview.babylonjs.com/gui/babylon.gui.min.js"></script>
+</head>
+
+<body>
+	<script src="validation.js"></script>
+	<script>
+		// Loading tests
+		var xhr = new XMLHttpRequest();
+
+		xhr.open("GET", "config.json", true);
+
+		xhr.addEventListener("load", function() {
+			if (xhr.status === 200) {
+
+				config = JSON.parse(xhr.responseText);
+
+				// Run tests
+				var index = 0;
+				if (window.location.search) {
+					justOnce = true;
+					var title = window.location.search.replace("?", "").replace(/%20/g, " ");
+					for (var index = 0; index < config.tests.length; index++) {
+						if (config.tests[index].title === title) {
+							break;
+						}
+					}
+				}
+
+				var recursiveRunTest = function(i) {
+					runTest(i, function() {
+						i++;
+						if (justOnce || i >= config.tests.length) {
+							return;
+						}
+						recursiveRunTest(i);
+					});
+				}
+
+				recursiveRunTest(index);
+			}
+		}, false);
+
+		xhr.send();
+	</script>
+</body>
+
 </html>